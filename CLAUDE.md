# CLAUDE.md

This file provides guidance to Claude Code (claude.ai/code) when working with code in
this repository.

## Common Development Commands

### Building the Project

- `pnpm build` - Build all packages using Turbo
- `pnpm build:console` - Build only the Console application
- `pnpm build:pluto` - Build only the Pluto component library
- `pnpm build:client` - Build only the client libraries
- `pnpm check-types` - Type check all TypeScript packages
- `pnpm check-types:console` - Type check only Console

### Development & Testing

- `pnpm dev:console` - Start Console in development mode (Tauri)
- `pnpm dev:console-vite` - Start Console Vite dev server only
- `pnpm dev:pluto` - Start Pluto development server
- `pnpm test` - Run all tests across packages
- `pnpm test:console` - Run Console tests
- `pnpm test:pluto` - Run Pluto tests
- `pnpm watch` - Watch mode for all packages

### Code Quality

- `pnpm lint` - Lint all packages with ESLint
- `pnpm fix` - Auto-fix linting issues across packages
- `pnpm lint:console` - Lint only Console package
- `pnpm fix:console` - Fix linting issues in Console

### Integration Tests

The repository includes comprehensive integration testing:

- Integration tests are located in `/integration/` directory
- Tests cover read, write, streaming, and delete operations across all client languages
- Run with configurable parameters for stress testing and performance measurement
- Tests validate the entire system from Python/TypeScript/C++ clients through Synnax
  server to Cesium storage

### Go Development
<<<<<<< HEAD
=======

>>>>>>> e229321e
- Individual Go modules: `/core/`, `/aspen/`, `/cesium/`, `/freighter/go/`
- Use standard `go test`, `go build` commands within each module
- Integration tests available via scripts in `/integration/`

## High-Level Architecture

### Core Philosophy

Synnax is a **horizontally-scalable observability and control platform** built around a
strict **4-layer architecture** with unidirectional dependencies. The system prioritizes
**real-time performance** and **distributed reliability** for hardware telemetry
systems.

### Key Components

#### 1. Synnax Server (Go) - `/core/`
<<<<<<< HEAD
=======

>>>>>>> e229321e
The core time-series engine with 4-layer architecture:

- **Storage Layer**: Cesium (time-series) + Pebble (key-value) for disk persistence
- **Distribution Layer**: Aspen-based clustering with gossip protocols for horizontal
  scaling
- **Service Layer**: Business logic for channels, users, authentication, ranges
- **Interface Layer**: HTTP/WebSocket APIs via Freighter transport abstraction

#### 2. Cesium - `/cesium/` (Go)

High-performance embedded time-series database:

- **Columnar storage** with automatic compression and domain-based indexing
- **Transactional writers** with conflict detection for data integrity
- **Memory-efficient iterators** for streaming large datasets
- Optimized for high-frequency (>1kHz) sensor data with microsecond precision

#### 3. Aspen - `/aspen/` (Go)

Distributed key-value store and cluster management:

- **SI gossip protocol** for cluster membership and failure detection
- **SIR gossip protocol** for eventually consistent metadata synchronization
- **Dynamic node joining** with distributed counter assignment
- Read-optimized design suitable for metadata that's frequently accessed

#### 4. Freighter - `/freighter/` (Multi-language)

Protocol-agnostic transport layer:

- **Unary and streaming** communication patterns
- Support for **gRPC, HTTP, WebSockets** with middleware architecture
- **Cross-language consistency** across Go, TypeScript, Python, C++
- Error handling and authentication standardization

#### 5. Pluto - `/pluto/` (TypeScript/React)

High-performance visualization component library:

- **Aether framework** with worker-thread rendering to maintain 60fps
- **GPU-accelerated** visualization for real-time telemetry streams
- **Modular components** with incremental update patterns
- Generic architecture independent of Synnax-specific APIs

#### 6. Console - `/console/` (Tauri + React + TypeScript)

Cross-platform desktop application:

- **Tauri (Rust) + React** for native performance with web UI
- **Redux Toolkit** for complex state management with persistence
- **Drag-and-drop layout system** for custom interface building
- **Embedded Synnax server** capability for standalone deployments

#### 7. Driver - `/driver/` (C++)

Real-time hardware integration system:

- **Task-based architecture** with separate acquisition and control pipelines
- **Device abstraction** supporting LabJack, National Instruments, OPC UA
- **Real-time OS support** including NI Linux RT
- **Heartbeat mechanism** with 1Hz health reporting to cluster

### Data Flow Patterns

#### Telemetry Ingestion

```
Hardware → Driver (C++) → Synnax Server (Go) → Cesium Storage → Distribution → Clients
```

#### Control Commands

```
Client → Synnax Server → Validation → Distribution → Driver → Hardware (with feedback)
```

#### Cluster Communication

```
Node A ←→ Aspen Gossip ←→ Node B (metadata sync)
       ↓                    ↓
   Cesium Storage    Cesium Storage (time-series data routing)
```

### Build System & Monorepo

- **PNPM workspaces** with catalog dependencies for TypeScript packages
- **Turbo** for build orchestration and caching across packages
- **Poetry** for Python package management
- **Go modules** with local workspace replacements
- **Bazel** for C++ components with complex dependencies

### Key Architectural Patterns

- **Dependency Injection** throughout Go services for testability
- **Interface Segregation** with clear layer boundaries and abstractions
- **Command Pattern** for control operations with validation pipelines
- **Observer Pattern** for real-time event propagation
- **Strategy Pattern** for pluggable transports and storage backends

### Testing Strategy

- **Unit tests** per component using language-specific frameworks (Vitest,
  Ginkgo/Gomega, pytest)
- **Integration tests** in `/integration/` covering full system with configurable
  parameters
- **Performance benchmarking** built into integration test framework
- **Cross-language validation** ensuring API consistency across client libraries

### Development Guidelines

- **Strict layering** - dependencies only flow downward in the 4-layer server
  architecture
- **Protocol agnostic** - use Freighter abstractions rather than direct HTTP/gRPC
- **Real-time focus** - optimize for low-latency, high-frequency data streams
- **Multi-language consistency** - maintain API parity across Go, TypeScript, Python,
  C++
- **Horizontal scalability** - design with distributed deployment in mind
- **Safety-critical reliability** - prefer availability over consistency for metadata,
  strong consistency for telemetry
- **Absolute imports** - always prefer absolute imports over relative imports in
  TypeScript projects (e.g., `@/components/Button` instead of
  `../../../components/Button`)
- **Vitest for testing** - always use Vitest APIs in TypeScript test files (e.g.,
  `import { describe, it, expect } from "vitest"` instead of Jest or other testing
  frameworks)
- **Dependency injection & composition** - prefer dependency injection and composition
  over singletons, mocking, and inheritance across all languages (Go interfaces,
  TypeScript composition, etc.)
- **Cross-platform C++** - always consider cross-platform compatibility when writing C++
  code (Windows, macOS, Linux, NI Linux RT); avoid platform-specific APIs unless
  absolutely necessary

### Common Gotchas

- Console has both Tauri (dev) and Vite-only (dev-vite) development modes
- Cesium requires careful handling of overlapping time ranges to prevent write conflicts
- Aspen's eventual consistency means metadata updates may take up to 1 second to
  propagate
- Driver components require specific hardware SDKs (LabJack LJM, NI DAQmx) for
  compilation
- Pluto components use worker threads - ensure proper serialization for data passing
- Integration tests require running Synnax server instances - check for port conflicts

### Performance Considerations

- Cesium is optimized for columnar reads - structure queries to take advantage of this
- Pluto uses incremental rendering - avoid full component re-renders on data updates
- Freighter connection pooling - reuse clients rather than creating new instances
- Aspen gossip intervals are configurable but default to 1Hz for cluster coordination
- Driver tasks should minimize blocking operations in real-time acquisition loops

### Code Style Guidelines

- All lines in our codebase are 88 characters<|MERGE_RESOLUTION|>--- conflicted
+++ resolved
@@ -42,10 +42,7 @@
   server to Cesium storage
 
 ### Go Development
-<<<<<<< HEAD
-=======
-
->>>>>>> e229321e
+
 - Individual Go modules: `/core/`, `/aspen/`, `/cesium/`, `/freighter/go/`
 - Use standard `go test`, `go build` commands within each module
 - Integration tests available via scripts in `/integration/`
@@ -62,10 +59,7 @@
 ### Key Components
 
 #### 1. Synnax Server (Go) - `/core/`
-<<<<<<< HEAD
-=======
-
->>>>>>> e229321e
+
 The core time-series engine with 4-layer architecture:
 
 - **Storage Layer**: Cesium (time-series) + Pebble (key-value) for disk persistence
