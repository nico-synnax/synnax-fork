// Copyright 2025 Synnax Labs, Inc.
//
// Use of this software is governed by the Business Source License included in the file
// licenses/BSL.txt.
//
// As of the Change Date specified in that file, in accordance with the Business Source
// License, use of this software will be governed by the Apache License, Version 2.0,
// included in the file licenses/APL.txt.

package cmd

import (
	"bufio"
	"context"
	"encoding/base64"
	"os"
	"os/signal"
	"time"

	"github.com/synnaxlabs/synnax/pkg/distribution/core"

	"github.com/google/uuid"
	"github.com/samber/lo"
	"github.com/spf13/cobra"
	"github.com/spf13/viper"
	"github.com/synnaxlabs/alamos"
	"github.com/synnaxlabs/freighter/fgrpc"
	"github.com/synnaxlabs/freighter/fhttp"
	"github.com/synnaxlabs/synnax/pkg/api"
	grpcapi "github.com/synnaxlabs/synnax/pkg/api/grpc"
	httpapi "github.com/synnaxlabs/synnax/pkg/api/http"
	"github.com/synnaxlabs/synnax/pkg/distribution"
	"github.com/synnaxlabs/synnax/pkg/distribution/ontology"
	"github.com/synnaxlabs/synnax/pkg/security"
	"github.com/synnaxlabs/synnax/pkg/server"
	"github.com/synnaxlabs/synnax/pkg/service/access"
	"github.com/synnaxlabs/synnax/pkg/service/access/rbac"
	"github.com/synnaxlabs/synnax/pkg/service/auth"
	"github.com/synnaxlabs/synnax/pkg/service/auth/password"
	"github.com/synnaxlabs/synnax/pkg/service/auth/token"
	"github.com/synnaxlabs/synnax/pkg/service/framer"
	"github.com/synnaxlabs/synnax/pkg/service/hardware"
	"github.com/synnaxlabs/synnax/pkg/service/hardware/embedded"
	"github.com/synnaxlabs/synnax/pkg/service/hardware/rack"
	"github.com/synnaxlabs/synnax/pkg/service/label"
	"github.com/synnaxlabs/synnax/pkg/service/ranger"
	"github.com/synnaxlabs/synnax/pkg/service/user"
	"github.com/synnaxlabs/synnax/pkg/service/workspace"
	"github.com/synnaxlabs/synnax/pkg/service/workspace/lineplot"
	"github.com/synnaxlabs/synnax/pkg/service/workspace/log"
	"github.com/synnaxlabs/synnax/pkg/service/workspace/schematic"
	"github.com/synnaxlabs/synnax/pkg/service/workspace/table"
	"github.com/synnaxlabs/synnax/pkg/storage"
	"github.com/synnaxlabs/synnax/pkg/version"
	"github.com/synnaxlabs/x/address"
	"github.com/synnaxlabs/x/config"
	"github.com/synnaxlabs/x/errors"
	"github.com/synnaxlabs/x/gorp"
	xsignal "github.com/synnaxlabs/x/signal"
	"go.uber.org/zap"
	"google.golang.org/grpc"
	"google.golang.org/grpc/credentials"
	insecureGRPC "google.golang.org/grpc/credentials/insecure"
)

const stopKeyWord = "stop"

func scanForStopKeyword(interruptC chan os.Signal) {
	scanner := bufio.NewScanner(os.Stdin)
	for scanner.Scan() {
		if scanner.Text() == stopKeyWord {
			interruptC <- os.Interrupt
		}
	}
}

// startCmd represents the start command
var startCmd = &cobra.Command{
	Use:   "start",
	Short: "Starts a Synnax Node",
	Long: `
Starts a Synnax Node using the data directory specified by the --data flag,
and listening on the address specified by the --listen flag. If --peers
is specified and no existing data is found, the node will attempt to join the cluster
formed by its peers. If no peers are specified and no existing data is found, the node
will bootstrap a new cluster.
	`,
	Example: `synnax start --listen [host:port] --data /mnt/ssd1 --peers [host:port],[host:port] --insecure`,
	Args:    cobra.NoArgs,
	Run:     func(cmd *cobra.Command, _ []string) { start(cmd) },
}

// start a Synnax node using the configuration specified by the command line flags,
// environment variables, and configuration files.
func start(cmd *cobra.Command) {
	v := version.Get()
	decodedName, _ := base64.StdEncoding.DecodeString("bGljZW5zZS1rZXk=")
	var (
<<<<<<< HEAD
		ins      = configureInstrumentation(v)
=======
		ins      = configureInstrumentation()
>>>>>>> 831c09e9
		insecure = viper.GetBool(insecureFlag)
		debug    = viper.GetBool(debugFlag)
		autoCert = viper.GetBool(autoCertFlag)
		verifier = viper.GetString(string(decodedName))
	)
	defer cleanupInstrumentation(cmd.Context(), ins)

	if autoCert {
		if err := generateAutoCerts(ins); err != nil {
			ins.L.Fatal("failed to generate auto certs", zap.Error(err))
		}
	}

	ins.L.Zap().Sugar().Infof("\033[34mSynnax version %s starting\033[0m", v)
	ins.L.Info("starting synnax node", zap.String("version", v))

	interruptC := make(chan os.Signal, 1)
	signal.Notify(interruptC, os.Interrupt)

	// Any data stored on the node is considered sensitive, so we need to set the
	// permission mask for all files appropriately.
	disablePermissionBits()

	sCtx, cancel := xsignal.WithCancel(cmd.Context(), xsignal.WithInstrumentation(ins))
	defer cancel()

	// Listen for a custom stop keyword that can be used in place of a Ctrl+C signal.
	// It's fine to let this get garbage collected.
	go scanForStopKeyword(interruptC)

	// Perform the rest of the startup within a separate goroutine, so we can properly
	// handle signal interrupts. We'll also repeatedly check for context cancellations
	// at each step in the process to ensure we can shut down early if necessary.
	sCtx.Go(func(ctx context.Context) (err error) {
		secProvider, err := configureSecurity(ins, insecure)
		if err != nil || ctx.Err() != nil {
			return err
		}

		// An array to hold the grpcServerTransports we use for cluster internal communication.
		grpcServerTransports := &[]fgrpc.BindableTransport{}
		grpcClientPool := configureClientGRPC(secProvider, insecure)

		// Open the distribution layer.
		storageCfg := buildStorageConfig(ins)
		distConfig, err := buildDistributionConfig(
			grpcClientPool,
			ins,
			storageCfg,
			grpcServerTransports,
			verifier,
		)
		if err != nil || ctx.Err() != nil {
			return err
		}
		dist, err := distribution.Open(ctx, distConfig)
		if err != nil {
			return err
		}
		defer func() {
			err = errors.Combine(err, dist.Close())
		}()
		if ctx.Err() != nil {
			return nil
		}

		// set up our high level services.
		gorpDB := dist.Storage.Gorpify()
		userSvc, err := user.NewService(ctx, user.Config{
			DB:       gorpDB,
			Ontology: dist.Ontology,
			Group:    dist.Group,
		})
		if err != nil || ctx.Err() != nil {
			return err
		}
		rbacSvc, err := rbac.NewService(rbac.Config{DB: gorpDB})
		if err != nil || ctx.Err() != nil {
			return err
		}
		tokenSvc, err := token.NewService(token.ServiceConfig{
			KeyProvider:      secProvider,
			Expiration:       24 * time.Hour,
			RefreshThreshold: 1 * time.Hour,
		})
		if err != nil || ctx.Err() != nil {
			return err
		}
		authenticator := &auth.KV{DB: gorpDB}
		rangeSvc, err := ranger.OpenService(ctx, ranger.Config{
			DB:       gorpDB,
			Ontology: dist.Ontology,
			Group:    dist.Group,
			Signals:  dist.Signals,
		})
		if err != nil {
			return err
		}
		defer func() {
			err = errors.Combine(err, rangeSvc.Close())
		}()
		if ctx.Err() != nil {
			return nil
		}
		workspaceSvc, err := workspace.NewService(ctx, workspace.Config{DB: gorpDB, Ontology: dist.Ontology, Group: dist.Group})
		if err != nil || ctx.Err() != nil {
			return err
		}
		schematicSvc, err := schematic.NewService(ctx, schematic.Config{DB: gorpDB, Ontology: dist.Ontology})
		if err != nil || ctx.Err() != nil {
			return err
		}
		linePlotSvc, err := lineplot.NewService(ctx, lineplot.Config{DB: gorpDB, Ontology: dist.Ontology})
		if err != nil || ctx.Err() != nil {
			return err
		}
		labelSvc, err := label.OpenService(
			ctx,
			label.Config{
				DB:       gorpDB,
				Ontology: dist.Ontology,
				Group:    dist.Group,
				Signals:  dist.Signals,
			},
		)
		if err != nil {
			return err
		}
		defer func() {
			err = errors.Combine(err, labelSvc.Close())
		}()
		logSvc, err := log.NewService(ctx, log.Config{DB: gorpDB, Ontology: dist.Ontology})
		if err != nil || ctx.Err() != nil {
			return err
		}
		tableSvc, err := table.NewService(ctx, table.Config{
			DB:       gorpDB,
			Ontology: dist.Ontology,
		})
		if err != nil || ctx.Err() != nil {
			return err
		}
		hardwareSvc, err := hardware.OpenService(
			ctx,
			hardware.Config{
				Instrumentation: ins.Child("hardware"),
				DB:              gorpDB,
				Ontology:        dist.Ontology,
				Group:           dist.Group,
				HostProvider:    dist.Cluster,
				Signals:         dist.Signals,
				Channel:         dist.Channel,
				Framer:          dist.Framer,
			})
		if err != nil {
			return err
		}
		defer func() {
			err = errors.Combine(err, hardwareSvc.Close())
		}()
		if ctx.Err() != nil {
			return nil
		}
		frameSvc, err := framer.OpenService(
			ctx,
			framer.Config{
				Instrumentation: ins.Child("framer"),
				Framer:          dist.Framer,
				Channel:         dist.Channel,
			},
		)
		if err != nil {
			return err
		}
		defer func() {
			err = errors.Combine(err, frameSvc.Close())
		}()
		if ctx.Err() != nil {
			return nil
		}

		// Provision the root user.
		if err := maybeProvisionRootUser(ctx, gorpDB, authenticator, userSvc, rbacSvc); err != nil || ctx.Err() != nil {
			return err
		}

		// Set the base permissions for all users.
		if err = maybeSetBasePermission(ctx, gorpDB, rbacSvc); err != nil || ctx.Err() != nil {
			return err
		}

		// Configure the API core.
		_api, err := api.New(
			api.Config{
				Instrumentation: ins.Child("api"),
				Authenticator:   authenticator,
				Enforcer:        &access.AllowAll{},
				RBAC:            rbacSvc,
				Schematic:       schematicSvc,
				LinePlot:        linePlotSvc,
				Insecure:        config.Bool(insecure),
				Channel:         dist.Channel,
				Framer:          frameSvc,
				Storage:         dist.Storage,
				User:            userSvc,
				Token:           tokenSvc,
				Table:           tableSvc,
				Cluster:         dist.Cluster,
				Ontology:        dist.Ontology,
				Group:           dist.Group,
				Ranger:          rangeSvc,
				Log:             logSvc,
				Workspace:       workspaceSvc,
				Label:           labelSvc,
				Hardware:        hardwareSvc,
			},
		)
		if err != nil || ctx.Err() != nil {
			return err
		}

		// We run startup searching indexing after all services have been
		// registered within the ontology. We used to fork a new goroutine for
		// every service at registration time, but this caused a race condition
		// where bleve would concurrently read and write to a map.
		// See https://linear.app/synnax/issue/SY-1116/race-condition-on-server-startup
		// for more details on this issue.
		sCtx.Go(dist.Ontology.RunStartupSearchIndexing, xsignal.WithKey("startup_search_indexing"))

		// Configure the HTTP API Transport.
		r := fhttp.NewRouter(fhttp.RouterConfig{
			Instrumentation:     ins,
			StreamWriteDeadline: viper.GetDuration(slowConsumerTimeoutFlag),
		})
		_api.BindTo(httpapi.New(r, api.NewHTTPCodecResolver(dist.Channel)))

		// Configure the GRPC API Transport.
		grpcAPI, grpcAPITrans := grpcapi.New(dist.Channel)
		*grpcServerTransports = append(*grpcServerTransports, grpcAPITrans...)
		_api.BindTo(grpcAPI)

		srv, err := server.Open(buildServerConfig(
			*grpcServerTransports,
			[]fhttp.BindableTransport{r},
			secProvider,
			ins,
			debug,
		))
		if err != nil || ctx.Err() != nil {
			return err
		}
		defer func() {
			err = errors.Combine(err, srv.Close())
		}()

		d, err := embedded.OpenDriver(
			ctx,
			buildEmbeddedDriverConfig(
				ins.Child("driver"),
				hardwareSvc.Rack.EmbeddedKey,
				dist.Cluster.Key(),
				insecure,
			),
		)
		if err != nil {
			return err
		}
		defer func() {
			err = errors.Combine(err, d.Stop())
		}()

		ins.L.Info("\033[32mSynnax is running and available at " + viper.GetString(listenFlag) + "\033[0m")

		<-ctx.Done()
		return err
	},
		xsignal.WithKey("start"),
		xsignal.RecoverWithErrOnPanic(),
	)

	select {
	case <-interruptC:
		ins.L.Info("\033[33mSynnax is shutting down. This can take up to 5 seconds. Please be patient\033[0m")
		cancel()
	case <-sCtx.Stopped():
	}

	if err := sCtx.Wait(); err != nil && !errors.Is(err, context.Canceled) {
		ins.L.Zap().Sugar().Errorf("\033[31mSynnax has encountered an error and is shutting down: %v\033[0m", err)
		ins.L.Fatal("synnax failed", zap.Error(err))
	}
	ins.L.Info("\033[34mSynnax has shut down\033[0m")
}

func init() {
	rootCmd.AddCommand(startCmd)
	configureStartFlags()
	bindFlags(startCmd)
}

func buildStorageConfig(
	ins alamos.Instrumentation,
) storage.Config {
	return storage.Config{
		Instrumentation: ins.Child("storage"),
		MemBacked:       config.Bool(viper.GetBool(memFlag)),
		Dirname:         viper.GetString(dataFlag),
	}
}

func parsePeerAddresses() ([]address.Address, error) {
	peerStrings := viper.GetStringSlice(peersFlag)
	peerAddresses := make([]address.Address, len(peerStrings))
	for i, listenString := range peerStrings {
		peerAddresses[i] = address.Address(listenString)
	}
	return peerAddresses, nil
}

func buildDistributionConfig(
	pool *fgrpc.Pool,
	ins alamos.Instrumentation,
	storage storage.Config,
	transports *[]fgrpc.BindableTransport,
	verifier string,
) (distribution.Config, error) {
	peers, err := parsePeerAddresses()
	coreCfg := core.Config{
		Instrumentation:  ins.Child("distribution"),
		AdvertiseAddress: address.Address(viper.GetString(listenFlag)),
		PeerAddresses:    peers,
		Pool:             pool,
		Storage:          storage,
		Transports:       transports,
	}
	return distribution.Config{Config: coreCfg, Verifier: verifier}, err
}

func buildServerConfig(
	grpcTransports []fgrpc.BindableTransport,
	httpTransports []fhttp.BindableTransport,
	sec security.Provider,
	ins alamos.Instrumentation,
	debug bool,
) (cfg server.Config) {
	cfg.Branches = append(
		cfg.Branches,
		&server.SecureHTTPBranch{Transports: httpTransports},
		&server.GRPCBranch{Transports: grpcTransports},
		server.NewHTTPRedirectBranch(),
	)
	cfg.Debug = config.Bool(debug)
	cfg.ListenAddress = address.Address(viper.GetString(listenFlag))
	cfg.Instrumentation = ins.Child("server")
	cfg.Security.TLS = sec.TLS()
	cfg.Security.Insecure = config.Bool(viper.GetBool(insecureFlag))
	return cfg
}

func buildEmbeddedDriverConfig(
	ins alamos.Instrumentation,
	rackKey rack.Key,
	clusterKey uuid.UUID,
	insecure bool,
) embedded.Config {
	cfg := embedded.Config{
		Enabled: config.Bool(!viper.GetBool(noDriverFlag)),
		Integrations: getIntegrations(
			viper.GetStringSlice(enableIntegrationsFlag),
			viper.GetStringSlice(disableIntegrationsFlag),
		),
		Instrumentation: ins,
		Address:         address.Address(viper.GetString(listenFlag)),
		RackKey:         rackKey,
		ClusterKey:      clusterKey,
		Username:        viper.GetString(usernameFlag),
		Password:        viper.GetString(passwordFlag),
		Debug:           config.Bool(viper.GetBool(debugFlag)),
	}
	if insecure {
		return cfg
	}
	loader := buildCertLoaderConfig(ins)
	cfg.CACertPath = loader.AbsoluteCACertPath()
	cfg.ClientCertFile = loader.AbsoluteNodeCertPath()
	cfg.ClientKeyFile = loader.AbsoluteNodeKeyPath()
	return cfg
}

func configureSecurity(ins alamos.Instrumentation, insecure bool) (security.Provider, error) {
	return security.NewProvider(security.ProviderConfig{
		LoaderConfig: buildCertLoaderConfig(ins),
		Insecure:     config.Bool(insecure),
		KeySize:      viper.GetInt(keySizeFlag),
	})
}

func getIntegrations(enabled, disabled []string) []string {
	if len(enabled) > 0 {
		return enabled
	}
	return lo.Filter(embedded.AllIntegrations, func(integration string, _ int) bool {
		return !lo.Contains(disabled, integration)
	})
}

// sets the base permissions that need to exist in the server.
func maybeSetBasePermission(
	ctx context.Context,
	db *gorp.DB,
	rbacSvc *rbac.Service,
) error {
	return db.WithTx(ctx, func(tx gorp.Tx) error {
		// base policies that need to be created
		basePolicies := map[ontology.Type]access.Action{
			"label":       access.All,
			"cluster":     access.All,
			"channel":     access.All,
			"node":        access.All,
			"group":       access.All,
			"range":       access.All,
			"range-alias": access.All,
			"workspace":   access.All,
			"log":         access.All,
			"lineplot":    access.All,
			"rack":        access.All,
			"device":      access.All,
			"task":        access.All,
			"table":       access.All,
			"user":        access.Retrieve,
			"schematic":   access.Retrieve,
			"policy":      access.Retrieve,
			"builtin":     access.Retrieve,
			"framer":      access.All,
		}
		// for migration purposes, some old base policies that need to be deleted
		oldBasePolicies := map[ontology.Type]access.Action{}

		existingPolicies := make([]rbac.Policy, 0, len(basePolicies))
		policiesToDelete := make([]uuid.UUID, 0, len(oldBasePolicies))
		if err := rbacSvc.NewRetriever().WhereSubjects(user.OntologyTypeID).
			Entries(&existingPolicies).Exec(ctx, tx); err != nil {
			return err
		}
		for _, p := range existingPolicies {
			if len(p.Subjects) != 1 || len(p.Objects) != 1 || len(p.Actions) != 1 {
				// then this policy is not one of the policies created in maybeSetBasePermission
				continue
			}
			s := p.Subjects[0]
			o := p.Objects[0]
			a := p.Actions[0]
			if (s != user.OntologyTypeID) || (o.Key != "") {
				// the policy does not apply to the general user ontology type
				continue
			}
			if basePolicies[o.Type] == a {
				delete(basePolicies, o.Type)
			} else if oldBasePolicies[o.Type] == a {
				policiesToDelete = append(policiesToDelete, p.Key)
			}
		}
		for t := range basePolicies {
			if err := rbacSvc.NewWriter(tx).Create(ctx, &rbac.Policy{
				Subjects: []ontology.ID{user.OntologyTypeID},
				Objects:  []ontology.ID{{Type: t, Key: ""}},
				Actions:  []access.Action{basePolicies[t]},
			}); err != nil {
				return err
			}
		}
		return rbacSvc.NewWriter(tx).Delete(ctx, policiesToDelete...)
	})
}

func maybeProvisionRootUser(
	ctx context.Context,
	db *gorp.DB,
	authSvc auth.Authenticator,
	userSvc *user.Service,
	rbacSvc *rbac.Service,
) error {
	creds := auth.InsecureCredentials{
		Username: viper.GetString(usernameFlag),
		Password: password.Raw(viper.GetString(passwordFlag)),
	}
	exists, err := userSvc.UsernameExists(ctx, creds.Username)
	if err != nil {
		return err
	}
	if exists {
		// we potentially need to update the root user flag

		// we want to make sure the root user still has the allow_all policy
		return db.WithTx(ctx, func(tx gorp.Tx) error {
			// For cluster versions before v0.31.0, the root user flag was not set. We
			// need to set it here.
			if err = userSvc.NewWriter(tx).MaybeSetRootUser(ctx, creds.Username); err != nil {
				return err
			}

			var u user.User
			if err = userSvc.NewRetrieve().WhereUsernames(creds.Username).Entry(&u).Exec(ctx, tx); err != nil {
				return err
			}
			if !u.RootUser {
				return nil
			}
			policies := make([]rbac.Policy, 0, 1)
			if err := rbacSvc.NewRetriever().
				WhereSubjects(user.OntologyID(u.Key)).
				Entries(&policies).
				Exec(ctx, tx); err != nil {
				return err
			}
			for _, p := range policies {
				if lo.Contains(p.Objects, rbac.AllowAllOntologyID) {
					return nil
				}
			}
			return rbacSvc.NewWriter(tx).Create(ctx, &rbac.Policy{
				Subjects: []ontology.ID{user.OntologyID(u.Key)},
				Objects:  []ontology.ID{rbac.AllowAllOntologyID},
				Actions:  []access.Action{},
			})
		})
	}

	// Register the user first, then give them all permissions
	return db.WithTx(ctx, func(tx gorp.Tx) error {
		if err = authSvc.NewWriter(tx).Register(ctx, creds); err != nil {
			return err
		}
		userObj := user.User{Username: creds.Username, RootUser: true}
		if err = userSvc.NewWriter(tx).Create(ctx, &userObj); err != nil {
			return err
		}
		return rbacSvc.NewWriter(tx).Create(
			ctx,
			&rbac.Policy{
				Subjects: []ontology.ID{user.OntologyID(userObj.Key)},
				Objects:  []ontology.ID{rbac.AllowAllOntologyID},
				Actions:  []access.Action{},
			},
		)
	})
}

func configureClientGRPC(
	sec security.Provider,
	insecure bool,
) *fgrpc.Pool {
	return fgrpc.NewPool(
		"",
		grpc.WithTransportCredentials(getClientGRPCTransportCredentials(sec, insecure)),
	)
}

func getClientGRPCTransportCredentials(sec security.Provider, insecure bool) credentials.TransportCredentials {
	return lo.Ternary(insecure, insecureGRPC.NewCredentials(), credentials.NewTLS(sec.TLS()))
}<|MERGE_RESOLUTION|>--- conflicted
+++ resolved
@@ -96,11 +96,7 @@
 	v := version.Get()
 	decodedName, _ := base64.StdEncoding.DecodeString("bGljZW5zZS1rZXk=")
 	var (
-<<<<<<< HEAD
-		ins      = configureInstrumentation(v)
-=======
 		ins      = configureInstrumentation()
->>>>>>> 831c09e9
 		insecure = viper.GetBool(insecureFlag)
 		debug    = viper.GetBool(debugFlag)
 		autoCert = viper.GetBool(autoCertFlag)
