--- conflicted
+++ resolved
@@ -29,11 +29,7 @@
 	Short: "Generate a self-signed CA certificate.",
 	Args:  cobra.NoArgs,
 	RunE: func(cmd *cobra.Command, _ []string) error {
-<<<<<<< HEAD
-		ins := configureInstrumentation("")
-=======
 		ins := configureInstrumentation()
->>>>>>> 831c09e9
 
 		factory, err := cert.NewFactory(buildCertFactoryConfig(ins))
 		if err != nil {
@@ -48,11 +44,7 @@
 	Short: "Generate a self-signed node certificate.",
 	Args:  cobra.MinimumNArgs(1),
 	RunE: func(cmd *cobra.Command, hosts []string) error {
-<<<<<<< HEAD
-		ins := configureInstrumentation("")
-=======
 		ins := configureInstrumentation()
->>>>>>> 831c09e9
 		// convert hosts to addresses
 		addresses := make([]address.Address, len(hosts))
 		for i, host := range hosts {
