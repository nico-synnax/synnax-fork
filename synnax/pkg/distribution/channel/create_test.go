// Copyright 2025 Synnax Labs, Inc.
//
// Use of this software is governed by the Business Source License included in the file
// licenses/BSL.txt.
//
// As of the Change Date specified in that file, in accordance with the Business Source
// License, use of this software will be governed by the Apache License, Version 2.0,
// included in the file licenses/APL.txt.

package channel_test

import (
	. "github.com/onsi/ginkgo/v2"
	. "github.com/onsi/gomega"
	"github.com/synnaxlabs/aspen"
	"github.com/synnaxlabs/synnax/pkg/distribution/channel"
	"github.com/synnaxlabs/synnax/pkg/distribution/cluster"
	"github.com/synnaxlabs/synnax/pkg/distribution/mock"
	"github.com/synnaxlabs/x/query"
	"github.com/synnaxlabs/x/telem"
)

var _ = Describe("Create", Ordered, func() {
	var mockCluster *mock.Cluster
	BeforeAll(func() {
		mockCluster = mock.ProvisionCluster(ctx, 2)
	})
	AfterAll(func() {
		Expect(mockCluster.Close()).To(Succeed())
	})
	Context("Single channel", func() {
		var ch channel.Channel
		JustBeforeEach(func() {
			var err error
			ch.IsIndex = true
			ch.Name = "SG01"
			ch.DataType = telem.TimeStampT
			err = mockCluster.Nodes[1].Channel.Create(ctx, &ch)
			Expect(err).ToNot(HaveOccurred())
		})
		Context("Node is local", func() {
			BeforeEach(func() { ch.Leaseholder = 1 })
			It("Should create the channel without error", func() {
				Expect(ch.Key().Leaseholder()).To(Equal(aspen.NodeKey(1)))
				Expect(ch.Key().LocalKey()).To(Equal(channel.LocalKey(2)))
			})
			It("Should not create the channel if it already exists by name", func() {
				Expect(mockCluster.Nodes[1].Channel.Create(ctx, &ch, channel.RetrieveIfNameExists(true))).To(Succeed())
				Expect(ch.LocalKey).To(Equal(channel.LocalKey(3)))
			})
			It("Should create the channel in the cesium gorpDB", func() {
				channels, err := mockCluster.Nodes[1].Storage.TS.RetrieveChannels(ctx, ch.Key().StorageKey())
				Expect(err).ToNot(HaveOccurred())
				Expect(channels).To(HaveLen(1))
				cesiumCH := channels[0]
				Expect(cesiumCH.Key).To(Equal(ch.Key().StorageKey()))
				Expect(cesiumCH.DataType).To(Equal(telem.TimeStampT))
				Expect(cesiumCH.IsIndex).To(BeTrue())
			})
		})
		Context("Node is remote", func() {
			BeforeEach(func() { ch.Leaseholder = 2 })
			It("Should create the channel without error", func() {
				Expect(ch.Key().Leaseholder()).To(Equal(aspen.NodeKey(2)))
				Expect(ch.Key().LocalKey()).To(Equal(channel.LocalKey(2)))
			})
			It("Should create the channel in cesium", func() {
				channels, err := mockCluster.Nodes[2].Storage.TS.RetrieveChannels(ctx, ch.Key().StorageKey())
				Expect(err).ToNot(HaveOccurred())
				Expect(channels).To(HaveLen(1))
				cesiumCH := channels[0]
				Expect(cesiumCH.DataType).To(Equal(telem.TimeStampT))
				Expect(cesiumCH.IsIndex).To(BeTrue())
			})
			It("Should not create the channel on another nodes time-series DB", func() {
				channels, err := mockCluster.Nodes[1].Storage.TS.RetrieveChannels(ctx, ch.Key().StorageKey())
				Expect(err).To(MatchError(query.NotFound))
				Expect(channels).To(HaveLen(0))
			})
			It("Should assign a sequential key to the channels on each node",
				func() {
					ch2 := &channel.Channel{
						IsIndex:     true,
						Name:        "SG01",
						DataType:    telem.TimeStampT,
						Leaseholder: 1,
					}
					err := mockCluster.Nodes[1].Channel.NewWriter(nil).Create(ctx, ch2)
					Expect(err).To(BeNil())
					Expect(ch2.Key().Leaseholder()).To(Equal(aspen.NodeKey(1)))
					Expect(ch2.Key().LocalKey()).To(Equal(channel.LocalKey(5)))
				})
			It("Should correctly create a virtual channel", func() {
				ch3 := &channel.Channel{
					Name:        "SG01",
					DataType:    telem.JSONT,
					Leaseholder: 2,
					Virtual:     true,
				}
				err := mockCluster.Nodes[1].Channel.Create(ctx, ch3)
				Expect(err).To(BeNil())
				Expect(ch3.Key().Leaseholder()).To(Equal(aspen.NodeKey(2)))
				Eventually(func(g Gomega) {
					channels, err := mockCluster.Nodes[2].Storage.TS.RetrieveChannels(ctx, ch3.Key().StorageKey())
					g.Expect(err).ToNot(HaveOccurred())
					g.Expect(channels).To(HaveLen(1))
					g.Expect(channels[0].DataType).To(Equal(telem.JSONT))
					g.Expect(channels[0].Virtual).To(BeTrue())
				})
			})
			It("Should create an index channel", func() {
				ch4 := &channel.Channel{
					Name:        "SG01",
					DataType:    telem.TimeStampT,
					Leaseholder: 2,
					IsIndex:     true,
				}
				err := mockCluster.Nodes[1].Channel.Create(ctx, ch4)
				Expect(err).To(BeNil())
				Expect(ch4.Key().Leaseholder()).To(Equal(aspen.NodeKey(2)))
				Expect(ch4.Key().LocalKey()).To(Equal(channel.LocalKey(9)))
				Expect(ch4.LocalIndex).To(Equal(channel.LocalKey(9)))
				channels, err := mockCluster.Nodes[2].Storage.TS.RetrieveChannels(ctx, ch4.Key().StorageKey())
				Expect(err).ToNot(HaveOccurred())
				Expect(channels).To(HaveLen(1))
				Expect(channels[0].IsIndex).To(BeTrue())
			})
		})
		Context("Free", func() {
			BeforeEach(func() {
				ch.Leaseholder = cluster.Free
				ch.Virtual = true
			})
			It("Should create the channel without error", func() {
				Expect(ch.Key().Leaseholder()).To(Equal(aspen.Free))
				Expect(ch.Key().LocalKey()).To(Equal(channel.LocalKey(5)))
				channels, err := mockCluster.Nodes[1].Storage.TS.RetrieveChannels(ctx, ch.Key().StorageKey())
				Expect(err).To(MatchError(query.NotFound))
				Expect(channels).To(HaveLen(0))
			})
		})
	})
	Context("Creating if name doesn't exist", func() {
		var ch channel.Channel
		BeforeEach(func() {
			ch.IsIndex = true
			ch.Name = "SG0001"
			ch.DataType = telem.TimeStampT
			ch.Leaseholder = 1
		})
		It("Should create the channel without error", func() {
			Expect(mockCluster.Nodes[1].Channel.Create(ctx, &ch, channel.RetrieveIfNameExists(true))).To(Succeed())
			Expect(ch.Key().Leaseholder()).To(Equal(aspen.NodeKey(1)))
			Expect(ch.Key().LocalKey()).To(Not(Equal(uint16(0))))
		})
		It("Should not create the channel if it already exists by name", func() {
			Expect(mockCluster.Nodes[1].Channel.Create(ctx, &ch, channel.RetrieveIfNameExists(true))).To(Succeed())
			k := ch.Key()
			ch.Leaseholder = 0
			ch.LocalKey = 0
			Expect(mockCluster.Nodes[1].Channel.Create(ctx, &ch, channel.RetrieveIfNameExists(true))).To(Succeed())
			Expect(ch.Key()).To(Equal(k))
			Expect(ch.Key().Leaseholder()).To(Equal(aspen.NodeKey(1)))
		})
		Describe("OverwriteIfNameExists", func() {

			It("Should overwrite the channel if it already exists by name and the new channel has different properties than the old one", func() {
				ch := channel.Channel{
					Virtual:     true,
					Name:        "SG0001",
					DataType:    telem.Float64T,
					Leaseholder: 1,
				}
				Expect(mockCluster.Nodes[1].Channel.Create(ctx, &ch)).To(Succeed())
				originalKey := ch.Key()

				// Try to create a new channel with the same name but different properties
				newCh := channel.Channel{
					Virtual:     true,
					Name:        "SG0001",
					DataType:    telem.Float32T,
					Leaseholder: 1,
				}

				Expect(mockCluster.Nodes[1].Channel.Create(ctx, &newCh, channel.OverwriteIfNameExistsAndDifferentProperties())).To(Succeed())

				var resChannels []channel.Channel
				err := mockCluster.Nodes[1].Channel.NewRetrieve().WhereKeys(newCh.Key()).Entries(&resChannels).Exec(ctx, nil)
				Expect(err).ToNot(HaveOccurred())
				Expect(resChannels).To(HaveLen(1))

				Expect(resChannels[0].Virtual).To(BeTrue())
				Expect(resChannels[0].DataType).To(Equal(telem.Float32T))

				err = mockCluster.Nodes[1].Channel.NewRetrieve().WhereKeys(originalKey).Entries(&resChannels).Exec(ctx, nil)
				Expect(err).To(MatchError(query.NotFound))
			})
			It("Should not overwrite the channel if it already exists by name and the new channel has the same properties as the old one", func() {
				ch := channel.Channel{
					IsIndex:     true,
					Name:        "SG0001",
					DataType:    telem.TimeStampT,
					Leaseholder: 1,
				}
				Expect(mockCluster.Nodes[1].Channel.Create(ctx, &ch)).To(Succeed())
				originalKey := ch.Key()

				newCh := channel.Channel{
					IsIndex:     true,
					Name:        "SG0001",         // Same name
					DataType:    telem.TimeStampT, // Same data type
					Leaseholder: 1,
				}

				Expect(mockCluster.Nodes[1].Channel.Create(ctx, &newCh, channel.OverwriteIfNameExistsAndDifferentProperties())).To(Succeed())
				Expect(newCh.Key()).To(Equal(originalKey))

				var resChannels []channel.Channel
				err := mockCluster.Nodes[1].Channel.NewRetrieve().WhereKeys(originalKey).Entries(&resChannels).Exec(ctx, nil)
				Expect(err).ToNot(HaveOccurred())
				Expect(resChannels).To(HaveLen(1))
				Expect(resChannels[0].IsIndex).To(BeTrue())
				Expect(resChannels[0].DataType).To(Equal(telem.TimeStampT))
			})
		})
		It("Should not create a free channel if it already exists by name", func() {
			ch.Name = "SG0002"
			ch.Virtual = true
			ch.Leaseholder = cluster.Free
			Expect(mockCluster.Nodes[1].Channel.Create(ctx, &ch, channel.RetrieveIfNameExists(true))).To(Succeed())
			Expect(ch.Key().Leaseholder()).To(Equal(aspen.Free))
			k := ch.Key()
			ch.LocalKey = 0
			ch.Leaseholder = 0
			Expect(mockCluster.Nodes[1].Channel.Create(ctx, &ch, channel.RetrieveIfNameExists(true))).To(Succeed())
			Expect(ch.Key()).To(Equal(k))
			Expect(ch.Key().Leaseholder()).To(Equal(aspen.Free))
		})
	})
	Context("Calculated Channel", func() {
		It("Should create a calculated channel without error", func() {
			baseCh := channel.Channel{
				Name:     "time",
				DataType: telem.TimeStampT,
				IsIndex:  true,
			}
			Expect(mockCluster.Nodes[1].Channel.Create(ctx, &baseCh)).To(Succeed())

			ch := channel.Channel{
				Name:       "SG0001",
				DataType:   telem.Float64T,
				Expression: "return 1",
				Requires:   []channel.Key{baseCh.Key()},
			}
			Expect(mockCluster.Nodes[1].Channel.Create(ctx, &ch)).To(Succeed())
		})
		It("Should return an error if the requires field is empty", func() {
			ch := channel.Channel{
				Name:       "SG0001",
				DataType:   telem.Float64T,
				Expression: "return 1",
			}
<<<<<<< HEAD
			Expect(services[1].Create(ctx, &ch)).To(MatchError(ContainSubstring("requires: calculated channels must require at least one channel")))
=======
			Expect(mockCluster.Nodes[1].Channel.Create(ctx, &ch)).To(MatchError(validate.FieldError{
				Field:   "requires",
				Message: "calculated channels must require at least one channel",
			}))
>>>>>>> 7b7d8a7d
		})
		It("Should return an error if the calculated channel depends on both a virtual and index channel", func() {
			vCH := channel.Channel{
				Name:     "SG0001",
				DataType: telem.Float64T,
				Virtual:  true,
			}
			Expect(mockCluster.Nodes[1].Channel.Create(ctx, &vCH)).To(Succeed())
			idxCH := channel.Channel{
				Name:     "time",
				DataType: telem.TimeStampT,
				IsIndex:  true,
			}
			Expect(mockCluster.Nodes[1].Channel.Create(ctx, &idxCH)).To(Succeed())
			ch := channel.Channel{
				Name:       "SG0002",
				DataType:   telem.Float64T,
				Expression: "return 1",
				Requires:   []channel.Key{vCH.Key(), idxCH.Key()},
			}
<<<<<<< HEAD
			Expect(services[1].Create(ctx, &ch)).To(MatchError(ContainSubstring("requires: cannot use a mix of virtual and non-virtual channels in calculations")))
=======
			Expect(mockCluster.Nodes[1].Channel.Create(ctx, &ch)).To(MatchError(validate.FieldError{
				Field:   "requires",
				Message: "cannot use a mix of virtual and non-virtual channels in calculations",
			}))
>>>>>>> 7b7d8a7d
		})
		It("Should return an error if the calculated channel depends on a channel that does not exist", func() {
			ch := channel.Channel{
				Name:       "SG0001",
				DataType:   telem.Float64T,
				Expression: "return 1",
				Requires:   []channel.Key{111111111},
			}
			Expect(mockCluster.Nodes[1].Channel.Create(ctx, &ch)).To(MatchError(query.NotFound))
		})
		It("Should return an error if all required channels do not share the same index", func() {
			idxCH1 := channel.Channel{
				Name:     "time1",
				DataType: telem.TimeStampT,
				IsIndex:  true,
			}
			idxCH2 := channel.Channel{
				Name:     "time2",
				DataType: telem.TimeStampT,
				IsIndex:  true,
			}
			Expect(mockCluster.Nodes[1].Channel.Create(ctx, &idxCH1)).To(Succeed())
			Expect(mockCluster.Nodes[1].Channel.Create(ctx, &idxCH2)).To(Succeed())
			ch := channel.Channel{
				Name:       "SG0001",
				DataType:   telem.Float64T,
				Expression: "return 1",
				Requires:   []channel.Key{idxCH1.Key(), idxCH2.Key()},
			}
<<<<<<< HEAD
			Expect(services[1].Create(ctx, &ch)).To(MatchError(ContainSubstring("requires: all required channels must share the same index")))
=======
			Expect(mockCluster.Nodes[1].Channel.Create(ctx, &ch)).To(MatchError(validate.FieldError{
				Field:   "requires",
				Message: "all required channels must share the same index",
			}))
>>>>>>> 7b7d8a7d
		})

	})
	Context("Updating a channel", func() {
		var ch channel.Channel
		var ch2 channel.Channel
		BeforeEach(func() {
			ch.Name = "SG0001"
			ch.DataType = telem.Float64T
			ch.Virtual = true
			ch.Internal = false
			ch.Leaseholder = cluster.Free

			ch2.IsIndex = true
			ch2.Name = "SG0003"
			ch2.DataType = telem.TimeStampT
			ch2.Leaseholder = 1

			Expect(mockCluster.Nodes[1].Channel.Create(ctx, &ch)).To(Succeed())
			Expect(mockCluster.Nodes[1].Channel.Create(ctx, &ch2)).To(Succeed())
		})
		It("Should update the channel name without error", func() {
			ch.Name = "SG0002"
			Expect(mockCluster.Nodes[1].Channel.Create(ctx, &ch)).To(Succeed())
			Expect(ch.Name).To(Equal("SG0002"))

			var resChannels []channel.Channel
			err := mockCluster.Nodes[1].Channel.NewRetrieve().WhereKeys(ch.Key()).Entries(&resChannels).Exec(ctx, nil)
			Expect(err).ToNot(HaveOccurred())
			Expect(resChannels).To(HaveLen(1))
			Expect(resChannels[0].Name).To(Equal("SG0002"))
		})
		It("Should update the channel expression without error", func() {
			ch.Requires = []channel.Key{ch2.Key()}
			ch.Expression = "sin(x)"
			Expect(mockCluster.Nodes[1].Channel.Create(ctx, &ch)).To(Succeed())
			Expect(ch.Expression).To(Equal("sin(x)"))

			var resChannels []channel.Channel
			err := mockCluster.Nodes[1].Channel.NewRetrieve().WhereKeys(ch.Key()).Entries(&resChannels).Exec(ctx, nil)
			Expect(err).ToNot(HaveOccurred())
			Expect(resChannels).To(HaveLen(1))
			Expect(resChannels[0].Expression).To(Equal("sin(x)"))
		})
		It("Should update the requires without error", func() {
			ch.Requires = []channel.Key{ch2.Key()}
			Expect(mockCluster.Nodes[1].Channel.Create(ctx, &ch)).To(Succeed())
			Expect(ch.Requires).To(ContainElement(ch2.Key()))

			var resChannels []channel.Channel
			err := mockCluster.Nodes[1].Channel.NewRetrieve().WhereKeys(ch.Key()).Entries(&resChannels).Exec(ctx, nil)
			Expect(err).ToNot(HaveOccurred())
			Expect(resChannels).To(HaveLen(1))
			Expect(resChannels[0].Requires).To(ContainElement(ch2.Key()))
		})
		It("Should not update the channel if it already exists by name", func() {
			ch.Name = "SG0003"
			Expect(mockCluster.Nodes[1].Channel.Create(ctx, &ch, channel.RetrieveIfNameExists(true))).To(Succeed())
			Expect(ch.Name).To(Equal("SG0001"))

			var resChannels []channel.Channel
			err := mockCluster.Nodes[1].Channel.NewRetrieve().WhereKeys(ch.Key()).Entries(&resChannels).Exec(ctx, nil)
			Expect(err).ToNot(HaveOccurred())
			Expect(resChannels).To(HaveLen(1))
			Expect(resChannels[0].Name).To(Equal("SG0001"))
		})
		It("Should assign a new key when attempting to update a non-virtual channel",
			func() {
				// Create initial non-virtual channel
				nonVirtualCh := channel.Channel{
					IsIndex:     true,
					Name:        "NonVirtual",
					DataType:    telem.TimeStampT,
					Leaseholder: 1,
					Virtual:     false,
				}
				Expect(mockCluster.Nodes[1].Channel.Create(ctx, &nonVirtualCh)).To(Succeed())
				originalKey := nonVirtualCh.Key()

				nonVirtualCh.Name = "UpdatedName"
				Expect(mockCluster.Nodes[1].Channel.Create(ctx, &nonVirtualCh)).To(Succeed())

				Expect(nonVirtualCh.Key()).ToNot(Equal(originalKey))

				var resChannels []channel.Channel
				err := mockCluster.Nodes[1].Channel.NewRetrieve().WhereKeys(originalKey, nonVirtualCh.Key()).Entries(&resChannels).Exec(ctx, nil)
				Expect(err).ToNot(HaveOccurred())
				Expect(resChannels).To(HaveLen(2))

				Expect(resChannels[0].Name).To(Equal("NonVirtual"))
				Expect(resChannels[1].Name).To(Equal("UpdatedName"))
			})
	})

})<|MERGE_RESOLUTION|>--- conflicted
+++ resolved
@@ -260,14 +260,7 @@
 				DataType:   telem.Float64T,
 				Expression: "return 1",
 			}
-<<<<<<< HEAD
-			Expect(services[1].Create(ctx, &ch)).To(MatchError(ContainSubstring("requires: calculated channels must require at least one channel")))
-=======
-			Expect(mockCluster.Nodes[1].Channel.Create(ctx, &ch)).To(MatchError(validate.FieldError{
-				Field:   "requires",
-				Message: "calculated channels must require at least one channel",
-			}))
->>>>>>> 7b7d8a7d
+			Expect(mockCluster.Nodes[1].Channel.Create(ctx, &ch)).To(MatchError(ContainSubstring("requires: calculated channels must require at least one channel")))
 		})
 		It("Should return an error if the calculated channel depends on both a virtual and index channel", func() {
 			vCH := channel.Channel{
@@ -288,14 +281,7 @@
 				Expression: "return 1",
 				Requires:   []channel.Key{vCH.Key(), idxCH.Key()},
 			}
-<<<<<<< HEAD
-			Expect(services[1].Create(ctx, &ch)).To(MatchError(ContainSubstring("requires: cannot use a mix of virtual and non-virtual channels in calculations")))
-=======
-			Expect(mockCluster.Nodes[1].Channel.Create(ctx, &ch)).To(MatchError(validate.FieldError{
-				Field:   "requires",
-				Message: "cannot use a mix of virtual and non-virtual channels in calculations",
-			}))
->>>>>>> 7b7d8a7d
+			Expect(mockCluster.Nodes[1].Channel.Create(ctx, &ch)).To(MatchError(ContainSubstring("requires: cannot use a mix of virtual and non-virtual channels in calculations")))
 		})
 		It("Should return an error if the calculated channel depends on a channel that does not exist", func() {
 			ch := channel.Channel{
@@ -325,14 +311,7 @@
 				Expression: "return 1",
 				Requires:   []channel.Key{idxCH1.Key(), idxCH2.Key()},
 			}
-<<<<<<< HEAD
-			Expect(services[1].Create(ctx, &ch)).To(MatchError(ContainSubstring("requires: all required channels must share the same index")))
-=======
-			Expect(mockCluster.Nodes[1].Channel.Create(ctx, &ch)).To(MatchError(validate.FieldError{
-				Field:   "requires",
-				Message: "all required channels must share the same index",
-			}))
->>>>>>> 7b7d8a7d
+			Expect(mockCluster.Nodes[1].Channel.Create(ctx, &ch)).To(MatchError(ContainSubstring("requires: all required channels must share the same index")))
 		})
 
 	})
