// Copyright 2025 Synnax Labs, Inc.
//
// Use of this software is governed by the Business Source License included in the file
// licenses/BSL.txt.
//
// As of the Change Date specified in that file, in accordance with the Business Source
// License, use of this software will be governed by the Apache License, Version 2.0,
// included in the file licenses/APL.txt.

package channel

import (
	"context"

	"github.com/samber/lo"
	"github.com/synnaxlabs/synnax/pkg/distribution/ontology"
	"github.com/synnaxlabs/synnax/pkg/distribution/ontology/core"
	changex "github.com/synnaxlabs/x/change"
	"github.com/synnaxlabs/x/gorp"
	"github.com/synnaxlabs/x/iter"
	"github.com/synnaxlabs/x/observe"
	"github.com/synnaxlabs/x/zyn"
)

const OntologyType ontology.Type = "channel"

// OntologyID returns a unique identifier for a Channel for use within a resource
// ontology.
func OntologyID(k Key) ontology.ID {
	return ontology.ID{Type: OntologyType, Key: k.String()}
}

// OntologyIDs returns the ontology.ID for each key.
func (k Keys) OntologyIDs() []ontology.ID {
	return lo.Map(k, func(key Key, _ int) ontology.ID { return OntologyID(key) })
}

func OntologyIDsFromChannels(chs []Channel) []ontology.ID {
	return lo.Map(chs, func(item Channel, _ int) ontology.ID {
		return OntologyID(item.Key())
	})
}

<<<<<<< HEAD
var Z = zyn.Object(map[string]zyn.Z{
=======
var schema = zyn.Object(map[string]zyn.Schema{
>>>>>>> d0e4900d
	"key":         zyn.Uint32().Coerce(),
	"name":        zyn.String(),
	"leaseholder": zyn.Uint16().Coerce(),
	"is_index":    zyn.Bool(),
	"index":       zyn.Uint32().Coerce(),
	"data_type":   zyn.String(),
	"internal":    zyn.Bool(),
	"virtual":     zyn.Bool(),
	"expression":  zyn.String(),
})

func newResource(c Channel) ontology.Resource {
<<<<<<< HEAD
	return core.NewResource(Z, OntologyID(c.Key()), c.Name, map[string]any{
=======
	return core.NewResource(schema, OntologyID(c.Key()), c.Name, map[string]any{
>>>>>>> d0e4900d
		"key":         c.Key(),
		"name":        c.Name,
		"leaseholder": c.Leaseholder,
		"is_index":    c.IsIndex,
		"index":       c.Index(),
		"data_type":   c.DataType,
		"internal":    c.Internal,
		"virtual":     c.Virtual,
		"expression":  c.Expression,
	})
}

var _ ontology.Service = (*service)(nil)

type change = changex.Change[Key, Channel]

func (s *service) Type() ontology.Type { return OntologyType }

<<<<<<< HEAD
// Schema implements ontology.Service.
func (s *service) Schema() zyn.Z { return Z }
=======
// schema implements ontology.Service.
func (s *service) Schema() zyn.Schema { return schema }
>>>>>>> d0e4900d

// RetrieveResource implements ontology.Service.
func (s *service) RetrieveResource(ctx context.Context, key string, tx gorp.Tx) (ontology.Resource, error) {
	k := MustParseKey(key)
	var ch Channel
	err := s.NewRetrieve().WhereKeys(k).Entry(&ch).Exec(ctx, tx)
	return newResource(ch), err
}

func translateChange(ch change) ontology.Change {
	return ontology.Change{
		Variant: ch.Variant,
		Key:     OntologyID(ch.Key),
		Value:   newResource(ch.Value),
	}
}

// OnChange implements ontology.Service.
func (s *service) OnChange(f func(context.Context, iter.Nexter[ontology.Change])) observe.Disconnect {
	handleChange := func(ctx context.Context, reader gorp.TxReader[Key, Channel]) {
		f(ctx, iter.NexterTranslator[change, ontology.Change]{
			Wrap:      reader,
			Translate: translateChange,
		})
	}
	return s.NewObservable().OnChange(handleChange)
}

func (s *service) NewObservable() observe.Observable[gorp.TxReader[Key, Channel]] {
	return gorp.Observe[Key, Channel](s.DB)
}

// OpenNexter implements ontology.Service.
func (s *service) OpenNexter() (iter.NexterCloser[ontology.Resource], error) {
	n, err := gorp.WrapReader[Key, Channel](s.DB).OpenNexter()
	return iter.NexterCloserTranslator[Channel, ontology.Resource]{
		Wrap:      n,
		Translate: newResource,
	}, err
}<|MERGE_RESOLUTION|>--- conflicted
+++ resolved
@@ -41,11 +41,7 @@
 	})
 }
 
-<<<<<<< HEAD
-var Z = zyn.Object(map[string]zyn.Z{
-=======
 var schema = zyn.Object(map[string]zyn.Schema{
->>>>>>> d0e4900d
 	"key":         zyn.Uint32().Coerce(),
 	"name":        zyn.String(),
 	"leaseholder": zyn.Uint16().Coerce(),
@@ -58,11 +54,7 @@
 })
 
 func newResource(c Channel) ontology.Resource {
-<<<<<<< HEAD
-	return core.NewResource(Z, OntologyID(c.Key()), c.Name, map[string]any{
-=======
 	return core.NewResource(schema, OntologyID(c.Key()), c.Name, map[string]any{
->>>>>>> d0e4900d
 		"key":         c.Key(),
 		"name":        c.Name,
 		"leaseholder": c.Leaseholder,
@@ -81,13 +73,8 @@
 
 func (s *service) Type() ontology.Type { return OntologyType }
 
-<<<<<<< HEAD
-// Schema implements ontology.Service.
-func (s *service) Schema() zyn.Z { return Z }
-=======
 // schema implements ontology.Service.
 func (s *service) Schema() zyn.Schema { return schema }
->>>>>>> d0e4900d
 
 // RetrieveResource implements ontology.Service.
 func (s *service) RetrieveResource(ctx context.Context, key string, tx gorp.Tx) (ontology.Resource, error) {
