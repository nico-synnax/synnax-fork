--- conflicted
+++ resolved
@@ -76,13 +76,6 @@
 	if err := s.Ontology.NewWriter(nil).DefineResource(ctx, NodeOntologyID(Free)); err != nil {
 		s.L.Error("failed to define free node ontology resource", zap.Error(err))
 	}
-<<<<<<< HEAD
-	s.update(ctx, s.Cluster.CopyState())
-	s.Cluster.OnChange(func(ctx context.Context, change Change) {
-		s.update(ctx, change.State)
-	})
-=======
->>>>>>> 9f753014
 }
 
 func translateNodeChange(ch NodeChange, _ int) schema.Change {
@@ -112,34 +105,6 @@
 	), nil
 }
 
-<<<<<<< HEAD
-func (s *NodeOntologyService) update(ctx context.Context, state State) {
-	if err := s.Ontology.DB.WithTx(ctx, func(txn gorp.Tx) error {
-		//w := s.Ontology.NewWriter(txn)
-		//clusterID := OntologyID(s.Cluster.Key())
-		//if err := w.DefineResource(ctx, clusterID); err != nil {
-		//	return err
-		//}
-		//if err := w.DefineRelationship(ctx, ontology.RootID, ontology.ParentOf, clusterID); err != nil {
-		//	return err
-		//}
-		//for _, n := range state.Nodes {
-		//	nodeID := NodeOntologyID(n.Key)
-		//	if err := w.DefineResource(ctx, NodeOntologyID(n.Key)); err != nil {
-		//		return err
-		//	}
-		//	if err := w.DefineRelationship(ctx, clusterID, ontology.ParentOf, nodeID); err != nil {
-		//		return err
-		//	}
-		//}
-		return nil
-	}); err != nil {
-		s.L.Error("failed to update node ontology", zap.Error(err))
-	}
-}
-
-=======
->>>>>>> 9f753014
 // Schema implements ontology.Service.
 func (s *NodeOntologyService) Schema() *schema.Schema { return _nodeSchema }
 
