// Copyright 2023 Synnax Labs, Inc.
//
// Use of this software is governed by the Business Source License included in the file
// licenses/BSL.txt.
//
// As of the Change Date specified in that file, in accordance with the Business Source
// License, use of this software will be governed by the Apache License, Version 2.0,
// included in the file licenses/APL.txt.

package mock_test

import (
	. "github.com/onsi/ginkgo/v2"
	. "github.com/onsi/gomega"
	"github.com/synnaxlabs/synnax/pkg/distribution"
	"github.com/synnaxlabs/synnax/pkg/distribution/channel"
	"github.com/synnaxlabs/synnax/pkg/distribution/core"
	"github.com/synnaxlabs/synnax/pkg/distribution/mock"
	"github.com/synnaxlabs/x/telem"
)

var _ = Describe("Builder", func() {
	Describe("New", func() {
		It("Should open a three node memory backed distribution layer", func() {

			builder := mock.NewBuilder()

			coreOne := builder.New(ctx)
			coreTwo := builder.New(ctx)
			coreThree := builder.New(ctx)

			Expect(coreOne.Cluster.HostKey()).To(Equal(core.NodeKey(1)))
			Expect(coreTwo.Cluster.HostKey()).To(Equal(core.NodeKey(2)))
			Expect(coreThree.Cluster.HostKey()).To(Equal(core.NodeKey(3)))

			ch := channel.Channel{
				Name:     "SG_01",
				DataType: telem.Float64T,
				Rate:     25 * telem.Hz,
				NodeKey:  1,
			}

<<<<<<< HEAD
			Expect(coreOne.Channel.NewWriter(nil).Create(ctx, &ch)).To(Succeed())
			Expect(ch.Key().NodeID()).To(Equal(distribution.NodeID(1)))
=======
			Expect(coreOne.Channel.Create(&ch)).To(Succeed())
			Expect(ch.Key().NodeKey()).To(Equal(distribution.NodeKey(1)))
>>>>>>> ce8849b6

			Eventually(func(g Gomega) {
				var resCH channel.Channel
				g.Expect(coreThree.Channel.NewRetrieve().
					WhereKeys(ch.Key()).
					Entry(&resCH).
					Exec(ctx, nil)).To(Succeed())

				g.Expect(resCH.Key()).To(Equal(ch.Key()))
			}).Should(Succeed())

		})
	})

})<|MERGE_RESOLUTION|>--- conflicted
+++ resolved
@@ -40,13 +40,8 @@
 				NodeKey:  1,
 			}
 
-<<<<<<< HEAD
 			Expect(coreOne.Channel.NewWriter(nil).Create(ctx, &ch)).To(Succeed())
-			Expect(ch.Key().NodeID()).To(Equal(distribution.NodeID(1)))
-=======
-			Expect(coreOne.Channel.Create(&ch)).To(Succeed())
-			Expect(ch.Key().NodeKey()).To(Equal(distribution.NodeKey(1)))
->>>>>>> ce8849b6
+			Expect(ch.Key().NodeKey()).To(Equal(distribution.NodeID(1)))
 
 			Eventually(func(g Gomega) {
 				var resCH channel.Channel
