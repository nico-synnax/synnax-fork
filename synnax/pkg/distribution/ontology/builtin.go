--- conflicted
+++ resolved
@@ -40,11 +40,7 @@
 func (b *builtinService) Type() core.Type { return BuiltInType }
 
 // Schema implements Service.
-<<<<<<< HEAD
-func (b *builtinService) Schema() zyn.Z { return zyn.Object(nil) }
-=======
 func (b *builtinService) Schema() zyn.Schema { return zyn.Object(nil) }
->>>>>>> d0e4900d
 
 // RetrieveResource implements Service.
 func (b *builtinService) RetrieveResource(_ context.Context, key string, _ gorp.Tx) (Resource, error) {
