// Copyright 2025 Synnax Labs, Inc.
//
// Use of this software is governed by the Business Source License included in the file
// licenses/BSL.txt.
//
// As of the Change Date specified in that file, in accordance with the Business Source
// License, use of this software will be governed by the Apache License, Version 2.0,
// included in the file licenses/APL.txt.

package signals_test

import (
	"context"
	"time"

	. "github.com/onsi/ginkgo/v2"
	. "github.com/onsi/gomega"
	"github.com/synnaxlabs/synnax/pkg/distribution/channel"
	"github.com/synnaxlabs/synnax/pkg/distribution/framer"
	"github.com/synnaxlabs/synnax/pkg/distribution/mock"
	"github.com/synnaxlabs/synnax/pkg/distribution/ontology"
	"github.com/synnaxlabs/synnax/pkg/distribution/ontology/core"
	ontologycdc "github.com/synnaxlabs/synnax/pkg/distribution/ontology/signals"
	"github.com/synnaxlabs/x/change"
	"github.com/synnaxlabs/x/confluence"
	"github.com/synnaxlabs/x/gorp"
	"github.com/synnaxlabs/x/iter"
	"github.com/synnaxlabs/x/observe"
	"github.com/synnaxlabs/x/signal"
	. "github.com/synnaxlabs/x/testutil"
	"github.com/synnaxlabs/x/zyn"
)

type changeService struct {
	observe.Observer[iter.Nexter[ontology.Change]]
}

const changeType ontology.Type = "change"

func newChangeID(key string) ontology.ID {
	return ontology.ID{Key: key, Type: changeType}
}

var _ ontology.Service = (*changeService)(nil)

func (s *changeService) Type() ontology.Type { return changeType }

<<<<<<< HEAD
func (s *changeService) Schema() zyn.Z {
	return zyn.Object(map[string]zyn.Z{"key": zyn.String()})
=======
func (s *changeService) Schema() zyn.Schema {
	return zyn.Object(map[string]zyn.Schema{"key": zyn.String()})
>>>>>>> d0e4900d
}

func (s *changeService) OpenNexter() (iter.NexterCloser[ontology.Resource], error) {
	return iter.NexterNopCloser(iter.All[ontology.Resource](nil)), nil
}

func (s *changeService) RetrieveResource(
	_ context.Context,
	key string,
	_ gorp.Tx,
) (ontology.Resource, error) {
	return core.NewResource(
		s.Schema(),
		newChangeID(key),
		"",
		map[string]any{"key": key},
	), nil
}

var _ = Describe("Signals", Ordered, func() {
	var (
		builder *mock.Cluster
		ctx     = context.Background()
		dist    mock.Node
		svc     *changeService
	)
	BeforeAll(func() {
		builder = mock.NewCluster()
		dist = builder.Provision(ctx)
		svc = &changeService{Observer: observe.New[iter.Nexter[ontology.Change]]()}
		dist.Ontology.RegisterService(ctx, svc)
	})
	AfterAll(func() {
		Expect(builder.Close()).To(Succeed())
	})
	Describe("DecodeIDs", func() {
		It("Should decode a series of IDs", func() {
			encoded := ontologycdc.EncodeIDs([]ontology.ID{newChangeID("one"), newChangeID("two")})
			decoded := MustSucceed(ontologycdc.DecodeIDs(encoded))
			Expect(decoded).To(Equal([]ontology.ID{newChangeID("one"), newChangeID("two")}))
		})
	})
	Describe("Resource Changes", func() {
		It("Should correctly propagate resource changes to the ontology", func() {
			var resCh channel.Channel
			Expect(dist.Channel.NewRetrieve().WhereNames("sy_ontology_resource_set").Entry(&resCh).Exec(ctx, nil)).To(Succeed())
			streamer := MustSucceed(dist.Framer.NewStreamer(ctx, framer.StreamerConfig{
				Keys: channel.Keys{resCh.Key()},
			}))
			requests, responses := confluence.Attach(streamer, 2)
			sCtx, cancel := signal.Isolated()
			streamer.Flow(sCtx, confluence.CloseOutputInletsOnExit())
			time.Sleep(5 * time.Millisecond)
			closeStreamer := signal.NewHardShutdown(sCtx, cancel)
			key := "hello"
			svc.NotifyGenerator(ctx, func() iter.Nexter[ontology.Change] {
				return iter.All([]ontology.Change{
					{
						Variant: change.Set,
						Key:     newChangeID(key),
						Value: core.NewResource(
							svc.Schema(),
							newChangeID(key),
							"empty",
							map[string]any{"key": key},
						),
					},
				})
			})
			var res framer.StreamerResponse
			Eventually(responses.Outlet()).Should(Receive(&res))
			ids := MustSucceed(ontologycdc.DecodeIDs(res.Frame.SeriesAt(0).Data))
			// There's a condition here where we might receive the channel creation
			// signal, so we just do a length assertion.
			Expect(len(ids)).To(BeNumerically(">", 0))
			Expect(len(ids[0].Type)).To(BeNumerically(">", 0))
			Expect(len(ids[0].Key)).To(BeNumerically(">", 0))
			requests.Close()
			Eventually(responses.Outlet()).Should(BeClosed())
			Expect(closeStreamer.Close()).To(Succeed())
		})
		It("Should correctly propagate resource deletes to the ontology", func() {
			var resCh channel.Channel
			Expect(dist.Channel.NewRetrieve().WhereNames("sy_ontology_resource_delete").Entry(&resCh).Exec(ctx, nil)).To(Succeed())
			streamer := MustSucceed(dist.Framer.NewStreamer(ctx, framer.StreamerConfig{
				Keys: channel.Keys{resCh.Key()},
			}))
			requests, responses := confluence.Attach(streamer, 2)
			sCtx, cancel := signal.Isolated()
			streamer.Flow(sCtx, confluence.CloseOutputInletsOnExit())
			time.Sleep(5 * time.Millisecond)
			closeStreamer := signal.NewHardShutdown(sCtx, cancel)
			key := "hello"
			svc.NotifyGenerator(ctx, func() iter.Nexter[ontology.Change] {
				return iter.All([]ontology.Change{
					{
						Variant: change.Delete,
						Key:     newChangeID(key),
					},
				})
			})
			var res framer.StreamerResponse
			Eventually(responses.Outlet()).Should(Receive(&res))
			ids := MustSucceed(ontologycdc.DecodeIDs(res.Frame.SeriesAt(0).Data))
			// There's a condition here where we might receive the channel creation
			// signal, so we just do a length assertion.
			Expect(len(ids)).To(BeNumerically(">", 0))
			Expect(len(ids[0].Type)).To(BeNumerically(">", 0))
			Expect(len(ids[0].Key)).To(BeNumerically(">", 0))
			requests.Close()
			Eventually(responses.Outlet()).Should(BeClosed())
			Expect(closeStreamer.Close()).To(Succeed())
		})
	})
	It("Should correctly propagate relationship set to the ontology", func() {
		var resCh channel.Channel
		Expect(dist.Channel.NewRetrieve().WhereNames("sy_ontology_relationship_set").Entry(&resCh).Exec(ctx, nil)).To(Succeed())
		streamer := MustSucceed(dist.Framer.NewStreamer(ctx, framer.StreamerConfig{
			Keys: channel.Keys{resCh.Key()},
		}))
		requests, responses := confluence.Attach(streamer, 2)
		sCtx, cancel := signal.Isolated()
		streamer.Flow(sCtx, confluence.CloseOutputInletsOnExit())
		time.Sleep(10 * time.Millisecond)
		closeStreamer := signal.NewHardShutdown(sCtx, cancel)
		defer func() {
			GinkgoRecover()
			Expect(closeStreamer.Close()).To(Succeed())
		}()

		w := dist.Ontology.NewWriter(nil)
		firstResource := newChangeID("abc")
		secondResource := newChangeID("def")
		Expect(w.DefineResource(ctx, firstResource)).To(Succeed())
		Expect(w.DefineResource(ctx, secondResource)).To(Succeed())
		Expect(w.DefineRelationship(ctx, firstResource, ontology.ParentOf, secondResource)).To(Succeed())
		var res framer.StreamerResponse
		Eventually(responses.Outlet(), 10*time.Second).Should(Receive(&res))
		relationships := MustSucceed(ontologycdc.DecodeRelationships(res.Frame.SeriesAt(0).Data))
		// There's a condition here where we might receive the channel creation
		// signal, so we just do a length assertion.
		Expect(len(relationships)).To(BeNumerically(">", 0))
		Expect(len(relationships[0].Type)).To(BeNumerically(">", 0))
		Expect(len(relationships[0].From.Key)).To(BeNumerically(">", 0))
		Expect(len(relationships[0].To.Key)).To(BeNumerically(">", 0))
		requests.Close()
		Eventually(responses.Outlet()).Should(BeClosed())
	})
	It("Should correctly propagate a relationship delete to the ontology", func() {
		var resCh channel.Channel
		By("Correctly creating the deletion channel.")
		Expect(dist.Channel.NewRetrieve().WhereNames("sy_ontology_relationship_delete").Entry(&resCh).Exec(ctx, nil)).To(Succeed())
		By("Opening a streamer on the deletion channel")
		streamer := MustSucceed(dist.Framer.NewStreamer(ctx, framer.StreamerConfig{
			Keys: channel.Keys{resCh.Key()},
		}))
		requests, responses := confluence.Attach(streamer, 2)
		sCtx, cancel := signal.Isolated()
		streamer.Flow(sCtx, confluence.CloseOutputInletsOnExit())
		time.Sleep(5 * time.Millisecond)
		closeStreamer := signal.NewHardShutdown(sCtx, cancel)
		defer func() {
			GinkgoRecover()
			Expect(closeStreamer.Close()).To(Succeed())
		}()

		w := dist.Ontology.NewWriter(nil)
		firstResource := newChangeID("abc")
		secondResource := newChangeID("def")
		Expect(w.DefineResource(ctx, firstResource)).To(Succeed())
		Expect(w.DefineResource(ctx, secondResource)).To(Succeed())
		By("Creating the relationship")
		Expect(w.DefineRelationship(ctx, firstResource, ontology.ParentOf, secondResource)).To(Succeed())
		By("Deleting the relationship")
		Expect(w.DeleteRelationship(ctx, firstResource, ontology.ParentOf, secondResource)).To(Succeed())
		var res framer.StreamerResponse
		Eventually(responses.Outlet()).Should(Receive(&res))
		By("Decoding the relationships")
		relationships := MustSucceed(ontologycdc.DecodeRelationships(res.Frame.SeriesAt(0).Data))
		// There's a condition here where we might receive the channel creation
		// signal, so we just do a length assertion.
		Expect(len(relationships)).To(BeNumerically(">", 0))
		Expect(len(relationships[0].Type)).To(BeNumerically(">", 0))
		Expect(len(relationships[0].From.Key)).To(BeNumerically(">", 0))
		Expect(len(relationships[0].To.Key)).To(BeNumerically(">", 0))
		requests.Close()
		Eventually(responses.Outlet()).Should(BeClosed())
	})
})<|MERGE_RESOLUTION|>--- conflicted
+++ resolved
@@ -45,13 +45,8 @@
 
 func (s *changeService) Type() ontology.Type { return changeType }
 
-<<<<<<< HEAD
-func (s *changeService) Schema() zyn.Z {
-	return zyn.Object(map[string]zyn.Z{"key": zyn.String()})
-=======
 func (s *changeService) Schema() zyn.Schema {
 	return zyn.Object(map[string]zyn.Schema{"key": zyn.String()})
->>>>>>> d0e4900d
 }
 
 func (s *changeService) OpenNexter() (iter.NexterCloser[ontology.Resource], error) {
