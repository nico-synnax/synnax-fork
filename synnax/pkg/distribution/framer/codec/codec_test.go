// Copyright 2025 Synnax Labs, Inc.
//
// Use of this software is governed by the Business Source License included in the file
// licenses/BSL.txt.
//
// As of the Change Date specified in that file, in accordance with the Business Source
// License, use of this software will be governed by the Apache License, Version 2.0,
// included in the file licenses/APL.txt.

package codec_test

import (
	"bytes"
	"encoding/json"
	"math/rand"
	"testing"

	. "github.com/onsi/ginkgo/v2"
	. "github.com/onsi/gomega"
	"github.com/synnaxlabs/cesium"
	"github.com/synnaxlabs/synnax/pkg/distribution/channel"
	"github.com/synnaxlabs/synnax/pkg/distribution/framer"
	"github.com/synnaxlabs/synnax/pkg/distribution/framer/codec"
	"github.com/synnaxlabs/synnax/pkg/distribution/framer/core"
	"github.com/synnaxlabs/synnax/pkg/distribution/mock"
	"github.com/synnaxlabs/x/telem"
	. "github.com/synnaxlabs/x/testutil"
	"github.com/synnaxlabs/x/validate"
)

var _ = Describe("Codec", func() {
	DescribeTable("Encode + Decode", func(
		channels channel.Keys,
		dataTypes []telem.DataType,
		fr framer.Frame,
	) {
		cdc := codec.NewStatic(channels, dataTypes)
		encoded := MustSucceed(cdc.Encode(nil, fr))
		decoded := MustSucceed(cdc.Decode(encoded))
		Expect(fr.Frame).To(telem.MatchFrame(decoded.Frame))
	},
		Entry("Empty Frame", channel.Keys{}, []telem.DataType{}, framer.Frame{}),
		Entry("All Channels Present, In Order",
			channel.Keys{1, 2, 3},
			[]telem.DataType{telem.Int64T, telem.Float32T, telem.Float64T},
			core.MultiFrame(
				channel.Keys{1, 2, 3},
				[]telem.Series{
					telem.NewSeriesV[int64](1, 2, 3),
					telem.NewSeriesV[float32](4, 5, 6),
					telem.NewSeriesV[float64](7, 8, 9),
				},
			),
		),
		Entry("All Channels Present, Out of Order",
			channel.Keys{3, 1, 2},
			[]telem.DataType{telem.Float64T, telem.Int64T, telem.Float32T},
			core.MultiFrame(
				channel.Keys{2, 3, 1},
				[]telem.Series{
					telem.NewSeriesV[float32](3, 2, 1),
					telem.NewSeriesV[float64](1, 2, 3),
					telem.NewSeriesV[int64](5, 6, 7),
				},
			),
		),
		Entry("Some Channels Present, In Order",
			channel.Keys{1, 2, 3},
			[]telem.DataType{telem.Uint8T, telem.Float32T, telem.Float64T},
			core.MultiFrame(
				channel.Keys{1, 3},
				[]telem.Series{
					telem.NewSeriesV[uint8](1, 2, 3),
					telem.NewSeriesV[float64](7, 8, 9),
				},
			),
		),
		Entry("Some Channels Present, Out of Order",
			channel.Keys{1, 2, 3},
			[]telem.DataType{telem.Uint8T, telem.Float32T, telem.Float64T},
			core.MultiFrame(
				channel.Keys{3, 1},
				[]telem.Series{
					telem.NewSeriesV[float64](7, 8, 9),
					telem.NewSeriesV[uint8](1, 2, 3),
				},
			),
		),
		Entry("All Same Time Range",
			channel.Keys{1, 2},
			[]telem.DataType{telem.Uint8T, telem.Float32T},
			core.MultiFrame(
				channel.Keys{1, 2},
				[]telem.Series{
					{
						DataType:  telem.Uint8T,
						Data:      []byte{1},
						TimeRange: telem.TimeStamp(0).SpanRange(5),
					},
					{
						DataType:  telem.Float32T,
						Data:      []byte{1, 2, 3, 4},
						TimeRange: telem.TimeStamp(0).SpanRange(5),
					},
				},
			),
		),
		Entry("Different Time Ranges",
			channel.Keys{1, 2},
			[]telem.DataType{telem.Uint8T, telem.Float32T},
			core.MultiFrame(
				channel.Keys{1, 2},
				[]telem.Series{
					{
						DataType:  telem.Uint8T,
						Data:      []byte{1},
						TimeRange: telem.TimeStamp(0).SpanRange(5),
					},
					{
						DataType:  telem.Float32T,
						Data:      []byte{1, 2, 3, 4},
						TimeRange: telem.TimeStamp(5).SpanRange(5),
					},
				},
			),
		),
		Entry("Partial Present, Different Lengths",
			channel.Keys{1, 2, 3},
			[]telem.DataType{telem.Uint8T, telem.Float32T, telem.Float64T},
			core.MultiFrame(
				channel.Keys{1, 3},
				[]telem.Series{
					telem.NewSeriesV[uint8](1),
					telem.NewSeriesV[float64](1, 2, 3, 4),
				},
			),
		),
		Entry("Same Alignments",
			channel.Keys{1, 2},
			[]telem.DataType{telem.Uint8T, telem.Float32T},
			core.MultiFrame(
				channel.Keys{1, 2},
				[]telem.Series{
					{
						DataType:  telem.Uint8T,
						Data:      []byte{1},
						Alignment: 5,
					},
					{
						DataType:  telem.Float32T,
						Data:      []byte{1, 2, 3, 4},
						Alignment: 5,
					},
				},
			),
		),
		Entry("Different Alignments",
			channel.Keys{1, 2},
			[]telem.DataType{telem.Uint8T, telem.Float32T},
			core.MultiFrame(
				channel.Keys{1, 2},
				[]telem.Series{
					{
						DataType:  telem.Uint8T,
						Data:      []byte{1},
						Alignment: 5,
					},
					{
						DataType:  telem.Float32T,
						Data:      []byte{1, 2, 3, 4},
						Alignment: 10,
					},
				},
			),
		),
		Entry("Variable Data Types",
			channel.Keys{1, 2, 3},
			[]telem.DataType{telem.Uint8T, telem.StringT, telem.JSONT},
			core.MultiFrame(
				channel.Keys{1, 2, 3},
				[]telem.Series{
					telem.NewSeriesV[uint8](1, 2, 3),
					telem.NewSeriesStringsV("cat", "dog"),
					telem.NewSeriesStaticJSONV(
						map[string]any{"key": "value"},
						map[string]any{"key": "value2"},
					),
				},
			),
		),
		Entry("Multiple Series for the Same Channel",
			channel.Keys{1, 2},
			[]telem.DataType{telem.Uint8T, telem.Float32T},
			core.MultiFrame(
				channel.Keys{1, 2, 2, 1, 2},
				[]telem.Series{
					telem.NewSeriesV[uint8](1, 2, 3),
					telem.NewSeriesV[float32](1, 2, 3),
					telem.NewSeriesV[float32](5, 6, 7),
					telem.NewSeriesV[uint8](4, 5, 6),
					telem.NewSeriesV[float32](42.1, 42.3, 69.1),
				},
			),
		),
	)

	Describe("Complex Frames", func() {
		It("Should correctly serialize and deserialize a complex frame", func() {
			keys := channel.Keys{1, 2, 3, 4}
			dataTypes := []telem.DataType{"int32", "float32", "string", "uint8"}
			s1 := telem.NewSeriesV[int32](1, 2, 3)
			s1.TimeRange = telem.NewRangeSeconds(1, 12)
			s1.Alignment = 7
			float32Data := make([]float32, 5000)
			for i := range float32Data {
				float32Data[i] = 1.234 + float32(i)*rand.Float32()
			}
			s2 := telem.NewSeries[float32](float32Data)
			s2.TimeRange = telem.NewRangeSeconds(3, 5)
			s2.Alignment = 10
			s3 := telem.NewSeriesStringsV("cat", "dog", "rabbit", "frog")
			s3.TimeRange = telem.NewRangeSeconds(1, 5)
			s3.Alignment = 5
<<<<<<< HEAD
			s4 := telem.AllocSeriesWithLen(telem.Uint8T, 5000)
			s4.Alignment = telem.LeadingAlignment(5000, 5)
			s4.TimeRange = telem.NewSecondsRange(9999999, 999999999)
=======
			s4 := telem.MakeSeries(telem.Uint8T, 5000)
			s4.Alignment = cesium.LeadingAlignment(5000, 5)
			s4.TimeRange = telem.NewRangeSeconds(9999999, 999999999)
>>>>>>> bbbc54a4
			originalFrame := core.MultiFrame(
				keys,
				[]telem.Series{s1, s2, s3, s4},
			)

			cdc := codec.NewStatic(keys, dataTypes)
			encoded := MustSucceed(cdc.Encode(ctx, originalFrame))
			decoded := MustSucceed(cdc.Decode(encoded))
			Expect(originalFrame.Frame).To(telem.MatchFrame(decoded.Frame))
		})
	})

	Describe("Error Handling", func() {
		It("Should return a validation error when a channel in a frame was not provided to the codec", func() {
			c := codec.NewStatic(
				[]channel.Key{1, 2, 3},
				[]telem.DataType{telem.Uint8T, telem.Float32T, telem.Float64T},
			)
			fr := core.UnaryFrame(4, telem.NewSeriesSecondsTSV(1, 2, 3))
			encoded, err := c.Encode(ctx, fr)
			Expect(encoded).To(HaveLen(0))
			Expect(err).To(HaveOccurredAs(validate.Error))
		})

		It("Should return a validation error when a series has the wrong data type", func() {
			c := codec.NewStatic(
				[]channel.Key{1},
				[]telem.DataType{telem.Uint8T},
			)
			fr := core.UnaryFrame(1, telem.NewSeriesSecondsTSV(1, 2, 3))
			encoded, err := c.Encode(ctx, fr)
			Expect(encoded).To(HaveLen(0))
			Expect(err).To(HaveOccurredAs(validate.Error))
		})
	})

	Describe("Dynamic Codec", Ordered, func() {
		var (
			builder    *mock.Builder
			channelSvc channel.Service
			idxCh      channel.Channel
			dataCh     channel.Channel
		)
		BeforeAll(func() {
			builder = mock.NewBuilder()
			dist := builder.New(ctx)
			channelSvc = dist.Channel
			w := dist.Channel.NewWriter(nil)
			idxCh = channel.Channel{
				DataType: telem.TimeStampT,
				Name:     "time",
				IsIndex:  true,
			}
			Expect(w.Create(ctx, &idxCh)).To(Succeed())
			dataCh = channel.Channel{
				Name:       "data",
				DataType:   telem.Float32T,
				LocalIndex: idxCh.Key().LocalKey(),
			}
			Expect(w.Create(ctx, &dataCh)).To(Succeed())
		})
		AfterAll(func() {
			Expect(builder.Close()).To(Succeed())
			Expect(builder.Cleanup()).To(Succeed())
		})
		ShouldNotLeakGoroutinesBeforeEach()

		It("Should allow the caller to update the list of channels", func() {
			codec := codec.NewDynamic(channelSvc)
			Expect(codec.Update(ctx, []channel.Key{dataCh.Key(), idxCh.Key()})).To(Succeed())
			fr := core.MultiFrame(
				channel.Keys{dataCh.Key(), idxCh.Key()},
				[]telem.Series{
					telem.NewSeriesV[float32](1, 2, 3, 4),
					telem.NewSeriesSecondsTSV(1, 2, 3, 4),
				},
			)
			encoded := MustSucceed(codec.Encode(ctx, fr))
			decoded := MustSucceed(codec.Decode(encoded))
			Expect(fr.Frame).To(telem.MatchFrame[channel.Key](decoded.Frame))
		})

		It("Should panic if the codec is not initialized", func() {
			codec := codec.NewDynamic(nil)
			Expect(func() {
				fr := framer.Frame{}
				_, _ = codec.Encode(ctx, fr)
			}).To(Panic())
		})

		It("Should use the correct encode/decode state even if the codecs are out of sync", func() {
			encoder := codec.NewDynamic(channelSvc)
			decoder := codec.NewDynamic(channelSvc)
			By("Correctly encoding and decoding when the two codecs are in sync")
			Expect(decoder.Update(ctx, []channel.Key{idxCh.Key()})).To(Succeed())
			Expect(encoder.Update(ctx, []channel.Key{idxCh.Key()})).To(Succeed())

			frame1 := core.UnaryFrame(idxCh.Key(), telem.NewSeriesSecondsTSV(1, 2, 3))
			encoded := MustSucceed(encoder.Encode(ctx, frame1))
			decoded := MustSucceed(decoder.Decode(encoded))
			Expect(decoded.Frame).To(telem.MatchFrame[channel.Key](frame1.Frame))

			By("Correctly using the previous encoding state when the two codecs are out of sync")
			Expect(decoder.Update(ctx, []channel.Key{dataCh.Key()})).To(Succeed())

			encoded = MustSucceed(encoder.Encode(ctx, frame1))
			decoded = MustSucceed(decoder.Decode(encoded))
			Expect(decoded.Frame).To(telem.MatchFrame[channel.Key](frame1.Frame))

			By("Correctly using he most up to date state after the codec are in sync again")
			Expect(encoder.Update(ctx, []channel.Key{dataCh.Key()})).To(Succeed())
			_, err := encoder.Encode(ctx, frame1)
			Expect(err).To(HaveOccurredAs(validate.Error))
			frame2 := core.UnaryFrame(dataCh.Key(), telem.NewSeriesV[float32](1, 2, 3, 4))
			encoded = MustSucceed(encoder.Encode(ctx, frame2))
			decoded = MustSucceed(decoder.Decode(encoded))
			Expect(decoded.Frame).To(telem.MatchFrame[channel.Key](frame2.Frame))
		})
	})
})

func BenchmarkEncode(b *testing.B) {
	dataTypes := []telem.DataType{"int32"}
	keys := channel.Keys{1}
	fr := core.MultiFrame(
		keys,
		[]telem.Series{telem.NewSeriesV[int32](1, 2, 3)},
	)
	cd := codec.NewStatic(keys, dataTypes)
	w := bytes.NewBuffer(nil)
	if err := cd.EncodeStream(nil, w, fr); err != nil {
		b.Fatalf("failed to encode stream: %v", err)
	}
	for b.Loop() {
		if err := cd.EncodeStream(nil, w, fr); err != nil {
			b.Fatalf("failed to encode stream: %v", err)
		}
		w.Reset()
	}
}

func BenchmarkJSONEncode(b *testing.B) {
	keys := channel.Keys{1}
	fr := core.MultiFrame(
		keys,
		[]telem.Series{telem.NewSeriesV[int32](1, 2, 3)},
	)
	for b.Loop() {
		if _, err := json.Marshal(fr); err != nil {
			b.Fatalf("failed to encode stream: %v", err)
		}
	}
}

func BenchmarkDecode(b *testing.B) {
	var (
		dataTypes = []telem.DataType{"int32"}
		keys      = channel.Keys{1}
		fr        = core.MultiFrame(
			keys,
			[]telem.Series{telem.NewSeriesV[int32](1, 2, 3)},
		)
		cd         = codec.NewStatic(keys, dataTypes)
		encoded, _ = cd.Encode(nil, fr)
		r          = bytes.NewReader(encoded)
	)
	for b.Loop() {
		if _, err := r.Seek(0, 0); err != nil {
			b.Fatalf("failed to seek: %v", err)
		}
		if fr, err := cd.DecodeStream(r); err != nil || fr.Empty() {
			b.Fatalf("failed to decode stream: %v", err)
		}
	}
}

func BenchmarkJSONDecode(b *testing.B) {
	keys := channel.Keys{1}
	encoded, err := json.Marshal(core.MultiFrame(
		keys,
		[]telem.Series{telem.NewSeriesV[int32](1, 2, 3)},
	))
	if err != nil {
		b.Fatalf("failed to encode stream: %v", err)
	}
	var v framer.Frame
	for b.Loop() {
		if err := json.Unmarshal(encoded, &v); err != nil {
			b.Fatalf("failed to decode stream: %v", err)
		}
	}
}<|MERGE_RESOLUTION|>--- conflicted
+++ resolved
@@ -221,15 +221,9 @@
 			s3 := telem.NewSeriesStringsV("cat", "dog", "rabbit", "frog")
 			s3.TimeRange = telem.NewRangeSeconds(1, 5)
 			s3.Alignment = 5
-<<<<<<< HEAD
-			s4 := telem.AllocSeriesWithLen(telem.Uint8T, 5000)
-			s4.Alignment = telem.LeadingAlignment(5000, 5)
-			s4.TimeRange = telem.NewSecondsRange(9999999, 999999999)
-=======
 			s4 := telem.MakeSeries(telem.Uint8T, 5000)
 			s4.Alignment = cesium.LeadingAlignment(5000, 5)
 			s4.TimeRange = telem.NewRangeSeconds(9999999, 999999999)
->>>>>>> bbbc54a4
 			originalFrame := core.MultiFrame(
 				keys,
 				[]telem.Series{s1, s2, s3, s4},
