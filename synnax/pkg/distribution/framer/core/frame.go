--- conflicted
+++ resolved
@@ -17,14 +17,6 @@
 	"github.com/synnaxlabs/x/telem"
 )
 
-<<<<<<< HEAD
-// Frame is an extension of telem.Frame that provides a distribution layer specific
-// API.
-type Frame struct{ telem.Frame[channel.Key] }
-
-// Append appends a series to the frame with the given key. For more details, see the
-// telem.Frame.Append implementation.
-=======
 // Frame is a record that maps channel keys to telemetry series.
 // It wraps the base telem.Frame type with channel.Key as the key type, providing
 // distribution-specific functionality for handling telemetry data across nodes.
@@ -32,7 +24,6 @@
 
 // Append adds a new key-series pair to the frame and returns the updated frame.
 // The key must be a valid channel.Key and the series must be a valid telem.Series.
->>>>>>> bbbc54a4
 func (f Frame) Append(key channel.Key, series telem.Series) Frame {
 	return Frame{f.Frame.Append(key, series)}
 }
