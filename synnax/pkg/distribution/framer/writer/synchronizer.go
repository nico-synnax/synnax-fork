--- conflicted
+++ resolved
@@ -57,15 +57,8 @@
 	}
 	s.cycle.counter++
 
-<<<<<<< HEAD
-	// If we receive a negative ack from a data write on any node, close the validator
-	// to prevent more writes from being processed.
-	if res.Command == Write && !res.Ack {
-		return res, true, signal.SendUnderContext(ctx, a.bulkheadSignal, true)
-=======
 	if !res.Authorized && s.cycle.res.Authorized {
 		s.cycle.res.Authorized = false
->>>>>>> 8317817b
 	}
 	if res.Command == Commit && res.End > s.cycle.res.End {
 		s.cycle.res.End = res.End
