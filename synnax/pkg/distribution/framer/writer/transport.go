--- conflicted
+++ resolved
@@ -27,10 +27,7 @@
 	Write
 	// Commit represents a call to Writer.Commit.
 	Commit
-<<<<<<< HEAD
-=======
 	// SetAuthority represents a call to Writer.SetAuthority
->>>>>>> 413a05fe
 	SetAuthority
 )
 
