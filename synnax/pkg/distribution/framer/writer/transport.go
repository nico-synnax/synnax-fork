--- conflicted
+++ resolved
@@ -27,10 +27,7 @@
 	Write
 	// Commit represents a call to Writer.Commit.
 	Commit
-<<<<<<< HEAD
-=======
 	// SetAuthority represents a call to Writer.SetAuthority
->>>>>>> 831c09e9
 	SetAuthority
 )
 
@@ -48,11 +45,7 @@
 	// Frame is the telemetry frame. This field is only acknowledged during Write commands.
 	Frame core.Frame `json:"frame" msgpack:"keys"`
 	// SeqNum is used to match the request with the response.
-<<<<<<< HEAD
-	SeqNum int
-=======
 	SeqNum int `json:"seq_num" msgpack:"seq_num"`
->>>>>>> 831c09e9
 }
 
 // Response represents a response to a streaming call to a Writer.
@@ -69,15 +62,10 @@
 	End telem.TimeStamp `json:"end" msgpack:"end"`
 	// Authorized flags whether the writer or commit operation was authorized. It is only
 	// valid during calls to WriterWrite and WriterCommit.
-<<<<<<< HEAD
-	Authorized bool  `json:"authorized" msgpack:"authorized"`
-	Err        error `json:"err" msgpack:"err"`
-=======
 	Authorized bool `json:"authorized" msgpack:"authorized"`
 	// Err contains an error that occurred when attempting to execute a request on
 	// a writer.
 	Err error `json:"err" msgpack:"err"`
->>>>>>> 831c09e9
 }
 
 type (
