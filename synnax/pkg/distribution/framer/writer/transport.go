// Copyright 2025 Synnax Labs, Inc.
//
// Use of this software is governed by the Business Source License included in the file
// licenses/BSL.txt.
//
// As of the Change Date specified in that file, in accordance with the Business Source
// License, use of this software will be governed by the Apache License, Version 2.0,
// included in the file licenses/APL.txt.

package writer

import (
	"github.com/synnaxlabs/freighter"
	dcore "github.com/synnaxlabs/synnax/pkg/distribution/core"
	"github.com/synnaxlabs/synnax/pkg/distribution/framer/core"
	"github.com/synnaxlabs/synnax/pkg/storage/ts"
	"github.com/synnaxlabs/x/telem"
	"github.com/synnaxlabs/x/validate"
)

//go:generate stringer -type=Command
type Command uint8

const (
	Open Command = iota
	// Write represents a call to Writer.Write.
	Write
	// Commit represents a call to Writer.Commit.
	Commit
<<<<<<< HEAD
	// SetAuthority represents a call to Writer.SetAuthority
=======
>>>>>>> 198c2903
	SetAuthority
)

var validateCommand = validate.NewInclusiveBoundsChecker(Open, SetAuthority)

type Mode = ts.WriterMode

// Request represents a streaming call to a Writer.
type Request struct {
	// Command is the command to execute on the writer.
	Command Command `json:"command" msgpack:"command"`
	// Config sets the configuration to use when opening the writer. Only used internally
	// when an open command is sent.
	Config Config `json:"config" msgpack:"config"`
	// Frame is the telemetry frame. This field is only acknowledged during Write commands.
	Frame core.Frame `json:"frame" msgpack:"keys"`
	// SeqNum is used to match the request with the response.
	SeqNum int
}

// Response represents a response to a streaming call to a Writer.
type Response struct {
	// Command is the command that was executed on the writer.
	Command Command `json:"command" msgpack:"command"`
	// SeqNum is the current sequence number of the command. This value will
	// correspond to the Request.SeqNum that executed the command.
	SeqNum int `json:"seq_num" msgpack:"seq_num"`
	// The NodeKey of the node that sent the response.
	NodeKey dcore.NodeKey `json:"node_key" msgpack:"node_key"`
	// End is the end timestamp of the domain on commit. This value is only
	// validate during calls to WriterCommit.
	End telem.TimeStamp `json:"end" msgpack:"end"`
	// Authorized flags whether the writer or commit operation was authorized. It is only
	// valid during calls to WriterWrite and WriterCommit.
<<<<<<< HEAD
	Authorized bool `json:"authorized" msgpack:"authorized"`
	// Err contains an error that occurred when attempting to execute a request on
	// a writer.
	Err error `json:"err" msgpack:"err"`
=======
	Authorized bool  `json:"authorized" msgpack:"authorized"`
	Err        error `json:"err" msgpack:"err"`
>>>>>>> 198c2903
}

type (
	ServerStream    = freighter.ServerStream[Request, Response]
	ClientStream    = freighter.ClientStream[Request, Response]
	TransportServer = freighter.StreamServer[Request, Response]
	TransportClient = freighter.StreamClient[Request, Response]
)

type Transport interface {
	Server() TransportServer
	Client() TransportClient
}<|MERGE_RESOLUTION|>--- conflicted
+++ resolved
@@ -27,10 +27,7 @@
 	Write
 	// Commit represents a call to Writer.Commit.
 	Commit
-<<<<<<< HEAD
 	// SetAuthority represents a call to Writer.SetAuthority
-=======
->>>>>>> 198c2903
 	SetAuthority
 )
 
@@ -48,7 +45,7 @@
 	// Frame is the telemetry frame. This field is only acknowledged during Write commands.
 	Frame core.Frame `json:"frame" msgpack:"keys"`
 	// SeqNum is used to match the request with the response.
-	SeqNum int
+	SeqNum int `json:"seq_num" msgpack:"seq_num"`
 }
 
 // Response represents a response to a streaming call to a Writer.
@@ -65,15 +62,10 @@
 	End telem.TimeStamp `json:"end" msgpack:"end"`
 	// Authorized flags whether the writer or commit operation was authorized. It is only
 	// valid during calls to WriterWrite and WriterCommit.
-<<<<<<< HEAD
 	Authorized bool `json:"authorized" msgpack:"authorized"`
 	// Err contains an error that occurred when attempting to execute a request on
 	// a writer.
 	Err error `json:"err" msgpack:"err"`
-=======
-	Authorized bool  `json:"authorized" msgpack:"authorized"`
-	Err        error `json:"err" msgpack:"err"`
->>>>>>> 198c2903
 }
 
 type (
