// Copyright 2025 Synnax Labs, Inc.
//
// Use of this software is governed by the Business Source License included in the file
// licenses/BSL.txt.
//
// As of the Change Date specified in that file, in accordance with the Business Source
// License, use of this software will be governed by the Apache License, Version 2.0,
// included in the file licenses/APL.txt.

package writer

import (
	"context"

	"github.com/samber/lo"
	"github.com/synnaxlabs/synnax/pkg/distribution/channel"
	"github.com/synnaxlabs/x/confluence"
	"github.com/synnaxlabs/x/errors"
	"github.com/synnaxlabs/x/signal"
	"github.com/synnaxlabs/x/validate"
)

type validator struct {
	keys      channel.Keys
	responses struct {
		confluence.AbstractUnarySource[Response]
		confluence.NopFlow
	}
	confluence.AbstractLinear[Request, Request]
	seqNum int
}

// Flow implements the confluence.Flow interface.
func (v *validator) Flow(ctx signal.Context, opts ...confluence.Option) {
	o := confluence.NewOptions(opts)
	o.AttachClosables(v.responses.Out, v.Out)
	ctx.Go(func(ctx context.Context) error {
		for {
			select {
			case <-ctx.Done():
				return ctx.Err()
			case req, ok := <-v.In.Outlet():
				if !ok {
					return nil
				}
<<<<<<< HEAD
				if v.accumulatedError != nil {
					if req.Command == Error {
						if err := signal.SendUnderContext(
							ctx,
							v.responses.Out.Inlet(),
							Response{Command: Error, Error: v.accumulatedError},
						); err != nil {
							return err
						}
						v.accumulatedError = nil
					} else {
						if err := signal.SendUnderContext(
							ctx,
							v.responses.Out.Inlet(),
							Response{Command: req.Command, Ack: false},
						); err != nil {
							return err
						}
					}
					continue
				}

				block := v.closed && (req.Command == Write || req.Command == Commit)
				if block {
					if err := signal.SendUnderContext(
						ctx,
						v.responses.Out.Inlet(),
						Response{Command: req.Command, Ack: false, SeqNum: -1},
					); err != nil {
						return err
					}
=======
				v.seqNum++
				req.SeqNum = v.seqNum
				if err := v.validate(req); err != nil {
					return err
>>>>>>> 8317817b
				} else {
					if err = signal.SendUnderContext(ctx, v.Out.Inlet(), req); err != nil {
						return err
					}
					continue
				}
			}
		}
	}, o.Signal...)
}

func (v *validator) validate(req Request) error {
<<<<<<< HEAD
	if req.Command < Write || req.Command > SetAuthority {
		return errors.Wrapf(validate.Error, "invalid writer command: %d", req.Command)
	}
	if req.Command == Write {
		for _, k := range req.Frame.Keys {
=======
	if err := validateCommand(req.Command); err != nil {
		return err
	}
	if req.Command == Data {
		for k := range req.Frame.Keys() {
>>>>>>> 8317817b
			if !lo.Contains(v.keys, k) {
				return errors.Wrapf(validate.Error, "invalid key: %s", k)
			}
		}
	}
	return nil
}<|MERGE_RESOLUTION|>--- conflicted
+++ resolved
@@ -43,44 +43,10 @@
 				if !ok {
 					return nil
 				}
-<<<<<<< HEAD
-				if v.accumulatedError != nil {
-					if req.Command == Error {
-						if err := signal.SendUnderContext(
-							ctx,
-							v.responses.Out.Inlet(),
-							Response{Command: Error, Error: v.accumulatedError},
-						); err != nil {
-							return err
-						}
-						v.accumulatedError = nil
-					} else {
-						if err := signal.SendUnderContext(
-							ctx,
-							v.responses.Out.Inlet(),
-							Response{Command: req.Command, Ack: false},
-						); err != nil {
-							return err
-						}
-					}
-					continue
-				}
-
-				block := v.closed && (req.Command == Write || req.Command == Commit)
-				if block {
-					if err := signal.SendUnderContext(
-						ctx,
-						v.responses.Out.Inlet(),
-						Response{Command: req.Command, Ack: false, SeqNum: -1},
-					); err != nil {
-						return err
-					}
-=======
 				v.seqNum++
 				req.SeqNum = v.seqNum
 				if err := v.validate(req); err != nil {
 					return err
->>>>>>> 8317817b
 				} else {
 					if err = signal.SendUnderContext(ctx, v.Out.Inlet(), req); err != nil {
 						return err
@@ -93,19 +59,11 @@
 }
 
 func (v *validator) validate(req Request) error {
-<<<<<<< HEAD
-	if req.Command < Write || req.Command > SetAuthority {
-		return errors.Wrapf(validate.Error, "invalid writer command: %d", req.Command)
-	}
-	if req.Command == Write {
-		for _, k := range req.Frame.Keys {
-=======
 	if err := validateCommand(req.Command); err != nil {
 		return err
 	}
 	if req.Command == Data {
 		for k := range req.Frame.Keys() {
->>>>>>> 8317817b
 			if !lo.Contains(v.keys, k) {
 				return errors.Wrapf(validate.Error, "invalid key: %s", k)
 			}
