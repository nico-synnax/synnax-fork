--- conflicted
+++ resolved
@@ -46,15 +46,10 @@
 
 // DeleteTimeRangeMany deletes a time range in the specified channels. It is idempotent:
 // if no data is found in the range, that channel is skipped.
-<<<<<<< HEAD
-// It is NOT atomic: if any deletion fails after others have succeeded, the operation
-// is abandoned midway.
-=======
 //
 // It is NOT atomic: if any deletion fails after others have succeeded, the operation
 // is abandoned midway.
 //
->>>>>>> 413a05fe
 // However, if any channel is not found by its name, the operation is abandoned before
 // any data is deleted.
 func (d Deleter) DeleteTimeRangeMany(
@@ -67,15 +62,10 @@
 
 // DeleteTimeRangeManyByNames deletes a time range in the specified channels.
 // It is idempotent: if no data is found in the range, that channel is skipped.
-<<<<<<< HEAD
-// It is NOT atomic: if any deletion fails after others have succeeded, the operation
-// is abandoned midway.
-=======
 //
 // It is NOT atomic: if any deletion fails after others have succeeded, the operation
 // is abandoned midway.
 //
->>>>>>> 413a05fe
 // However, if any one channel is not found by its name, the operation is abandoned
 // before any data is deleted.
 // All channels with the provided name are affected.
