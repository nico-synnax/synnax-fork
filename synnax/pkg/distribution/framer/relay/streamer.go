// Copyright 2023 Synnax Labs, Inc.
//
// Use of this software is governed by the Business Source License included in the file
// licenses/BSL.txt.
//
// As of the Change Date specified in that file, in accordance with the Business Source
// License, use of this software will be governed by the Apache License, Version 2.0,
// included in the file licenses/APL.txt.

package relay

import (
	"context"

	"github.com/samber/lo"
	"github.com/synnaxlabs/synnax/pkg/distribution/channel"
	"github.com/synnaxlabs/x/address"
	"github.com/synnaxlabs/x/change"
	"github.com/synnaxlabs/x/confluence"
	"github.com/synnaxlabs/x/signal"
)

type Streamer = confluence.Segment[Request, Response]

type streamer struct {
	confluence.AbstractLinear[Request, Response]
	addr             address.Address
	demands          confluence.Inlet[demand]
	keys             channel.Keys
	relay            *Relay
	downsampleFactor int
}

type StreamerConfig = Request

<<<<<<< HEAD
func (r *Relay) NewStreamer(_ context.Context, cfg StreamerConfig) (Streamer, error) {
	return &streamer{
		keys:             lo.Uniq(cfg.Keys),
		addr:             address.Rand(),
		demands:          r.demands,
		relay:            r,
		downsampleFactor: cfg.DownsampleFactor,
	}, nil
=======
func (r *Relay) NewStreamer(ctx context.Context, cfg StreamerConfig) (Streamer, error) {
	keys := lo.Uniq(cfg.Keys)
	// Check that all keys exist.
	if err := r.cfg.ChannelReader.
		NewRetrieve().
		WhereKeys(keys...).Exec(ctx, nil); err != nil {
		return nil, err
	}
	return &streamer{keys: keys, addr: address.Rand(), demands: r.demands, relay: r}, nil
>>>>>>> 034cf41c
}

// Flow implements confluence.Flow.
func (r *streamer) Flow(ctx signal.Context, opts ...confluence.Option) {
	o := confluence.NewOptions(opts)
	o.AttachClosables(r.Out)
	ctx.Go(func(ctx context.Context) error {
		r.demands.Acquire(1)
		// We only set demands when we start the streamer, avoiding unnecessary overhead
		// when the streamer is not in use. We also need to make sure we send these
		// demands before we connect to the delta, otherwise, under extreme load we
		// may cause deadlock.
		r.demands.Inlet() <- demand{
			Variant: change.Set,
			Key:     r.addr,
			Value:   Request{Keys: r.keys, DownsampleFactor: r.downsampleFactor},
		}
		// NOTE: BEYOND THIS POINT THERE IS AN INHERENT RISK OF DEADLOCKING THE RELAY.
		// BE CAREFUL WHEN MAKING CHANGES TO THIS SECTION.
		responses, disconnect := r.relay.connectToDelta(defaultBuffer)
		defer func() {
			// Disconnect from the relay and drain the response channel. Important that
			// we do this before updating our demands, otherwise we may deadlock.
			disconnect()
			// Tell the tapper that we are no longer requesting any channels.
			r.demands.Inlet() <- demand{Variant: change.Delete, Key: r.addr}
			// If we add this in AttachClosables, it may not be closed at the end of
			// if the caller does not use the confluence.CloseOutputInletsOnExit option, so
			// we explicitly close it here.
			r.demands.Close()
		}()
		for {
			select {
			case <-ctx.Done():
				return ctx.Err()
			case req, ok := <-r.In.Outlet():
				if !ok {
					return nil
				}
				req.Keys = lo.Uniq(req.Keys)
				r.keys = req.Keys
				d := demand{Variant: change.Set, Key: r.addr, Value: req}
				if err := signal.SendUnderContext(ctx, r.demands.Inlet(), d); err != nil {
					return err
				}
			case f := <-responses.Outlet():
				filtered := f.Frame.FilterKeys(r.keys)
				// Don't send if the frame is empty.
				if len(filtered.Keys) == 0 {
					continue
				}
				res := Response{Error: f.Error, Frame: f.Frame.FilterKeys(r.keys)}
				if err := signal.SendUnderContext(ctx, r.Out.Inlet(), res); err != nil {
					return err
				}
			}
		}
	}, o.Signal...)
}<|MERGE_RESOLUTION|>--- conflicted
+++ resolved
@@ -33,16 +33,6 @@
 
 type StreamerConfig = Request
 
-<<<<<<< HEAD
-func (r *Relay) NewStreamer(_ context.Context, cfg StreamerConfig) (Streamer, error) {
-	return &streamer{
-		keys:             lo.Uniq(cfg.Keys),
-		addr:             address.Rand(),
-		demands:          r.demands,
-		relay:            r,
-		downsampleFactor: cfg.DownsampleFactor,
-	}, nil
-=======
 func (r *Relay) NewStreamer(ctx context.Context, cfg StreamerConfig) (Streamer, error) {
 	keys := lo.Uniq(cfg.Keys)
 	// Check that all keys exist.
@@ -51,8 +41,13 @@
 		WhereKeys(keys...).Exec(ctx, nil); err != nil {
 		return nil, err
 	}
-	return &streamer{keys: keys, addr: address.Rand(), demands: r.demands, relay: r}, nil
->>>>>>> 034cf41c
+	return &streamer{
+    keys: keys, 
+    addr: address.Rand(), 
+    demands: r.demands, 
+    relay: r
+    downsampleFactor: cfg.DownsampleFactor,
+  }, nil
 }
 
 // Flow implements confluence.Flow.
