--- conflicted
+++ resolved
@@ -72,11 +72,7 @@
 	// ResponseBufferSize sets the channel buffer size for the main response streaming
 	// pipe. All written frames will be moved through this pipe, so the value should be
 	// relatively large.
-<<<<<<< HEAD
-	// [OPTIONAL: Default is 1000 or 72 KB]
-=======
 	// [OPTIONAL: Default is 1000 (equivalent 72 kB of data)]
->>>>>>> 831c09e9
 	ResponseBufferSize int
 	// DemandBufferSize sets the channel buffer size for channel demands to the relay.
 	// This value should be relatively small.
@@ -91,11 +87,7 @@
 	// Config for more information.
 	DefaultConfig = Config{
 		SlowConsumerTimeout: time.Millisecond * 20,
-<<<<<<< HEAD
-		// 72 B * 1000 = 72 KB
-=======
 		// 72 B * 1000 = 72 kB
->>>>>>> 831c09e9
 		ResponseBufferSize: 1000,
 		DemandBufferSize:   50,
 	}
@@ -122,11 +114,7 @@
 	validate.NotNil(v, "HostProvider", c.HostResolver)
 	validate.NotNil(v, "TS", c.TS)
 	validate.NotNil(v, "FreeWrites", c.FreeWrites)
-<<<<<<< HEAD
-	validate.NotNil(v, "ChannelReader", c.ChannelReader)
-=======
 	validate.NotNil(v, "Channels", c.ChannelReader)
->>>>>>> 831c09e9
 	validate.Positive(v, "SlowConsumerTimeout", c.SlowConsumerTimeout)
 	validate.Positive(v, "ResponseBufferSize", c.ResponseBufferSize)
 	validate.Positive(v, "DemandBufferSize", c.DemandBufferSize)
