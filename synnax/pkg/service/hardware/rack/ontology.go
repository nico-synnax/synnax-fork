--- conflicted
+++ resolved
@@ -53,21 +53,13 @@
 	return keys, nil
 }
 
-<<<<<<< HEAD
-var Z = zyn.Object(map[string]zyn.Z{
-=======
 var schema = zyn.Object(map[string]zyn.Schema{
->>>>>>> d0e4900d
 	"key":  zyn.Uint32().Coerce(),
 	"name": zyn.String(),
 })
 
 func newResource(r Rack) ontology.Resource {
-<<<<<<< HEAD
-	return core.NewResource(Z, OntologyID(r.Key), r.Name, r)
-=======
 	return core.NewResource(schema, OntologyID(r.Key), r.Name, r)
->>>>>>> d0e4900d
 }
 
 type change = changex.Change[Key, Rack]
@@ -75,11 +67,7 @@
 func (s *Service) Type() ontology.Type { return OntologyType }
 
 // Schema implements ontology.Service.
-<<<<<<< HEAD
-func (s *Service) Schema() zyn.Z { return Z }
-=======
 func (s *Service) Schema() zyn.Schema { return schema }
->>>>>>> d0e4900d
 
 // RetrieveResource implements ontology.Service.
 func (s *Service) RetrieveResource(ctx context.Context, key string, tx gorp.Tx) (ontology.Resource, error) {
