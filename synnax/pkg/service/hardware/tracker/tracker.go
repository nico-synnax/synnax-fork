// Copyright 2025 Synnax Labs, Inc.
//
// Use of this software is governed by the Business Source License included in the file
// licenses/BSL.txt.
//
// As of the Change Date specified in that file, in accordance with the Business Source
// License, use of this software will be governed by the Apache License, Version 2.0,
// included in the file licenses/APL.txt.

package tracker

import (
	"context"
	"fmt"
	"io"
	"sync"
	"time"

	"github.com/synnaxlabs/alamos"
	"github.com/synnaxlabs/synnax/pkg/distribution/channel"
	dcore "github.com/synnaxlabs/synnax/pkg/distribution/core"
	"github.com/synnaxlabs/synnax/pkg/distribution/framer"
	"github.com/synnaxlabs/synnax/pkg/distribution/framer/core"
	"github.com/synnaxlabs/synnax/pkg/distribution/framer/writer"
	"github.com/synnaxlabs/synnax/pkg/distribution/signals"
	"github.com/synnaxlabs/synnax/pkg/service/hardware/device"
	"github.com/synnaxlabs/synnax/pkg/service/hardware/rack"
	"github.com/synnaxlabs/synnax/pkg/service/hardware/task"
	binaryx "github.com/synnaxlabs/x/binary"
	"github.com/synnaxlabs/x/change"
	"github.com/synnaxlabs/x/config"
	"github.com/synnaxlabs/x/confluence"
	"github.com/synnaxlabs/x/errors"
	"github.com/synnaxlabs/x/gorp"
	xio "github.com/synnaxlabs/x/io"
	xjson "github.com/synnaxlabs/x/json"
	"github.com/synnaxlabs/x/override"
	"github.com/synnaxlabs/x/query"
	"github.com/synnaxlabs/x/signal"
	"github.com/synnaxlabs/x/status"
	"github.com/synnaxlabs/x/telem"
	"github.com/synnaxlabs/x/validate"
	"go.uber.org/zap"
)

// RackState is the state of a hardware rack. Unfortunately, we can't put this into
// the rack package because it would create a circular dependency.
type RackState struct {
	rack.State
	// Tasks is the state of the tasks associated with the rack.
	Tasks map[task.Key]task.State `json:"tasks" msgpack:"tasks"`
}

// Alive returns true if the rack is alive.
func (r RackState) Alive(threshold telem.TimeSpan) bool {
	return telem.Since(r.LastReceived) < threshold
}

// Tracker is used to track the state of hardware racks and tasks.
type Tracker struct {
	cfg Config
	// mu is a read-write lock used to protect the state of the tracker. Any fields
	// inside of this struct should be accessed while holding the lock.
	mu struct {
		sync.RWMutex
		// Racks is the map of racks to their corresponding state.
		Racks map[rack.Key]*RackState
		// Devices is the map of devices to their corresponding state.
		Devices map[string]device.State
	}
	// saveNotifications is used to signal an observing go-routine to save the state of
	// a task to gorp. This ensures that the most recent task state is persisted
	// across reloads.
	saveNotifications chan task.Key
	// deviceSaveNotifications is used to signal an observing go-routine to save the state of
	// a device to gorp. This ensures that the most recent device state is persisted
	// across reloads.
	deviceSaveNotifications chan string
	// closer shuts down all go-routines needed to keep the tracker service running.
	closer io.Closer
	// stateWriter is used to write state changes to the database.
	stateWriter confluence.Inlet[framer.WriterRequest]
	// taskStateChannelKey is the key of the channel used to set task state.
	taskStateChannelKey channel.Key
	// rackStateChannelKey is the key of the channel used to set rack state.
	rackStateChannelKey channel.Key
	// deviceStateChannelKey is the key of the channel used to set device state.
	deviceStateChannelKey channel.Key
}

// Config is the configuration for the Tracker service.
type Config struct {
	// Instrumentation used for logging, tracing, etc.
	// [OPTIONAL]
	alamos.Instrumentation
	// Rack is the service used to retrieve rack information.
	// [REQUIRED]
	Rack *rack.Service
	// Task is the service used to retrieve task information.
	// [REQUIRED]
	Task *task.Service
	// Device is the service used to retrieve device information.
	// [REQUIRED]
	Device *device.Service
	// Signals is used to subscribe to changes in rack and task state.
	// [REQUIRED]
	Signals *signals.Provider
	// Channels is used to create channels for the tracker service.
	// [REQUIRED]
	Channels channel.Writeable
	// HostProvider returns information about the cluster host.
	// [REQUIRED]
	HostProvider dcore.HostProvider
	// DB is used to persist and retrieve information about rack and task state.
	// [REQUIRED]
	DB     *gorp.DB
	Framer *framer.Service
	// rackStateAliveThreshold is the threshold for determining if a rack is alive.
	RackStateAliveThreshold telem.TimeSpan
}

var (
	_ config.Config[Config] = Config{}
	// DefaultConfig is the default configuration or opening the tracker service. This
	// configuration is not valid on its own, and must be overridden with the required
	// fields detailed in the Config struct.
	DefaultConfig = Config{
		RackStateAliveThreshold: telem.Second * 3,
	}
)

// Override implements config.Config.
func (c Config) Override(other Config) Config {
	c.Instrumentation = override.Zero(c.Instrumentation, other.Instrumentation)
	c.Rack = override.Nil(c.Rack, other.Rack)
	c.Task = override.Nil(c.Task, other.Task)
	c.Signals = override.Nil(c.Signals, other.Signals)
	c.Channels = override.Nil(c.Channels, other.Channels)
	c.HostProvider = override.Nil(c.HostProvider, other.HostProvider)
	c.DB = override.Nil(c.DB, other.DB)
	c.Framer = override.Nil(c.Framer, other.Framer)
	c.RackStateAliveThreshold = override.Numeric(c.RackStateAliveThreshold, other.RackStateAliveThreshold)
	c.Device = override.Nil(c.Device, other.Device)
	return c
}

// Validate implements config.Config.
func (c Config) Validate() error {
	v := validate.New("hardware.state")
	validate.NotNil(v, "rack", c.Rack)
	validate.NotNil(v, "task", c.Task)
	validate.NotNil(v, "signals", c.Signals)
	validate.NotNil(v, "db", c.DB)
	validate.NotNil(v, "host", c.HostProvider)
	validate.NotNil(v, "channels", c.Channels)
	validate.NotNil(v, "framer", c.Framer)
	validate.NotNil(v, "device", c.Device)
	return v.Error()
}

// Open opens a new task/rack state tracker with the provided configuration. If error
// is nil, the Tracker must be closed after use.
func Open(ctx context.Context, configs ...Config) (t *Tracker, err error) {
	cfg, err := config.New(DefaultConfig, configs...)
	if err != nil {
		return
	}
	var racks []rack.Rack
	if err = cfg.Rack.NewRetrieve().
		WhereNode(cfg.HostProvider.HostKey()).
		Entries(&racks).
		Exec(ctx, nil); err != nil {
		return
	}
	sCtx, cancel := signal.Isolated()
	t = &Tracker{cfg: cfg}
	t.mu.Racks = make(map[rack.Key]*RackState, len(racks))
	t.mu.Devices = make(map[string]device.State)

	for _, r := range racks {
		// Initialize rack state with empty maps
		rck := &RackState{
			Tasks: make(map[task.Key]task.State),
		}
		rck.Key = r.Key

		// Fetch and initialize tasks for this rack
		var tasks []task.Task
		if err = cfg.Task.NewRetrieve().
			WhereRacks(r.Key).
			Entries(&tasks).
			Exec(ctx, nil); err != nil {
			return
		}

		for _, tsk := range tasks {
			if tsk.Snapshot {
				continue
			}
			taskState := task.State{Task: tsk.Key, Variant: status.InfoVariant}
			if err = gorp.NewRetrieve[task.Key, task.State]().
				WhereKeys(tsk.Key).
				Entry(&taskState).
				Exec(ctx, cfg.DB); err != nil && !errors.Is(err, query.NotFound) {
				return
			}
			rck.Tasks[tsk.Key] = taskState
		}

		t.mu.Racks[r.Key] = rck
	}

	// Fetch and initialize all devices
	var allDevices []device.Device
	if err = cfg.Device.NewRetrieve().
		Entries(&allDevices).
		Exec(ctx, cfg.DB); err != nil {
		return
	}

	for _, dev := range allDevices {
		deviceState := device.State{
			Key:     dev.Key,
			Variant: "info",
			Details: "",
			Rack:    dev.Rack,
		}
		if err = gorp.NewRetrieve[string, device.State]().
			WhereKeys(dev.Key).
			Entry(&deviceState).
			Exec(ctx, cfg.DB); err != nil && !errors.Is(err, query.NotFound) {
			return
		}
		t.mu.Devices[dev.Key] = deviceState
	}

	if err := cfg.Channels.DeleteByName(ctx, "sy_rack_heartbeat", true); err != nil {
		return nil, err
	}
	channels := []channel.Channel{
		{
			Name:        "sy_task_state",
			DataType:    telem.JSONT,
			Leaseholder: cfg.HostProvider.HostKey(),
			Virtual:     true,
			Internal:    true,
		},
		{
			Name:        "sy_rack_state",
			DataType:    telem.JSONT,
			Leaseholder: cfg.HostProvider.HostKey(),
			Virtual:     true,
			Internal:    true,
		},
		{
			Name:        "sy_task_cmd",
			DataType:    telem.JSONT,
			Leaseholder: cfg.HostProvider.HostKey(),
			Virtual:     true,
			Internal:    true,
		},
		{
			Name:        "sy_device_state",
			DataType:    telem.JSONT,
			Leaseholder: cfg.HostProvider.HostKey(),
			Virtual:     true,
			Internal:    true,
		},
	}
	if err = cfg.Channels.CreateMany(
		ctx,
		&channels,
		channel.OverwriteIfNameExistsAndDifferentProperties(),
		channel.RetrieveIfNameExists(true),
	); err != nil {
		return nil, err
	}
	t.taskStateChannelKey = channels[0].Key()
	t.rackStateChannelKey = channels[1].Key()
	t.deviceStateChannelKey = channels[3].Key()
	taskObs := gorp.Observe[task.Key, task.Task](cfg.DB)
	rackObs := gorp.Observe[rack.Key, rack.Rack](cfg.DB)
	deviceObs := gorp.Observe[string, device.Device](cfg.DB)
	dcTaskObs := taskObs.OnChange(t.handleTaskChanges)
	dcRackObs := rackObs.OnChange(t.handleRackChanges)
	dcDeviceObs := deviceObs.OnChange(t.handleDeviceChanges)
	rackStateObs, closeRackStateObs, err := cfg.Signals.Subscribe(sCtx, signals.ObservableSubscriberConfig{
		SetChannelName: "sy_rack_state",
	})
	if err != nil {
		return nil, err
	}
	dcRackStateObs := rackStateObs.OnChange(t.handleRackState)
	taskStateObs, closeTaskStateObs, err := cfg.Signals.Subscribe(sCtx, signals.ObservableSubscriberConfig{
		SetChannelName: "sy_task_state",
	})
	if err != nil {
		return nil, err
	}
	stateWriter, err := cfg.Framer.NewStreamWriter(ctx, framer.WriterConfig{
		Start: telem.Now(),
		Keys:  []channel.Key{t.taskStateChannelKey, t.rackStateChannelKey, t.deviceStateChannelKey},
	})
	if err != nil {
		return nil, err
	}
	taskStateWriterStream := confluence.NewStream[framer.WriterRequest](1)
	stateWriter.InFrom(taskStateWriterStream)
	// Try to delete a non-existent task
	t.stateWriter = taskStateWriterStream
	obs := confluence.NewObservableSubscriber[framer.WriterResponse]()
	obs.OnChange(func(ctx context.Context, r framer.WriterResponse) {
		cfg.L.Error("unexpected writer error", zap.Int("seqNum", r.SeqNum))
	})
	outlets := confluence.NewStream[framer.WriterResponse](1)
	obs.InFrom(outlets)
	stateWriter.OutTo(outlets)
	stateWriter.Flow(sCtx, confluence.CloseOutputInletsOnExit())
	dcTaskStateObs := taskStateObs.OnChange(t.handleTaskState)
	t.saveNotifications = make(chan task.Key, 10)
	signal.GoRange(sCtx, t.saveNotifications, t.saveTaskState)
	t.deviceSaveNotifications = make(chan string, 10)
	signal.GoRange(sCtx, t.deviceSaveNotifications, func(ctx context.Context, notification string) error {
		return t.saveDeviceState(ctx, notification)
	})
	deviceStateObs, closeDeviceStateObs, err := cfg.Signals.Subscribe(sCtx, signals.ObservableSubscriberConfig{
		SetChannelName: "sy_device_state",
	})
	if err != nil {
		return nil, err
	}
	dcDeviceStateObs := deviceStateObs.OnChange(t.handleDeviceState)

	tickCtx, cancel := signal.WithCancel(sCtx)
	signal.GoTick(tickCtx, t.cfg.RackStateAliveThreshold.Duration(), func(ctx context.Context, _ time.Time) error {
		t.mu.RLock()
		defer t.mu.RUnlock()
		t.checkRackState(ctx)
		return nil
	})
	t.closer = xio.MultiCloser{
		xio.CloserFunc(func() error {
			defer cancel()
			t.stateWriter.Close()
			close(t.saveNotifications)
			close(t.deviceSaveNotifications)
			return sCtx.Wait()
		}),
		signal.NewHardShutdown(tickCtx, cancel),
		closeTaskStateObs,
		closeRackStateObs,
		closeDeviceStateObs,
		xio.NopCloserFunc(dcRackObs),
		xio.NopCloserFunc(dcTaskObs),
		xio.NopCloserFunc(dcDeviceObs),
		xio.NopCloserFunc(dcRackStateObs),
		xio.NopCloserFunc(dcTaskStateObs),
		xio.NopCloserFunc(dcDeviceStateObs),
	}
	return
}

// GetTask returns the state of a task by its key. If the task is not found, the second
// return value will be false.
func (t *Tracker) GetTask(_ context.Context, key task.Key) (task.State, bool) {
	t.mu.RLock()
	defer t.mu.RUnlock()
	r, ok := t.mu.Racks[key.Rack()]
	if !ok {
		return task.State{}, false
	}
	tsk, ok := r.Tasks[key]
	return tsk, ok
}

// GetRack returns the state of a rack by its key. If the rack is not found, the second
// return value will be false.
func (t *Tracker) GetRack(_ context.Context, key rack.Key) (RackState, bool) {
	t.mu.RLock()
	defer t.mu.RUnlock()
	r, ok := t.mu.Racks[key]
	if !ok {
		return RackState{}, false
	}
	return *r, true
}

// GetDevice returns the state of a device by its key. If the device is not found, the second
// return value will be false.
func (t *Tracker) GetDevice(_ context.Context, deviceKey string) (device.State, bool) {
	t.mu.RLock()
	defer t.mu.RUnlock()
	dev, ok := t.mu.Devices[deviceKey]
	return dev, ok
}

// Close closes the tracker, freeing all associated go-routines and resources.
// The tracker must not be used after it is closed.
func (t *Tracker) Close() error { return t.closer.Close() }

// handleTaskChanges handles changes to tasks in the DB.
func (t *Tracker) handleTaskChanges(ctx context.Context, r gorp.TxReader[task.Key, task.Task]) {
	t.mu.Lock()
	defer t.mu.Unlock()
	for c, ok := r.Next(ctx); ok; c, ok = r.Next(ctx) {
		if c.Variant == change.Delete {
			if _, rackOk := t.mu.Racks[c.Key.Rack()]; rackOk {
				delete(t.mu.Racks[c.Key.Rack()].Tasks, c.Key)
			}
		} else {
			rackKey := c.Key.Rack()
			rackState, rckOk := t.mu.Racks[rackKey]
			if !rckOk {
				rackState = &RackState{Tasks: make(map[task.Key]task.State)}
				rackState.Key = rackKey
				t.mu.Racks[rackKey] = rackState
			}
			if _, taskOk := rackState.Tasks[c.Key]; !taskOk {
				rackState.Tasks[c.Key] = task.State{Task: c.Key, Variant: status.InfoVariant}
			}
			alive := rackState.Alive(t.cfg.RackStateAliveThreshold)
			if !rckOk || !alive {
				state := task.State{
					Task:    c.Key,
					Variant: status.WarningVariant,
					Details: xjson.NewStaticString(ctx, map[string]interface{}{
						"message": "rack is not alive",
						"running": false,
					}),
				}
				if rckOk {
					var rck rack.Rack
					if err := gorp.NewRetrieve[rack.Key, rack.Rack]().
						WhereKeys(rackKey).
						Entry(&rck).
						Exec(ctx, t.cfg.DB); err != nil {
						t.cfg.L.Warn("failed to retrieve rack", zap.Error(err))
					}
					state.Details = xjson.NewStaticString(ctx, map[string]interface{}{
						"running": "false",
						"message": fmt.Sprintf("Synnax Driver on %s is not running, so the task may fail to configure. Driver was last alive %s ago.", rck.Name, telem.Since(rackState.LastReceived).Truncate(telem.Second)),
					})
				}
				t.stateWriter.Inlet() <- framer.WriterRequest{
<<<<<<< HEAD
					Command: writer.Write,
					Frame: core.Frame{
						Keys:   channel.Keys{t.taskStateChannelKey},
						Series: []telem.Series{telem.NewStaticJSONV(state)},
					},
=======
					Command: writer.Data,
					Frame: core.UnaryFrame(
						t.taskStateChannelKey,
						telem.NewStaticJSONV(state),
					),
>>>>>>> 8317817b
				}
			}
		}
	}
}

// handleRackChanges handles changes to racks in the DB.
func (t *Tracker) handleRackChanges(ctx context.Context, r gorp.TxReader[rack.Key, rack.Rack]) {
	t.mu.Lock()
	defer t.mu.Unlock()
	for c, ok := r.Next(ctx); ok; c, ok = r.Next(ctx) {
		if c.Variant == change.Delete {
			delete(t.mu.Racks, c.Key)
		} else {
			if _, rackOk := t.mu.Racks[c.Key]; !rackOk {
				nState := &RackState{Tasks: make(map[task.Key]task.State)}
				nState.LastReceived = telem.Now()
				nState.Key = c.Key
				t.mu.Racks[c.Key] = nState
			}
		}
	}
}

func (t *Tracker) checkRackState(ctx context.Context) {
	rackStates := make([]rack.State, 0, len(t.mu.Racks))
	taskStates := make([]task.State, 0, len(t.mu.Racks))
	deviceStates := make([]device.State, 0)

	for _, r := range t.mu.Racks {
		if r.Alive(t.cfg.RackStateAliveThreshold) {
			continue
		}
		r.State.Variant = "warning"
		r.State.Message = fmt.Sprintf("Driver %s is not alive", r.Key)
		rackStates = append(rackStates, r.State)

		var rck rack.Rack
		if err := gorp.NewRetrieve[rack.Key, rack.Rack]().
			WhereKeys(r.Key).
			Entry(&rck).
			Exec(context.Background(), t.cfg.DB); err != nil {
			t.cfg.L.Warn("failed to retrieve rack", zap.Error(err))
			continue
		}

		msg := fmt.Sprintf("Synnax Driver on %s is not running. Driver was last alive %s ago.", rck.Name, telem.Since(r.LastReceived).Truncate(telem.Second))
		for _, taskState := range r.Tasks {
			taskState.Variant = status.WarningVariant
			taskState.Details = xjson.NewStaticString(ctx, map[string]interface{}{
				"message": msg,
				"running": false,
			})
			taskStates = append(taskStates, taskState)
		}

		for _, dev := range t.mu.Devices {
			if dev.Rack == r.Key {
				dev.Variant = status.WarningVariant
				dev.Details = xjson.NewStaticString(ctx, map[string]interface{}{
					"message": msg,
				})
				deviceStates = append(deviceStates, dev)
			}
		}

	}

	fr := core.Frame{}
	if len(rackStates) > 0 {
		fr = fr.Append(t.rackStateChannelKey, telem.NewStaticJSONV(rackStates...))
	}
	if len(taskStates) > 0 {
		fr = fr.Append(t.taskStateChannelKey, telem.NewStaticJSONV(taskStates...))
	}
	if len(deviceStates) > 0 {
		fr = fr.Append(t.deviceStateChannelKey, telem.NewStaticJSONV(deviceStates...))
	}
	if fr.Empty() {
		return
	}

	t.stateWriter.Inlet() <- framer.WriterRequest{Command: writer.Write, Frame: fr}
}

// handleRackState handles heartbeat changes.
func (t *Tracker) handleRackState(_ context.Context, changes []change.Change[[]byte, struct{}]) {
	t.mu.Lock()
	defer t.mu.Unlock()
	decoder := &binaryx.JSONCodec{}
	for _, ch := range changes {
		var rackState rack.State
		if err := decoder.Decode(context.Background(), ch.Key, &rackState); err != nil {
			t.cfg.L.Warn("failed to decode rack state", zap.Error(err))
			continue
		}
		r, ok := t.mu.Racks[rackState.Key]
		if !ok {
			t.cfg.L.Warn("rack not found for state update", zap.Uint32("rack", uint32(rackState.Key)))
			continue
		}
		r.State = rackState
		r.LastReceived = telem.Now()
	}
}

// handleTaskState handles task state changes.
func (t *Tracker) handleTaskState(ctx context.Context, changes []change.Change[[]byte, struct{}]) {
	t.mu.Lock()
	defer t.mu.Unlock()
	decoder := &binaryx.JSONCodec{}
	for _, ch := range changes {
		var taskState task.State
		if err := decoder.Decode(ctx, ch.Key, &taskState); err != nil {
			t.cfg.L.Warn("failed to decode task state", zap.Error(err))
			continue
		}
		rackKey := taskState.Task.Rack()
		r, ok := t.mu.Racks[rackKey]
		if !ok {
			t.cfg.L.Warn("rack not found for task state update", zap.Uint64("task", uint64(taskState.Task)))
		} else {
			r.Tasks[taskState.Task] = taskState
		}
		select {
		case t.saveNotifications <- taskState.Task:
		default:
		}
	}
}

func (t *Tracker) saveTaskState(ctx context.Context, taskKey task.Key) error {
	state, ok := t.GetTask(ctx, taskKey)
	if !ok {
		return nil
	}
	if err := gorp.NewCreate[task.Key, task.State]().Entry(&state).Exec(ctx, t.cfg.DB); err != nil {
		t.cfg.L.Warn("failed to save task state", zap.Error(err))
	}
	return nil
}

// handleDeviceState handles device state changes.
func (t *Tracker) handleDeviceState(ctx context.Context, changes []change.Change[[]byte, struct{}]) {
	t.mu.Lock()
	defer t.mu.Unlock()
	decoder := &binaryx.JSONCodec{}
	for _, ch := range changes {
		var incomingState device.State
		if err := decoder.Decode(ctx, ch.Key, &incomingState); err != nil {
			t.cfg.L.Warn("failed to decode device state", zap.Error(err))
			continue
		}

		existingState, exists := t.mu.Devices[incomingState.Key]
		if exists && existingState.Rack != incomingState.Rack {
			var racks []rack.Rack
			if err := gorp.NewRetrieve[rack.Key, rack.Rack]().
				WhereKeys(incomingState.Rack, existingState.Rack).
				Entries(&racks).
				Exec(ctx, t.cfg.DB); err != nil {
				t.cfg.L.Warn("failed to retrieve rack", zap.Error(err))
				return
			}
			t.cfg.L.Warn(
				"device state update with different rack key",
				zap.String("device", incomingState.Key),
				zap.Uint32("incoming_rack", uint32(existingState.Rack)),
				zap.String("incoming_rack_name", racks[0].Name),
				zap.Uint32("valid_rack", uint32(incomingState.Rack)),
				zap.String("valid_rack_name", racks[1].Name),
			)
			return
		}

		t.mu.Devices[incomingState.Key] = incomingState

		select {
		case t.deviceSaveNotifications <- incomingState.Key:
		default:
		}
	}
}

// handleDeviceChanges handles changes to devices in the DB.
func (t *Tracker) handleDeviceChanges(ctx context.Context, r gorp.TxReader[string, device.Device]) {
	t.mu.Lock()
	defer t.mu.Unlock()
	for c, ok := r.Next(ctx); ok; c, ok = r.Next(ctx) {
		if c.Variant == change.Delete {
			delete(t.mu.Devices, c.Key)
		} else {
			existing, hasState := t.mu.Devices[c.Key]
			existing.Key = c.Value.Key
			existing.Rack = c.Value.Rack
			if !hasState {
				existing.Variant = status.InfoVariant
			}
			t.mu.Devices[c.Key] = existing
		}
	}
}

func (t *Tracker) saveDeviceState(ctx context.Context, deviceKey string) error {
	state, ok := t.GetDevice(ctx, deviceKey)
	if !ok {
		return nil
	}
	if err := gorp.NewCreate[string, device.State]().Entry(&state).Exec(ctx, t.cfg.DB); err != nil {
		t.cfg.L.Warn("failed to save device state", zap.Error(err))
	}
	return nil
}<|MERGE_RESOLUTION|>--- conflicted
+++ resolved
@@ -442,19 +442,11 @@
 					})
 				}
 				t.stateWriter.Inlet() <- framer.WriterRequest{
-<<<<<<< HEAD
 					Command: writer.Write,
-					Frame: core.Frame{
-						Keys:   channel.Keys{t.taskStateChannelKey},
-						Series: []telem.Series{telem.NewStaticJSONV(state)},
-					},
-=======
-					Command: writer.Data,
 					Frame: core.UnaryFrame(
 						t.taskStateChannelKey,
 						telem.NewStaticJSONV(state),
 					),
->>>>>>> 8317817b
 				}
 			}
 		}
