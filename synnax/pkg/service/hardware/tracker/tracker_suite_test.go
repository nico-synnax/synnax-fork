--- conflicted
+++ resolved
@@ -12,13 +12,6 @@
 import (
 	"context"
 	"testing"
-<<<<<<< HEAD
-
-	"github.com/synnaxlabs/synnax/pkg/distribution"
-	"github.com/synnaxlabs/synnax/pkg/distribution/mock"
-	"github.com/synnaxlabs/x/config"
-=======
->>>>>>> d0e4900d
 
 	. "github.com/onsi/ginkgo/v2"
 	. "github.com/onsi/gomega"
@@ -44,9 +37,5 @@
 
 func TestTracker(t *testing.T) {
 	RegisterFailHandler(Fail)
-<<<<<<< HEAD
-	RunSpecs(t, "Stage Suite")
-=======
 	RunSpecs(t, "Tracker Suite")
->>>>>>> d0e4900d
 }