// Copyright 2025 Synnax Labs, Inc.
//
// Use of this software is governed by the Business Source License included in the file
// licenses/BSL.txt.
//
// As of the Change Date specified in that file, in accordance with the Business Source
// License, use of this software will be governed by the Apache License, Version 2.0,
// included in the file licenses/APL.txt.

package schematic

import (
	"context"

	"github.com/google/uuid"
	"github.com/samber/lo"
	"github.com/synnaxlabs/synnax/pkg/distribution/ontology"
	"github.com/synnaxlabs/synnax/pkg/distribution/ontology/core"
	changex "github.com/synnaxlabs/x/change"
	"github.com/synnaxlabs/x/gorp"
	"github.com/synnaxlabs/x/iter"
	"github.com/synnaxlabs/x/observe"
	"github.com/synnaxlabs/x/zyn"
)

const ontologyType ontology.Type = "schematic"

// OntologyID returns unique identifier for the schematic within the ontology.
func OntologyID(k uuid.UUID) ontology.ID {
	return ontology.ID{Type: ontologyType, Key: k.String()}
}

// OntologyIDs returns unique identifiers for the schematics within the ontology.
func OntologyIDs(keys []uuid.UUID) []ontology.ID {
	return lo.Map(keys, func(key uuid.UUID, _ int) ontology.ID {
		return OntologyID(key)
	})
}

// KeysFromOntologyIDs extracts the keys of the schematics from the ontology IDs.
func KeysFromOntologyIDs(ids []ontology.ID) (keys []uuid.UUID, err error) {
	keys = make([]uuid.UUID, len(ids))
	for i, id := range ids {
		keys[i], err = uuid.Parse(id.Key)
		if err != nil {
			return nil, err
		}
	}
	return keys, nil
}

// OntologyIDsFromSchematics returns the ontology IDs of the schematics.
func OntologyIDsFromSchematics(schematics []Schematic) []ontology.ID {
	return lo.Map(schematics, func(s Schematic, _ int) ontology.ID {
		return OntologyID(s.Key)
	})
}

<<<<<<< HEAD
var Z = zyn.Object(map[string]zyn.Z{
=======
var schema = zyn.Object(map[string]zyn.Schema{
>>>>>>> d0e4900d
	"key":      zyn.UUID(),
	"name":     zyn.String(),
	"snapshot": zyn.Bool(),
})

func newResource(s Schematic) ontology.Resource {
<<<<<<< HEAD
	return core.NewResource(Z, OntologyID(s.Key), s.Name, s)
=======
	return core.NewResource(schema, OntologyID(s.Key), s.Name, s)
>>>>>>> d0e4900d
}

type change = changex.Change[uuid.UUID, Schematic]

func (s *Service) Type() ontology.Type { return ontologyType }

// Schema implements ontology.Service.
<<<<<<< HEAD
func (s *Service) Schema() zyn.Z { return Z }
=======
func (s *Service) Schema() zyn.Schema { return schema }
>>>>>>> d0e4900d

// RetrieveResource implements ontology.Service.
func (s *Service) RetrieveResource(ctx context.Context, key string, tx gorp.Tx) (ontology.Resource, error) {
	k := uuid.MustParse(key)
	var schematic Schematic
	err := s.NewRetrieve().WhereKeys(k).Entry(&schematic).Exec(ctx, tx)
	return newResource(schematic), err
}

func translateChange(c change) ontology.Change {
	return ontology.Change{
		Variant: c.Variant,
		Key:     OntologyID(c.Key),
		Value:   newResource(c.Value),
	}
}

// OnChange implements ontology.Service.
func (s *Service) OnChange(f func(ctx context.Context, nexter iter.Nexter[ontology.Change])) observe.Disconnect {
	handleChange := func(ctx context.Context, reader gorp.TxReader[uuid.UUID, Schematic]) {
		f(ctx, iter.NexterTranslator[change, ontology.Change]{Wrap: reader, Translate: translateChange})
	}
	return gorp.Observe[uuid.UUID, Schematic](s.DB).OnChange(handleChange)
}

// OpenNexter implements ontology.Service.
func (s *Service) OpenNexter() (iter.NexterCloser[ontology.Resource], error) {
	n, err := gorp.WrapReader[uuid.UUID, Schematic](s.DB).OpenNexter()
	return iter.NexterCloserTranslator[Schematic, ontology.Resource]{
		Wrap:      n,
		Translate: newResource,
	}, err
}<|MERGE_RESOLUTION|>--- conflicted
+++ resolved
@@ -56,22 +56,14 @@
 	})
 }
 
-<<<<<<< HEAD
-var Z = zyn.Object(map[string]zyn.Z{
-=======
 var schema = zyn.Object(map[string]zyn.Schema{
->>>>>>> d0e4900d
 	"key":      zyn.UUID(),
 	"name":     zyn.String(),
 	"snapshot": zyn.Bool(),
 })
 
 func newResource(s Schematic) ontology.Resource {
-<<<<<<< HEAD
-	return core.NewResource(Z, OntologyID(s.Key), s.Name, s)
-=======
 	return core.NewResource(schema, OntologyID(s.Key), s.Name, s)
->>>>>>> d0e4900d
 }
 
 type change = changex.Change[uuid.UUID, Schematic]
@@ -79,11 +71,7 @@
 func (s *Service) Type() ontology.Type { return ontologyType }
 
 // Schema implements ontology.Service.
-<<<<<<< HEAD
-func (s *Service) Schema() zyn.Z { return Z }
-=======
 func (s *Service) Schema() zyn.Schema { return schema }
->>>>>>> d0e4900d
 
 // RetrieveResource implements ontology.Service.
 func (s *Service) RetrieveResource(ctx context.Context, key string, tx gorp.Tx) (ontology.Resource, error) {
