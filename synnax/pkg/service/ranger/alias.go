// Copyright 2025 Synnax Labs, Inc.
//
// Use of this software is governed by the Business Source License included in the file
// licenses/BSL.txt.
//
// As of the Change Date specified in that file, in accordance with the Business Source
// License, use of this software will be governed by the Apache License, Version 2.0,
// included in the file licenses/APL.txt.

package ranger

import (
	"context"
	"fmt"
	"strings"

	"github.com/google/uuid"
	"github.com/synnaxlabs/synnax/pkg/distribution/channel"
	"github.com/synnaxlabs/synnax/pkg/distribution/ontology"
	"github.com/synnaxlabs/synnax/pkg/distribution/ontology/core"
	changex "github.com/synnaxlabs/x/change"
	"github.com/synnaxlabs/x/errors"
	"github.com/synnaxlabs/x/gorp"
	"github.com/synnaxlabs/x/iter"
	"github.com/synnaxlabs/x/observe"
	"github.com/synnaxlabs/x/zyn"
)

const aliasKeySeparator = "---"

func aliasKey(r uuid.UUID, c channel.Key) string {
	return fmt.Sprintf("%s%s%s", r, aliasKeySeparator, c)
}

func parseAliasKey(s string) (uuid.UUID, channel.Key, error) {
	split := strings.Split(s, aliasKeySeparator)
	if len(split) != 2 {
		return uuid.Nil, 0, errors.Newf("[alias] - invalid key")
	}
	r, err := uuid.Parse(split[0])
	if err != nil {
		return uuid.Nil, 0, errors.Wrapf(err, "[alias] - invalid range")
	}
	c, err := channel.ParseKey(split[1])
	if err != nil {
		return uuid.Nil, 0, errors.Wrapf(err, "[alias] - invalid channel")
	}
	return r, c, nil
}

type Alias struct {
	Range   uuid.UUID   `json:"range" msgpack:"range"`
	Channel channel.Key `json:"channel" msgpack:"channel"`
	Alias   string      `json:"alias" msgpack:"alias"`
}

var _ gorp.Entry[string] = Alias{}

// GorpKey implements gorp.Entry.
func (a Alias) GorpKey() string { return aliasKey(a.Range, a.Channel) }

// SetOptions implements gorp.Entry.
func (a Alias) SetOptions() []any {
	// TODO: Figure out if we should return leaseholder here.
	return nil
}

const aliasOntologyType ontology.Type = "range-alias"

func AliasOntologyID(r uuid.UUID, c channel.Key) ontology.ID {
	return ontology.ID{Type: aliasOntologyType, Key: aliasKey(r, c)}
}

func AliasOntologyIDs(r uuid.UUID, chs []channel.Key) []ontology.ID {
	ids := make([]ontology.ID, 0, len(chs))
	for _, ch := range chs {
		ids = append(ids, AliasOntologyID(r, ch))
	}
	return ids
}

<<<<<<< HEAD
var AliasZ = zyn.Object(map[string]zyn.Z{
=======
var aliasSchema = zyn.Object(map[string]zyn.Schema{
>>>>>>> d0e4900d
	"range":   zyn.UUID(),
	"channel": zyn.Uint32().Coerce(),
	"alias":   zyn.String(),
})

func newAliasResource(a Alias) ontology.Resource {
	return core.NewResource(
<<<<<<< HEAD
		AliasZ,
=======
		aliasSchema,
>>>>>>> d0e4900d
		AliasOntologyID(a.Range, a.Channel),
		a.Alias,
		a,
	)
}

type (
	aliasOntologyService struct{ db *gorp.DB }

	aliasChange = changex.Change[string, Alias]
)

var _ ontology.Service = (*aliasOntologyService)(nil)

func (a *aliasOntologyService) Type() ontology.Type { return aliasOntologyType }

// Schema implements ontology.Service.
<<<<<<< HEAD
func (s *aliasOntologyService) Schema() zyn.Z { return AliasZ }
=======
func (s *aliasOntologyService) Schema() zyn.Schema { return aliasSchema }
>>>>>>> d0e4900d

// RetrieveResource implements ontology.Service.
func (s *aliasOntologyService) RetrieveResource(ctx context.Context, key string, tx gorp.Tx) (ontology.Resource, error) {
	rangeKey, channelKey, err := parseAliasKey(key)
	if err != nil {
		return ontology.Resource{}, nil
	}
	var res Alias
	err = gorp.NewRetrieve[string, Alias]().
		WhereKeys(Alias{Range: rangeKey, Channel: channelKey}.GorpKey()).
		Entry(&res).
		Exec(ctx, tx)
	return newAliasResource(res), err
}

func translateAliasChange(c aliasChange) ontology.Change {
	return ontology.Change{
		Variant: c.Variant,
		Key:     AliasOntologyID(c.Value.Range, c.Value.Channel),
		Value:   newAliasResource(c.Value),
	}
}

// OnChange implements ontology.Service.
func (s *aliasOntologyService) OnChange(f func(ctx context.Context, nexter iter.Nexter[ontology.Change])) observe.Disconnect {
	handleChange := func(ctx context.Context, reader gorp.TxReader[string, Alias]) {
		f(ctx, iter.NexterTranslator[aliasChange, ontology.Change]{
			Wrap: reader, Translate: translateAliasChange,
		})
	}
	return gorp.Observe[string, Alias](s.db).OnChange(handleChange)
}

// OpenNexter implements ontology.Service.
func (s *aliasOntologyService) OpenNexter() (iter.NexterCloser[ontology.Resource], error) {
	n, err := gorp.WrapReader[string, Alias](s.db).OpenNexter()
	return iter.NexterCloserTranslator[Alias, ontology.Resource]{
		Wrap:      n,
		Translate: newAliasResource,
	}, err
}<|MERGE_RESOLUTION|>--- conflicted
+++ resolved
@@ -79,11 +79,7 @@
 	return ids
 }
 
-<<<<<<< HEAD
-var AliasZ = zyn.Object(map[string]zyn.Z{
-=======
 var aliasSchema = zyn.Object(map[string]zyn.Schema{
->>>>>>> d0e4900d
 	"range":   zyn.UUID(),
 	"channel": zyn.Uint32().Coerce(),
 	"alias":   zyn.String(),
@@ -91,11 +87,7 @@
 
 func newAliasResource(a Alias) ontology.Resource {
 	return core.NewResource(
-<<<<<<< HEAD
-		AliasZ,
-=======
 		aliasSchema,
->>>>>>> d0e4900d
 		AliasOntologyID(a.Range, a.Channel),
 		a.Alias,
 		a,
@@ -105,7 +97,7 @@
 type (
 	aliasOntologyService struct{ db *gorp.DB }
 
-	aliasChange = changex.Change[string, Alias]
+	aliasChange = changex.Change[string, alias]
 )
 
 var _ ontology.Service = (*aliasOntologyService)(nil)
@@ -113,11 +105,7 @@
 func (a *aliasOntologyService) Type() ontology.Type { return aliasOntologyType }
 
 // Schema implements ontology.Service.
-<<<<<<< HEAD
-func (s *aliasOntologyService) Schema() zyn.Z { return AliasZ }
-=======
 func (s *aliasOntologyService) Schema() zyn.Schema { return aliasSchema }
->>>>>>> d0e4900d
 
 // RetrieveResource implements ontology.Service.
 func (s *aliasOntologyService) RetrieveResource(ctx context.Context, key string, tx gorp.Tx) (ontology.Resource, error) {
