// Copyright 2025 Synnax Labs, Inc.
//
// Use of this software is governed by the Business Source License included in the file
// licenses/BSL.txt.
//
// As of the Change Date specified in that file, in accordance with the Business Source
// License, use of this software will be governed by the Apache License, Version 2.0,
// included in the file licenses/APL.txt.

package ranger

import (
	"context"
	"regexp"

	"github.com/google/uuid"
	"github.com/samber/lo"
	"github.com/synnaxlabs/synnax/pkg/distribution/channel"
	"github.com/synnaxlabs/synnax/pkg/distribution/ontology"
	"github.com/synnaxlabs/synnax/pkg/distribution/ontology/search"
	"github.com/synnaxlabs/synnax/pkg/service/label"
	"github.com/synnaxlabs/x/errors"
	"github.com/synnaxlabs/x/gorp"
	"github.com/synnaxlabs/x/query"
	"github.com/synnaxlabs/x/telem"
	"github.com/synnaxlabs/x/zyn"
)

type Stage string

func (s Stage) EarlierThan(other Stage) bool {
	sIdx := lo.IndexOf(Stages, s)
	otherIdx := lo.IndexOf(Stages, other)
	return sIdx < otherIdx
}

const (
	ToDo       Stage = "to_do"
	InProgress Stage = "in_progress"
	Completed  Stage = "completed"
)

var (
	Stages = []Stage{ToDo, InProgress, Completed}
	StageZ = zyn.Enum(Stages...)
)

// Range (short for time range) is an interesting, user defined regions of time in a
// Synnax cluster. They act as a method for labeling and categorizing data.
type Range struct {
	// tx is the transaction used to execute KV operations specific to this range
	tx    gorp.Tx
	otg   *ontology.Ontology
	label *label.Service
	// Key is a unique identifier for the Range. If not provided on creation, a new one
	// will be generated.
	Key uuid.UUID `json:"key" msgpack:"key"`
	// Name is a human-readable name for the range. This name does not need to be unique.
	Name string `json:"name" msgpack:"name"`
	// TimeRange is the range of time occupied by the range.
	TimeRange telem.TimeRange `json:"time_range" msgpack:"time_range"`
	// Color is the color used to represent the range in the UI.
<<<<<<< HEAD
	Color string `json:"color" msgpack:"color"`
	// Stage
	Stage Stage `json:"stage" msgpack:"stage"`
=======
	Color  string        `json:"color" msgpack:"color"`
	Labels []label.Label `json:"labels" msgpack:"labels"`
	Parent *Range        `json:"parent" msgpack:"parent"`
>>>>>>> 0298b650
}

var RangeZ = zyn.Object(map[string]zyn.Schema{
	"key":        zyn.UUID(),
	"name":       zyn.String(),
	"time_range": telem.TimeRangeSchema,
	"color":      zyn.String(),
	"status":     StageZ,
})

var _ gorp.Entry[uuid.UUID] = Range{}

// GorpKey implements gorp.Entry.
func (r Range) GorpKey() uuid.UUID { return r.Key }

// SetOptions implements gorp.Entry.
func (r Range) SetOptions() []any { return nil }

// UseTx binds a transaction to use for all query operations on the Range.
func (r Range) UseTx(tx gorp.Tx) Range { r.tx = tx; return r }

func (r Range) setOntology(otg *ontology.Ontology) Range { r.otg = otg; return r }

func (r Range) setLabel(label *label.Service) Range { r.label = label; return r }

// Get gets the provided key-value pair from the range.
func (r Range) Get(ctx context.Context, key string) (string, error) {
	var (
		res = KVPair{Range: r.Key, Key: key}
		err = gorp.NewRetrieve[string, KVPair]().
			WhereKeys(res.GorpKey()).
			Entry(&res).
			Exec(ctx, r.tx)
	)
	if errors.Is(err, query.NotFound) {
		return "", errors.Wrapf(err, "key %s not found on range", key)
	}
	return res.Value, err
}

// GetManyKV gets the provided key-value pairs from the range.
func (r Range) GetManyKV(ctx context.Context, keys []string) ([]KVPair, error) {
	res := make([]KVPair, 0, len(keys))
	tKeys := lo.Map(keys, func(k string, _ int) string { return KVPair{Range: r.Key, Key: k}.GorpKey() })
	err := gorp.NewRetrieve[string, KVPair]().
		WhereKeys(tKeys...).
		Entries(&res).
		Exec(ctx, r.tx)
	return res, err
}

// ListKV lists all key-value pairs on the range.
func (r Range) ListKV() (res []KVPair, err error) {
	err = gorp.NewRetrieve[string, KVPair]().
		Where(func(kv *KVPair) bool { return kv.Range == r.Key }).
		Entries(&res).
		Exec(context.Background(), r.tx)
	return res, err
}

// SetKV sets the provided key-value pairs on the range.
func (r Range) SetKV(ctx context.Context, key, value string) error {
	return gorp.NewCreate[string, KVPair]().
		Entry(&KVPair{Range: r.Key, Key: key, Value: value}).
		Exec(ctx, r.tx)
}

// SetManyKV sets the provided key-value pairs on the range.
func (r Range) SetManyKV(ctx context.Context, pairs []KVPair) error {
	for i, p := range pairs {
		p.Range = r.Key
		pairs[i] = p
	}
	return gorp.NewCreate[string, KVPair]().Entries(&pairs).Exec(ctx, r.tx)
}

// DeleteKV deletes the provided key-value pair from the range. DeleteKV is idempotent,
// and will not return an error if the key does not exist.
func (r Range) DeleteKV(ctx context.Context, key string) error {
	return gorp.NewDelete[string, KVPair]().
		WhereKeys(KVPair{Range: r.Key, Key: key}.GorpKey()).
		Exec(ctx, r.tx)
}

// SetAlias sets an Alias for the provided channel on the range.
func (r Range) SetAlias(ctx context.Context, ch channel.Key, al string) error {
	exists, err := gorp.NewRetrieve[channel.Key, channel.Channel]().WhereKeys(ch).Exists(ctx, r.tx)
	if err != nil {
		return err
	}
	if !exists {
		return errors.Wrapf(query.NotFound, "[range] - cannot Alias non-existent channel %s", ch)
	}
	if err := gorp.NewCreate[string, Alias]().
		Entry(&Alias{Range: r.Key, Channel: ch, Alias: al}).
		Exec(ctx, r.tx); err != nil {
		return err
	}
	return r.otg.NewWriter(r.tx).DefineResource(ctx, AliasOntologyID(r.Key, ch))
}

// RetrieveAlias gets the Alias for the provided channel on the range.
func (r Range) RetrieveAlias(ctx context.Context, ch channel.Key) (string, error) {
	var res Alias
	err := gorp.NewRetrieve[string, Alias]().
		WhereKeys(Alias{Range: r.Key, Channel: ch}.GorpKey()).
		Entry(&res).
		Exec(ctx, r.tx)
	if errors.Is(err, query.NotFound) {
		p, pErr := r.RetrieveParent(ctx)
		if errors.Is(pErr, query.NotFound) {
			return res.Alias, err
		}
		return p.RetrieveAlias(ctx, ch)
	}
	return res.Alias, err
}

// ResolveAlias attempts to resolve the provided Alias to a channel key on the range.
func (r Range) ResolveAlias(ctx context.Context, al string) (channel.Key, error) {
	var res Alias
	matcher := func(a *Alias) bool { return a.Range == r.Key && a.Alias == al }
	rxp, err := regexp.Compile(al)
	if err == nil {
		matcher = func(a *Alias) bool { return a.Range == r.Key && rxp.MatchString(a.Alias) }
	}
	err = gorp.NewRetrieve[string, Alias]().
		Where(matcher).
		Entry(&res).
		Exec(ctx, r.tx)
	if errors.Is(err, query.NotFound) {
		p, pErr := r.RetrieveParent(ctx)
		if errors.Is(pErr, query.NotFound) {
			return res.Channel, err
		}
		return p.ResolveAlias(ctx, al)
	}
	return res.Channel, err
}

// RetrieveParent returns the parent of the given range.
func (r Range) RetrieveParent(ctx context.Context) (Range, error) {
	var resources []ontology.Resource
	if err := r.otg.NewRetrieve().WhereIDs(r.OntologyID()).
		TraverseTo(ontology.Parents).
		WhereTypes(OntologyType).
		ExcludeFieldData(true).
		Entries(&resources).Exec(ctx, r.tx); err != nil {
		return Range{}, err
	}
	if len(resources) == 0 {
		return Range{}, errors.Wrapf(query.NotFound, "range %s has no parent", r.Key)
	}
	key, err := KeyFromOntologyID(resources[0].ID)
	if err != nil {
		return Range{}, err
	}
	var res Range
	if err = gorp.NewRetrieve[uuid.UUID, Range]().
		WhereKeys(key).
		Entry(&res).
		Exec(ctx, r.tx); err != nil {
		return Range{}, err
	}
	res.tx = r.tx
	res.otg = r.otg
	return res.UseTx(r.tx), nil
}

// SearchAliases searches for aliases fuzzily matching the given term.
func (r Range) SearchAliases(ctx context.Context, term string) ([]channel.Key, error) {
	ids, err := r.otg.SearchIDs(ctx, search.Request{Term: term, Type: aliasOntologyType})
	if err != nil {
		return nil, err
	}
	res := make([]channel.Key, 0)
	for _, id := range ids {
		rangeKey, chKey, err := parseAliasKey(id.Key)
		if err != nil {
			return nil, err
		}
		if rangeKey == r.Key {
			res = append(res, chKey)
		}
	}
	return res, nil
}

// DeleteAlias deletes the Alias for the given channel on the range. DeleteAlias is
// idempotent, and will not return an error if the Alias does not exist.
func (r Range) DeleteAlias(ctx context.Context, ch channel.Key) error {
	return gorp.NewDelete[string, Alias]().
		WhereKeys(Alias{Range: r.Key, Channel: ch}.GorpKey()).
		Exec(ctx, r.tx)
}

// RetrieveAliases lists all aliases on the range.
func (r Range) RetrieveAliases(ctx context.Context) (map[channel.Key]string, error) {
	res := make(map[channel.Key]string)
	return res, r.listAliases(ctx, res)
}

func (r Range) listAliases(
	ctx context.Context,
	accumulated map[channel.Key]string,
) error {
	res := make([]Alias, 0)
	if err := gorp.NewRetrieve[string, Alias]().
		Where(func(a *Alias) bool { return a.Range == r.Key }).
		Entries(&res).
		Exec(ctx, r.tx); err != nil {
		return err
	}
	for _, a := range res {
		accumulated[a.Channel] = a.Alias
	}
	p, pErr := r.RetrieveParent(ctx)
	if errors.Is(pErr, query.NotFound) {
		return nil
	}
	return p.listAliases(ctx, accumulated)
}

func (r Range) RetrieveLabels(ctx context.Context) ([]label.Label, error) {
	return r.label.RetrieveFor(ctx, OntologyID(r.Key), r.tx)
}

// OntologyID returns the semantic ID for this range to look it up from within
// the ontology.
func (r Range) OntologyID() ontology.ID { return OntologyID(r.Key) }<|MERGE_RESOLUTION|>--- conflicted
+++ resolved
@@ -60,15 +60,11 @@
 	// TimeRange is the range of time occupied by the range.
 	TimeRange telem.TimeRange `json:"time_range" msgpack:"time_range"`
 	// Color is the color used to represent the range in the UI.
-<<<<<<< HEAD
 	Color string `json:"color" msgpack:"color"`
 	// Stage
 	Stage Stage `json:"stage" msgpack:"stage"`
-=======
-	Color  string        `json:"color" msgpack:"color"`
 	Labels []label.Label `json:"labels" msgpack:"labels"`
 	Parent *Range        `json:"parent" msgpack:"parent"`
->>>>>>> 0298b650
 }
 
 var RangeZ = zyn.Object(map[string]zyn.Schema{
