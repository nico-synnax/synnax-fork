--- conflicted
+++ resolved
@@ -47,12 +47,8 @@
 	authProvider
 	dbProvider
 	accessProvider
-<<<<<<< HEAD
-	Internal *framesvc.Service
 	Channel  channel.Readable
-=======
 	Internal *framer.Service
->>>>>>> 8317817b
 }
 
 func NewFrameService(p Provider) *FrameService {
@@ -384,11 +380,7 @@
 		return
 	}
 	// Let the client know the writer is ready to receive segments.
-<<<<<<< HEAD
-	return w, srv.Send(FrameWriterResponse{
-		Command: writer.Open,
-		Ack:     true,
-	})
+	return w, srv.Send(FrameWriterResponse{Command: writer.Open})
 }
 
 type WSFramerCodec struct {
@@ -565,7 +557,4 @@
 		}
 		return httputil.ResolveCodec(ct)
 	}
-=======
-	return w, srv.Send(FrameWriterResponse{Command: writer.Open})
->>>>>>> 8317817b
 }