module github.com/synnaxlabs/synnax

go 1.25.0

require (
	github.com/blevesearch/bleve/v2 v2.5.3
	github.com/cockroachdb/cmux v0.0.0-20250514152509-914d3bf9ec58
	github.com/cockroachdb/pebble/v2 v2.0.7
	github.com/gofiber/fiber/v2 v2.52.9
	github.com/golang-jwt/jwt v3.2.2+incompatible
	github.com/google/uuid v1.6.0
	github.com/onsi/ginkgo/v2 v2.25.1
	github.com/onsi/gomega v1.38.1
	github.com/samber/lo v1.51.0
	github.com/spf13/cobra v1.9.1
	github.com/spf13/viper v1.20.1
	github.com/synnaxlabs/alamos v0.0.0-00010101000000-000000000000
	github.com/synnaxlabs/aspen v0.0.0-20220804103056-48505d5ea44e
	github.com/synnaxlabs/cesium v0.0.0-20220722114246-333fea6b09d0
	github.com/synnaxlabs/freighter v0.0.0-20220810182625-b66219353383
	github.com/synnaxlabs/x v0.0.0-20220801122519-e4a5e96a532d
	github.com/uptrace/uptrace-go v1.37.0
	go.uber.org/zap v1.27.0
	golang.org/x/crypto v0.41.0
	golang.org/x/sys v0.35.0
	google.golang.org/grpc v1.75.0
	google.golang.org/protobuf v1.36.8
	gopkg.in/natefinch/lumberjack.v2 v2.2.1
)

replace github.com/synnaxlabs/aspen => ../aspen

replace github.com/synnaxlabs/cesium => ../cesium

replace github.com/synnaxlabs/freighter => ../freighter/go

replace github.com/synnaxlabs/x => ../x/go

replace github.com/synnaxlabs/alamos => ../alamos/go

replace github.com/synnaxlabs/computron => ../computron

require (
	github.com/DataDog/zstd v1.5.7 // indirect
<<<<<<< HEAD
	github.com/Oudwins/zog v0.21.1 // indirect
=======
	github.com/Masterminds/semver/v3 v3.4.0 // indirect
>>>>>>> 31d817fa
	github.com/RoaringBitmap/roaring/v2 v2.4.5 // indirect
	github.com/andybalholm/brotli v1.2.0 // indirect
	github.com/beorn7/perks v1.0.1 // indirect
	github.com/bits-and-blooms/bitset v1.22.0 // indirect
	github.com/blevesearch/bleve_index_api v1.2.8 // indirect
	github.com/blevesearch/geo v0.2.4 // indirect
	github.com/blevesearch/go-faiss v1.0.25 // indirect
	github.com/blevesearch/go-porterstemmer v1.0.3 // indirect
	github.com/blevesearch/gtreap v0.1.1 // indirect
	github.com/blevesearch/mmap-go v1.0.4 // indirect
	github.com/blevesearch/scorch_segment_api/v2 v2.3.10 // indirect
	github.com/blevesearch/segment v0.9.1 // indirect
	github.com/blevesearch/snowballstem v0.9.0 // indirect
	github.com/blevesearch/upsidedown_store_api v1.0.2 // indirect
	github.com/blevesearch/vellum v1.1.0 // indirect
	github.com/blevesearch/zapx/v11 v11.4.2 // indirect
	github.com/blevesearch/zapx/v12 v12.4.2 // indirect
	github.com/blevesearch/zapx/v13 v13.4.2 // indirect
	github.com/blevesearch/zapx/v14 v14.4.2 // indirect
	github.com/blevesearch/zapx/v15 v15.4.2 // indirect
	github.com/blevesearch/zapx/v16 v16.2.4 // indirect
	github.com/cenkalti/backoff/v5 v5.0.2 // indirect
	github.com/cespare/xxhash/v2 v2.3.0 // indirect
	github.com/cockroachdb/crlib v0.0.0-20250718215705-7ff5051265b9 // indirect
	github.com/cockroachdb/errors v1.12.0 // indirect
	github.com/cockroachdb/fifo v0.0.0-20240816210425-c5d0cb0b6fc0 // indirect
	github.com/cockroachdb/logtags v0.0.0-20241215232642-bb51bb14a506 // indirect
	github.com/cockroachdb/pebble v1.1.5 // indirect
	github.com/cockroachdb/redact v1.1.6 // indirect
	github.com/cockroachdb/swiss v0.0.0-20250624142022-d6e517c1d961 // indirect
	github.com/cockroachdb/tokenbucket v0.0.0-20250429170803-42689b6311bb // indirect
	github.com/fasthttp/websocket v1.5.12 // indirect
	github.com/fsnotify/fsnotify v1.8.0 // indirect
	github.com/getsentry/sentry-go v0.35.1 // indirect
	github.com/go-logr/logr v1.4.3 // indirect
	github.com/go-logr/stdr v1.2.2 // indirect
	github.com/go-task/slim-sprig/v3 v3.0.0 // indirect
	github.com/go-viper/mapstructure/v2 v2.2.1 // indirect
	github.com/gofiber/websocket/v2 v2.2.1 // indirect
	github.com/gogo/protobuf v1.3.2 // indirect
	github.com/golang/protobuf v1.5.4 // indirect
	github.com/golang/snappy v1.0.0 // indirect
	github.com/google/go-cmp v0.7.0 // indirect
	github.com/google/pprof v0.0.0-20250820193118-f64d9cf942d6 // indirect
	github.com/grpc-ecosystem/grpc-gateway/v2 v2.27.1 // indirect
	github.com/inconshreveable/mousetrap v1.1.0 // indirect
	github.com/json-iterator/go v1.1.12 // indirect
	github.com/klauspost/compress v1.18.0 // indirect
	github.com/kr/pretty v0.3.1 // indirect
	github.com/kr/text v0.2.0 // indirect
	github.com/mattn/go-colorable v0.1.14 // indirect
	github.com/mattn/go-isatty v0.0.20 // indirect
	github.com/mattn/go-runewidth v0.0.16 // indirect
	github.com/modern-go/concurrent v0.0.0-20180306012644-bacd9c7ef1dd // indirect
	github.com/modern-go/reflect2 v1.0.2 // indirect
	github.com/mschoch/smat v0.2.0 // indirect
	github.com/munnerz/goautoneg v0.0.0-20191010083416-a7dc8b61c822 // indirect
	github.com/pelletier/go-toml/v2 v2.2.3 // indirect
	github.com/pkg/errors v0.9.1 // indirect
	github.com/prometheus/client_golang v1.23.0 // indirect
	github.com/prometheus/client_model v0.6.2 // indirect
	github.com/prometheus/common v0.65.0 // indirect
	github.com/prometheus/procfs v0.17.0 // indirect
	github.com/rivo/uniseg v0.4.7 // indirect
	github.com/rogpeppe/go-internal v1.14.1 // indirect
	github.com/sagikazarmark/locafero v0.7.0 // indirect
	github.com/savsgio/gotils v0.0.0-20250408102913-196191ec6287 // indirect
	github.com/sourcegraph/conc v0.3.0 // indirect
	github.com/spf13/afero v1.12.0 // indirect
	github.com/spf13/cast v1.7.1 // indirect
	github.com/spf13/pflag v1.0.6 // indirect
	github.com/subosito/gotenv v1.6.0 // indirect
	github.com/valyala/bytebufferpool v1.0.0 // indirect
	github.com/valyala/fasthttp v1.65.0 // indirect
	github.com/vmihailenco/msgpack/v5 v5.4.1 // indirect
	github.com/vmihailenco/tagparser/v2 v2.0.0 // indirect
	github.com/yuin/gopher-lua v1.1.1 // indirect
	go.etcd.io/bbolt v1.4.0 // indirect
	go.opentelemetry.io/auto/sdk v1.1.0 // indirect
	go.opentelemetry.io/contrib/instrumentation/runtime v0.62.0 // indirect
	go.opentelemetry.io/otel v1.37.0 // indirect
	go.opentelemetry.io/otel/exporters/otlp/otlplog/otlploghttp v0.13.0 // indirect
	go.opentelemetry.io/otel/exporters/otlp/otlpmetric/otlpmetrichttp v1.37.0 // indirect
	go.opentelemetry.io/otel/exporters/otlp/otlptrace v1.37.0 // indirect
	go.opentelemetry.io/otel/exporters/otlp/otlptrace/otlptracehttp v1.37.0 // indirect
	go.opentelemetry.io/otel/exporters/stdout/stdouttrace v1.37.0 // indirect
	go.opentelemetry.io/otel/log v0.13.0 // indirect
	go.opentelemetry.io/otel/metric v1.37.0 // indirect
	go.opentelemetry.io/otel/sdk v1.37.0 // indirect
	go.opentelemetry.io/otel/sdk/log v0.13.0 // indirect
	go.opentelemetry.io/otel/sdk/metric v1.37.0 // indirect
	go.opentelemetry.io/otel/trace v1.37.0 // indirect
	go.opentelemetry.io/proto/otlp v1.7.0 // indirect
	go.uber.org/automaxprocs v1.6.0 // indirect
	go.uber.org/multierr v1.11.0 // indirect
	go.yaml.in/yaml/v3 v3.0.4 // indirect
	golang.org/x/exp v0.0.0-20250819193227-8b4c13bb791b // indirect
	golang.org/x/net v0.43.0 // indirect
	golang.org/x/sync v0.16.0 // indirect
	golang.org/x/text v0.28.0 // indirect
	golang.org/x/tools v0.36.0 // indirect
	google.golang.org/genproto/googleapis/api v0.0.0-20250707201910-8d1bb00bc6a7 // indirect
	google.golang.org/genproto/googleapis/rpc v0.0.0-20250818200422-3122310a409c // indirect
	gopkg.in/yaml.v3 v3.0.1 // indirect
)<|MERGE_RESOLUTION|>--- conflicted
+++ resolved
@@ -42,11 +42,7 @@
 
 require (
 	github.com/DataDog/zstd v1.5.7 // indirect
-<<<<<<< HEAD
-	github.com/Oudwins/zog v0.21.1 // indirect
-=======
 	github.com/Masterminds/semver/v3 v3.4.0 // indirect
->>>>>>> 31d817fa
 	github.com/RoaringBitmap/roaring/v2 v2.4.5 // indirect
 	github.com/andybalholm/brotli v1.2.0 // indirect
 	github.com/beorn7/perks v1.0.1 // indirect
