// Copyright 2025 Synnax Labs, Inc.
//
// Use of this software is governed by the Business Source License included in the file
// licenses/BSL.txt.
//
// As of the Change Date specified in that file, in accordance with the Business Source
// License, use of this software will be governed by the Apache License, Version 2.0,
// included in the file licenses/APL.txt.

import { type connection } from "@synnaxlabs/client";
import { Flex, Status, Synnax, Text, Tooltip } from "@synnaxlabs/pluto";
<<<<<<< HEAD
=======
import { location } from "@synnaxlabs/x";
>>>>>>> 3c518da9
import { type ReactElement } from "react";

/** Props for the ConnectionStateBadge component. */
export interface ConnectionStateBadgeProps {
  state: connection.State;
}

const STATUS_MESSAGES: Record<connection.Status, string> = {
  connected: "Connected",
  failed: "Error",
  connecting: "Connecting",
  disconnected: "Disconnected",
};

/**
 * A simple badge that displays the connection state of a cluster using an informative
 * text, icon, and color.
 * @param props - The props of the component.
 * @param props.state - The connection state of the cluster.
 */
export const ConnectionStatusBadge = ({
  state: { status, message },
}: ConnectionStateBadgeProps): ReactElement => {
  const variant = Synnax.CONNECTION_STATE_VARIANTS[status];
  return (
<<<<<<< HEAD
    <Tooltip.Dialog location={{ x: "left", y: "bottom" }}>
      <Flex.Box y gap="tiny">
        <Status.Text variant={variant} weight={650} hideIcon style={{ paddingLeft: 0 }}>
=======
    <Tooltip.Dialog location={location.BOTTOM_LEFT}>
      <Flex.Box y gap="tiny">
        <Text.Text status={variant} weight={650}>
>>>>>>> 3c518da9
          {STATUS_MESSAGES[status]}
        </Text.Text>
        {message != null && (
          <Text.Text color={9} weight={450}>
            {message}
          </Text.Text>
        )}
      </Flex.Box>
<<<<<<< HEAD
      <Status.Text
        variant={variant}
        justify="center"
        className={CSS(CSS.B("connection-status-badge"), CSS.M(status))}
        background={status === "disconnected" ? 2 : 0}
        bordered
        borderColor={5}
        color={status === "disconnected" ? 5 : undefined}
        size="medium"
      />
=======
      <Text.Text
        status={variant}
        bordered
        borderColor={5}
        background={variant !== "disabled" && 0}
        size="medium"
      >
        <Status.Indicator variant={variant} />
      </Text.Text>
>>>>>>> 3c518da9
    </Tooltip.Dialog>
  );
};

/**
 * Displays the connection state of the cluster.
 */
export const ConnectionBadge = (): ReactElement => {
  const state = Synnax.useConnectionState();
  return <ConnectionStatusBadge state={state} />;
};<|MERGE_RESOLUTION|>--- conflicted
+++ resolved
@@ -9,10 +9,7 @@
 
 import { type connection } from "@synnaxlabs/client";
 import { Flex, Status, Synnax, Text, Tooltip } from "@synnaxlabs/pluto";
-<<<<<<< HEAD
-=======
 import { location } from "@synnaxlabs/x";
->>>>>>> 3c518da9
 import { type ReactElement } from "react";
 
 /** Props for the ConnectionStateBadge component. */
@@ -38,15 +35,9 @@
 }: ConnectionStateBadgeProps): ReactElement => {
   const variant = Synnax.CONNECTION_STATE_VARIANTS[status];
   return (
-<<<<<<< HEAD
-    <Tooltip.Dialog location={{ x: "left", y: "bottom" }}>
-      <Flex.Box y gap="tiny">
-        <Status.Text variant={variant} weight={650} hideIcon style={{ paddingLeft: 0 }}>
-=======
     <Tooltip.Dialog location={location.BOTTOM_LEFT}>
       <Flex.Box y gap="tiny">
         <Text.Text status={variant} weight={650}>
->>>>>>> 3c518da9
           {STATUS_MESSAGES[status]}
         </Text.Text>
         {message != null && (
@@ -55,18 +46,6 @@
           </Text.Text>
         )}
       </Flex.Box>
-<<<<<<< HEAD
-      <Status.Text
-        variant={variant}
-        justify="center"
-        className={CSS(CSS.B("connection-status-badge"), CSS.M(status))}
-        background={status === "disconnected" ? 2 : 0}
-        bordered
-        borderColor={5}
-        color={status === "disconnected" ? 5 : undefined}
-        size="medium"
-      />
-=======
       <Text.Text
         status={variant}
         bordered
@@ -76,7 +55,6 @@
       >
         <Status.Indicator variant={variant} />
       </Text.Text>
->>>>>>> 3c518da9
     </Tooltip.Dialog>
   );
 };
