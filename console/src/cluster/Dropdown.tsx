// Copyright 2025 Synnax Labs, Inc.
//
// Use of this software is governed by the Business Source License included in the file
// licenses/BSL.txt.
//
// As of the Change Date specified in that file, in accordance with the Business Source
// License, use of this software will be governed by the Apache License, Version 2.0,
// included in the file licenses/APL.txt.

import "@/cluster/Dropdown.css";

import { Synnax as Client } from "@synnaxlabs/client";
import {
  Align,
  Button,
  Dialog,
  Header,
  Icon,
  List as CoreList,
  Menu as PMenu,
  Select,
  Status,
  Synnax,
  Text,
} from "@synnaxlabs/pluto";
import {
  type MouseEvent,
  type PropsWithChildren,
  type ReactElement,
  useCallback,
  useMemo,
  useState,
} from "react";
import { useDispatch } from "react-redux";

import { ConnectionBadge } from "@/cluster/Badges";
import { CONNECT_LAYOUT } from "@/cluster/Connect";
import { useSelect, useSelectMany } from "@/cluster/selectors";
import { remove, rename, setActive } from "@/cluster/slice";
import { Menu } from "@/components";
import { CSS } from "@/css";
import { Layout } from "@/layout";
import { Link } from "@/link";
import { clear } from "@/workspace/slice";
import { useCreateOrRetrieve } from "@/workspace/useCreateOrRetrieve";

interface ListItemProps extends CoreList.ItemProps<string> {
  validateName: (name: string) => boolean;
}

const ListItem = ({ validateName, ...rest }: ListItemProps): ReactElement | null => {
  const dispatch = useDispatch();
  const item = useSelect(rest.itemKey);
  const { selected, onSelect } = Select.useItemState(rest.itemKey);
  const handleChange = (value: string) => {
    if (!validateName(value) || item == null) return;
    dispatch(rename({ key: item.key, name: value }));
  };

  if (item == null) return null;
  return (
    <CoreList.Item
      className={CSS(CSS.B("cluster-list-item"))}
      x
      align="center"
      selected={selected}
      onSelect={onSelect}
      {...rest}
    >
      <Align.Space y justify="spaceBetween" size="tiny" grow>
        <Text.MaybeEditable
          level="p"
          id={`cluster-dropdown-${item.key}`}
          weight={450}
          value={item.name}
          onChange={handleChange}
          allowDoubleClick={false}
        />
        <Text.Text level="p" shade={10}>
          {item.host}:{item.port}
        </Text.Text>
      </Align.Space>
    </CoreList.Item>
  );
};

export interface NoneConnectedProps extends PropsWithChildren {}

export const NoneConnectedBoundary = ({
  children,
  ...rest
}: NoneConnectedProps): ReactElement => {
  const client = Synnax.use();
  if (client != null) return <>{children}</>;
  return <NoneConnected {...rest} />;
};

export interface NoneConnectedProps extends Align.SpaceProps<"div"> {}

export const NoneConnected = ({ style, ...rest }: NoneConnectedProps): ReactElement => {
  const placeLayout = Layout.usePlacer();

  const handleCluster: Text.TextProps["onClick"] = (e: MouseEvent) => {
    e.stopPropagation();
    placeLayout(CONNECT_LAYOUT);
  };

  return (
    <Align.Space
      empty
      style={{ height: "100%", position: "relative", ...style }}
      {...rest}
    >
      <Align.Center y style={{ height: "100%" }} size="small">
        <Text.Text level="p">No cluster connected.</Text.Text>
        <Text.Link level="p" onClick={handleCluster}>
          Connect a cluster
        </Text.Link>
      </Align.Center>
    </Align.Space>
  );
};

export const Dropdown = (): ReactElement => {
  const [dialogVisible, setDialogVisible] = useState(false);
  const cluster = useSelect();
  const disconnected = cluster == null;
  const menuProps = PMenu.useContextMenu();
  const dispatch = useDispatch();
  const allClusters = useSelectMany().sort((a, b) => a.name.localeCompare(b.name));
  const keys = useMemo(() => allClusters.map((c) => c.key), [allClusters]);
  const active = useSelect();
  const placeLayout = Layout.usePlacer();
  const selected = active?.key;
  const addStatus = Status.useAdder();
  const createWS = useCreateOrRetrieve();

  const handleConnect = (key: string | null): void => {
    dispatch(setActive(key));
    const cluster = allClusters.find((c) => c.key === key);
    if (cluster == null) {
      dispatch(clear());
      return;
    }
    createWS(new Client(cluster));
  };

  const validateName = useCallback(
    (name: string): boolean => {
      const allNames = allClusters.map((c) => c.name);
      if (!allNames.includes(name)) return true;
      addStatus({
        variant: "error",
        message: `Cannot rename cluster to ${name}`,
        description: `A cluster with name "${name}" already exists.`,
      });
      return false;
    },
    [allClusters, addStatus],
  );

  const handleRemove = (key: string): void => {
    dispatch(remove(key));
    if (key === active?.key) dispatch(setActive(null));
  };

  const handleRename = (key: string): void => Text.edit(`cluster-dropdown-${key}`);

  const handleLink = Link.useCopyToClipboard();

  const contextMenu = useCallback(
    ({ keys: [key] }: PMenu.ContextMenuMenuProps): ReactElement => {
      if (key == null) return <Layout.DefaultContextMenu />;

      const handleSelect = (menuKey: string): void => {
        switch (menuKey) {
          case "remove":
            return handleRemove(key);
          case "connect":
            return handleConnect(key);
          case "disconnect":
            return handleConnect(null);
          case "link": {
            const name = allClusters.find((c) => c.key === key)?.name;
            if (name == null) return;
            return handleLink({ clusterKey: key, name });
          }
          case "rename":
            return handleRename(key);
        }
      };

      return (
        <PMenu.Menu level="small" onChange={handleSelect}>
          {key === active?.key ? (
            <PMenu.Item
              startIcon={<Icon.Disconnect />}
              size="small"
              itemKey="disconnect"
            >
              Disconnect
            </PMenu.Item>
          ) : (
            <PMenu.Item startIcon={<Icon.Connect />} size="small" itemKey="connect">
              Connect
            </PMenu.Item>
          )}
          <Menu.RenameItem />
          <PMenu.Divider />
          <PMenu.Item startIcon={<Icon.Delete />} size="small" itemKey="remove">
            Remove
          </PMenu.Item>
          <Link.CopyMenuItem />
          <PMenu.Divider />
          <Menu.HardReloadItem />
        </PMenu.Menu>
      );
    },
    [active?.key, handleConnect, handleRemove],
  );

  return (
<<<<<<< HEAD
    <Dialog.Frame visible={dialogVisible} onVisibleChange={setDialogVisible}>
      <Select.Frame
        data={keys}
        value={selected}
        onChange={handleConnect}
        itemHeight={54}
        allowNone
      >
        <Align.Pack>
          <Dialog.Trigger
            startIcon={disconnected ? <Icon.Connect /> : <Icon.Cluster />}
            justify="center"
            shade={2}
            variant={disconnected ? "filled" : "outlined"}
            hideCaret
=======
    <Align.Pack className={CSS.B("cluster-list")} y>
      <Align.Pack x justify="spaceBetween" gap="large" grow>
        <Header.Header grow bordered borderShade={5} gap="small">
          <Header.Title level="h5" startIcon={<Icon.Cluster />}>
            Clusters
          </Header.Title>
        </Header.Header>
        <Button.Button
          variant="filled"
          size="large"
          gap="small"
          startIcon={<Icon.Connect />}
          onClick={() => placeLayout(CONNECT_LAYOUT)}
          className={CSS.B("cluster-list-add")}
        >
          Connect
        </Button.Button>
      </Align.Pack>
      <PMenu.ContextMenu menu={contextMenu} {...menuProps}>
        <CoreList.List<string, Cluster>
          data={allClusters}
          emptyContent={<NoneConnected />}
        >
          <CoreList.Selector
            value={selected}
            allowMultiple={false}
            onChange={handleConnect}
>>>>>>> 7cd57434
          >
            {cluster?.name ?? "Connect Cluster"}
          </Dialog.Trigger>
          <ConnectionBadge />
        </Align.Pack>
        <Dialog.Dialog style={{ minWidth: 300, width: 400 }}>
          <PMenu.ContextMenu menu={contextMenu} {...menuProps} />
          <Align.Pack x>
            <Header.Header grow bordered borderShade={6} size="small" x>
              <Header.Title level="h5" startIcon={<Icon.Cluster />}>
                Clusters
              </Header.Title>
            </Header.Header>
            <Button.Button
              variant="filled"
              size="large"
              iconSpacing="small"
              startIcon={<Icon.Connect />}
              onClick={() => {
                placeLayout(CONNECT_LAYOUT);
                setDialogVisible(false);
              }}
              className={CSS.B("cluster-list-add")}
            >
<<<<<<< HEAD
              Connect
            </Button.Button>
          </Align.Pack>
          <Align.Space empty bordered borderShade={6} style={{ height: 190 }}>
            {keys.map((key, i) => (
              <ListItem key={key} index={i} itemKey={key} validateName={validateName} />
            ))}
          </Align.Space>
        </Dialog.Dialog>
      </Select.Frame>
    </Dialog.Frame>
=======
              {({ key, ...p }) => (
                <ListItem key={key} {...p} validateName={validateName} />
              )}
            </CoreList.Core>
          </CoreList.Selector>
        </CoreList.List>
      </PMenu.ContextMenu>
    </Align.Pack>
  );
};

interface ListItemProps extends CoreList.ItemProps<string, Cluster> {
  validateName: (name: string) => boolean;
}

const ListItem = ({ validateName, ...rest }: ListItemProps): ReactElement => {
  const dispatch = useDispatch();
  const handleChange = (value: string) => {
    if (!validateName(value)) return;
    dispatch(rename({ key: rest.entry.key, name: value }));
  };

  return (
    <CoreList.ItemFrame
      className={CSS(CSS.B("cluster-list-item"))}
      x
      align="center"
      {...rest}
    >
      <Align.Space y justify="spaceBetween" gap="tiny" grow>
        <Text.MaybeEditable
          level="p"
          id={`cluster-dropdown-${rest.entry.key}`}
          weight={450}
          value={rest.entry.name}
          onChange={handleChange}
          allowDoubleClick={false}
        />
        <Text.Text level="p" shade={10}>
          {rest.entry.host}:{rest.entry.port}
        </Text.Text>
      </Align.Space>
    </CoreList.ItemFrame>
  );
};

export interface NoneConnectedProps extends PropsWithChildren {}

export const NoneConnectedBoundary = ({
  children,
  ...rest
}: NoneConnectedProps): ReactElement => {
  const client = Synnax.use();
  if (client != null) return <>{children}</>;
  return <NoneConnected {...rest} />;
};

export interface NoneConnectedProps extends Align.SpaceProps<"div"> {}

export const NoneConnected = ({ style, ...rest }: NoneConnectedProps): ReactElement => {
  const placeLayout = Layout.usePlacer();

  const handleCluster: Text.TextProps["onClick"] = (e: MouseEvent) => {
    e.stopPropagation();
    placeLayout(CONNECT_LAYOUT);
  };

  return (
    <Align.Space
      empty
      style={{ height: "100%", position: "relative", ...style }}
      {...rest}
    >
      <Align.Center y style={{ height: "100%" }} gap="small">
        <Text.Text level="p">No cluster connected.</Text.Text>
        <Text.Link level="p" onClick={handleCluster}>
          Connect a cluster
        </Text.Link>
      </Align.Center>
    </Align.Space>
  );
};

export const Dropdown = (): ReactElement => {
  const { close, toggle, visible } = Core.use();
  const cluster = useSelect();
  const disconnected = cluster == null;
  return (
    <Align.Pack>
      <Core.Dialog
        close={close}
        visible={visible}
        variant="floating"
        bordered={false}
        className={CSS.B("cluster-dropdown")}
        borderShade={5}
        rounded={0.5}
      >
        <Button.Button
          onClick={toggle}
          startIcon={disconnected ? <Icon.Connect /> : <Icon.Cluster />}
          justify="center"
          shade={2}
          variant={disconnected ? "filled" : "outlined"}
        >
          {cluster?.name ?? "Connect Cluster"}
        </Button.Button>
        <List />
      </Core.Dialog>
      <ConnectionBadge />
    </Align.Pack>
>>>>>>> 7cd57434
  );
};<|MERGE_RESOLUTION|>--- conflicted
+++ resolved
@@ -67,7 +67,7 @@
       onSelect={onSelect}
       {...rest}
     >
-      <Align.Space y justify="spaceBetween" size="tiny" grow>
+      <Align.Space y justify="spaceBetween" gap="tiny" grow>
         <Text.MaybeEditable
           level="p"
           id={`cluster-dropdown-${item.key}`}
@@ -111,7 +111,7 @@
       style={{ height: "100%", position: "relative", ...style }}
       {...rest}
     >
-      <Align.Center y style={{ height: "100%" }} size="small">
+      <Align.Center y style={{ height: "100%" }} gap="small">
         <Text.Text level="p">No cluster connected.</Text.Text>
         <Text.Link level="p" onClick={handleCluster}>
           Connect a cluster
@@ -220,7 +220,6 @@
   );
 
   return (
-<<<<<<< HEAD
     <Dialog.Frame visible={dialogVisible} onVisibleChange={setDialogVisible}>
       <Select.Frame
         data={keys}
@@ -236,35 +235,6 @@
             shade={2}
             variant={disconnected ? "filled" : "outlined"}
             hideCaret
-=======
-    <Align.Pack className={CSS.B("cluster-list")} y>
-      <Align.Pack x justify="spaceBetween" gap="large" grow>
-        <Header.Header grow bordered borderShade={5} gap="small">
-          <Header.Title level="h5" startIcon={<Icon.Cluster />}>
-            Clusters
-          </Header.Title>
-        </Header.Header>
-        <Button.Button
-          variant="filled"
-          size="large"
-          gap="small"
-          startIcon={<Icon.Connect />}
-          onClick={() => placeLayout(CONNECT_LAYOUT)}
-          className={CSS.B("cluster-list-add")}
-        >
-          Connect
-        </Button.Button>
-      </Align.Pack>
-      <PMenu.ContextMenu menu={contextMenu} {...menuProps}>
-        <CoreList.List<string, Cluster>
-          data={allClusters}
-          emptyContent={<NoneConnected />}
-        >
-          <CoreList.Selector
-            value={selected}
-            allowMultiple={false}
-            onChange={handleConnect}
->>>>>>> 7cd57434
           >
             {cluster?.name ?? "Connect Cluster"}
           </Dialog.Trigger>
@@ -273,7 +243,7 @@
         <Dialog.Dialog style={{ minWidth: 300, width: 400 }}>
           <PMenu.ContextMenu menu={contextMenu} {...menuProps} />
           <Align.Pack x>
-            <Header.Header grow bordered borderShade={6} size="small" x>
+            <Header.Header grow bordered borderShade={6} gap="small" x>
               <Header.Title level="h5" startIcon={<Icon.Cluster />}>
                 Clusters
               </Header.Title>
@@ -281,7 +251,7 @@
             <Button.Button
               variant="filled"
               size="large"
-              iconSpacing="small"
+              gap="small"
               startIcon={<Icon.Connect />}
               onClick={() => {
                 placeLayout(CONNECT_LAYOUT);
@@ -289,7 +259,6 @@
               }}
               className={CSS.B("cluster-list-add")}
             >
-<<<<<<< HEAD
               Connect
             </Button.Button>
           </Align.Pack>
@@ -301,118 +270,5 @@
         </Dialog.Dialog>
       </Select.Frame>
     </Dialog.Frame>
-=======
-              {({ key, ...p }) => (
-                <ListItem key={key} {...p} validateName={validateName} />
-              )}
-            </CoreList.Core>
-          </CoreList.Selector>
-        </CoreList.List>
-      </PMenu.ContextMenu>
-    </Align.Pack>
-  );
-};
-
-interface ListItemProps extends CoreList.ItemProps<string, Cluster> {
-  validateName: (name: string) => boolean;
-}
-
-const ListItem = ({ validateName, ...rest }: ListItemProps): ReactElement => {
-  const dispatch = useDispatch();
-  const handleChange = (value: string) => {
-    if (!validateName(value)) return;
-    dispatch(rename({ key: rest.entry.key, name: value }));
-  };
-
-  return (
-    <CoreList.ItemFrame
-      className={CSS(CSS.B("cluster-list-item"))}
-      x
-      align="center"
-      {...rest}
-    >
-      <Align.Space y justify="spaceBetween" gap="tiny" grow>
-        <Text.MaybeEditable
-          level="p"
-          id={`cluster-dropdown-${rest.entry.key}`}
-          weight={450}
-          value={rest.entry.name}
-          onChange={handleChange}
-          allowDoubleClick={false}
-        />
-        <Text.Text level="p" shade={10}>
-          {rest.entry.host}:{rest.entry.port}
-        </Text.Text>
-      </Align.Space>
-    </CoreList.ItemFrame>
-  );
-};
-
-export interface NoneConnectedProps extends PropsWithChildren {}
-
-export const NoneConnectedBoundary = ({
-  children,
-  ...rest
-}: NoneConnectedProps): ReactElement => {
-  const client = Synnax.use();
-  if (client != null) return <>{children}</>;
-  return <NoneConnected {...rest} />;
-};
-
-export interface NoneConnectedProps extends Align.SpaceProps<"div"> {}
-
-export const NoneConnected = ({ style, ...rest }: NoneConnectedProps): ReactElement => {
-  const placeLayout = Layout.usePlacer();
-
-  const handleCluster: Text.TextProps["onClick"] = (e: MouseEvent) => {
-    e.stopPropagation();
-    placeLayout(CONNECT_LAYOUT);
-  };
-
-  return (
-    <Align.Space
-      empty
-      style={{ height: "100%", position: "relative", ...style }}
-      {...rest}
-    >
-      <Align.Center y style={{ height: "100%" }} gap="small">
-        <Text.Text level="p">No cluster connected.</Text.Text>
-        <Text.Link level="p" onClick={handleCluster}>
-          Connect a cluster
-        </Text.Link>
-      </Align.Center>
-    </Align.Space>
-  );
-};
-
-export const Dropdown = (): ReactElement => {
-  const { close, toggle, visible } = Core.use();
-  const cluster = useSelect();
-  const disconnected = cluster == null;
-  return (
-    <Align.Pack>
-      <Core.Dialog
-        close={close}
-        visible={visible}
-        variant="floating"
-        bordered={false}
-        className={CSS.B("cluster-dropdown")}
-        borderShade={5}
-        rounded={0.5}
-      >
-        <Button.Button
-          onClick={toggle}
-          startIcon={disconnected ? <Icon.Connect /> : <Icon.Cluster />}
-          justify="center"
-          shade={2}
-          variant={disconnected ? "filled" : "outlined"}
-        >
-          {cluster?.name ?? "Connect Cluster"}
-        </Button.Button>
-        <List />
-      </Core.Dialog>
-      <ConnectionBadge />
-    </Align.Pack>
->>>>>>> 7cd57434
   );
 };