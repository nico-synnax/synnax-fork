--- conflicted
+++ resolved
@@ -103,27 +103,12 @@
   };
 
   return (
-<<<<<<< HEAD
-    <Flex.Box
-      empty
-      style={{ height: "100%", position: "relative", ...style }}
-      {...rest}
-    >
-      <Flex.Box y style={{ height: "100%" }} gap="small">
-        <Text.Text level="p">No cluster connected.</Text.Text>
-        <Text.Text level="p" onClick={handleCluster}>
-          Connect a cluster
-        </Text.Text>
-      </Flex.Box>
-    </Flex.Box>
-=======
     <EmptyAction
       message="No cluster connected."
       action="Connect a cluster"
       onClick={handleCluster}
       {...rest}
     />
->>>>>>> 57247f0d
   );
 };
 
