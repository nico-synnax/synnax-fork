--- conflicted
+++ resolved
@@ -39,11 +39,7 @@
             .console-channels {
                 border-right: var(--pluto-border);
                 overflow: hidden;
-<<<<<<< HEAD
-                max-width: 250px;
-=======
                 max-width: 300px;
->>>>>>> 3cdc4452
                 height: 100%;
                 flex-shrink: 1;
                 flex-grow: 1;
