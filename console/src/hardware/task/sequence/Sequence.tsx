--- conflicted
+++ resolved
@@ -31,15 +31,9 @@
 import { GLOBALS } from "@/hardware/task/sequence/globals";
 import {
   configZ,
-<<<<<<< HEAD
-  type stateDetailsZ,
-  TYPE,
-  type typeZ,
-=======
   statusDetailsZ,
   TYPE,
   typeZ,
->>>>>>> d0e4900d
   ZERO_PAYLOAD,
 } from "@/hardware/task/sequence/types";
 import { type Modals } from "@/modals";
@@ -118,11 +112,7 @@
   task: base,
   layoutKey,
   rackKey,
-<<<<<<< HEAD
-}: Common.Task.TaskProps<typeof typeZ, typeof configZ, typeof stateDetailsZ>) => {
-=======
 }: Common.Task.TaskProps<typeof typeZ, typeof configZ, typeof statusDetailsZ>) => {
->>>>>>> d0e4900d
   const handleError = Status.useErrorHandler();
   const client = Synnax.use();
   const { formProps, handleConfigure, handleStartOrStop, status, isConfiguring } =
