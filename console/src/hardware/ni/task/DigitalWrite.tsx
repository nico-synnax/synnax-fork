--- conflicted
+++ resolved
@@ -23,11 +23,7 @@
 import {
   DIGITAL_WRITE_SCHEMAS,
   DIGITAL_WRITE_TYPE,
-<<<<<<< HEAD
-  digitalWriteConfigZ,
-=======
   type digitalWriteConfigZ,
->>>>>>> d0e4900d
   type digitalWriteStatusDataZ,
   type digitalWriteTypeZ,
   type DOChannel,
