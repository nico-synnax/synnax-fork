--- conflicted
+++ resolved
@@ -24,11 +24,7 @@
   type AIChannelType,
   ANALOG_READ_SCHEMAS,
   ANALOG_READ_TYPE,
-<<<<<<< HEAD
-  analogReadConfigZ,
-=======
   type analogReadConfigZ,
->>>>>>> d0e4900d
   type analogReadStatusDataZ,
   type analogReadTypeZ,
   ZERO_AI_CHANNEL,
