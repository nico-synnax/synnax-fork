--- conflicted
+++ resolved
@@ -28,11 +28,7 @@
 
 const SelectCustomScaleTypeField = Form.buildSelectField<
   ScaleType,
-<<<<<<< HEAD
-  Select.SimplyEntry<ScaleType>
-=======
   Select.StaticEntry<ScaleType>
->>>>>>> 3c518da9
 >({
   fieldKey: "type",
   fieldProps: {
@@ -238,11 +234,7 @@
         </Input.Item>
         <Flex.Box x>
           <Input.Item label="Raw Column" padHelpText grow>
-<<<<<<< HEAD
-            <Select.Simple
-=======
             <Select.Static
->>>>>>> 3c518da9
               resourceName="Raw Column"
               value={rawCol}
               onChange={handleRawColChange}
@@ -250,11 +242,7 @@
             />
           </Input.Item>
           <Input.Item label="Scaled Column" padHelpText grow>
-<<<<<<< HEAD
-            <Select.Simple
-=======
             <Select.Static
->>>>>>> 3c518da9
               resourceName="Scaled Column"
               value={scaledCol}
               onChange={handleScaledColChange}
