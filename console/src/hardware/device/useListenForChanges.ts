// Copyright 2025 Synnax Labs, Inc.
//
// Use of this software is governed by the Business Source License included in the file
// licenses/BSL.txt.
//
// As of the Change Date specified in that file, in accordance with the Business Source
// License, use of this software will be governed by the Apache License, Version 2.0,
// included in the file licenses/APL.txt.

import { type device } from "@synnaxlabs/client";
<<<<<<< HEAD
import { Status, Synnax, useAsyncEffect } from "@synnaxlabs/pluto";
=======
import { Device, Status } from "@synnaxlabs/pluto";
import { type record, strings } from "@synnaxlabs/x";
import { useCallback } from "react";
>>>>>>> 8997c3c7

const PREFIX = "new-device-";

export const useListenForChanges = () => {
<<<<<<< HEAD
  const client = Synnax.use();
  const addStatus = Status.useAdder<device.Device>();
  const handleError = Status.useErrorHandler();
  useAsyncEffect(async () => {
    if (client == null) return;
    const tracker = await client.hardware.devices.openDeviceTracker();
    tracker.onChange((changes) => {
      changes
        .filter((c) => c.variant === "set")
        .forEach(({ value: device }) => {
          if (device.configured) return;
          addStatus({
            variant: "info",
            key: `${PREFIX}${device.key}`,
            message: `New ${device.model} connected`,
            details: device,
          });
        });
    });
    return () => {
      tracker.close().catch((e) => handleError(e, "Failed to close device tracker"));
    };
  }, [addStatus, client, handleError]);
=======
  const addStatus = Status.useAdder();
  const handleSet = useCallback(
    (dev: device.Device) => {
      if (dev.configured) return;
      addStatus({
        variant: "info",
        key: `${PREFIX}${dev.key}`,
        message: `New ${dev.model} connected`,
        data: dev as unknown as record.Unknown,
      });
    },
    [addStatus],
  );
  Device.useSetSynchronizer(handleSet);
>>>>>>> 8997c3c7
};

export const getKeyFromStatus = ({
  key,
}: Status.NotificationSpec): device.Key | null => {
  if (!key.startsWith(PREFIX)) return null;
  return strings.trimPrefix(key, PREFIX);
};<|MERGE_RESOLUTION|>--- conflicted
+++ resolved
@@ -8,43 +8,14 @@
 // included in the file licenses/APL.txt.
 
 import { type device } from "@synnaxlabs/client";
-<<<<<<< HEAD
-import { Status, Synnax, useAsyncEffect } from "@synnaxlabs/pluto";
-=======
 import { Device, Status } from "@synnaxlabs/pluto";
-import { type record, strings } from "@synnaxlabs/x";
+import { strings } from "@synnaxlabs/x";
 import { useCallback } from "react";
->>>>>>> 8997c3c7
 
 const PREFIX = "new-device-";
 
 export const useListenForChanges = () => {
-<<<<<<< HEAD
-  const client = Synnax.use();
   const addStatus = Status.useAdder<device.Device>();
-  const handleError = Status.useErrorHandler();
-  useAsyncEffect(async () => {
-    if (client == null) return;
-    const tracker = await client.hardware.devices.openDeviceTracker();
-    tracker.onChange((changes) => {
-      changes
-        .filter((c) => c.variant === "set")
-        .forEach(({ value: device }) => {
-          if (device.configured) return;
-          addStatus({
-            variant: "info",
-            key: `${PREFIX}${device.key}`,
-            message: `New ${device.model} connected`,
-            details: device,
-          });
-        });
-    });
-    return () => {
-      tracker.close().catch((e) => handleError(e, "Failed to close device tracker"));
-    };
-  }, [addStatus, client, handleError]);
-=======
-  const addStatus = Status.useAdder();
   const handleSet = useCallback(
     (dev: device.Device) => {
       if (dev.configured) return;
@@ -52,13 +23,12 @@
         variant: "info",
         key: `${PREFIX}${dev.key}`,
         message: `New ${dev.model} connected`,
-        data: dev as unknown as record.Unknown,
+        details: dev,
       });
     },
     [addStatus],
   );
   Device.useSetSynchronizer(handleSet);
->>>>>>> 8997c3c7
 };
 
 export const getKeyFromStatus = ({
