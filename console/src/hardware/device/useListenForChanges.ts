// Copyright 2025 Synnax Labs, Inc.
//
// Use of this software is governed by the Business Source License included in the file
// licenses/BSL.txt.
//
// As of the Change Date specified in that file, in accordance with the Business Source
// License, use of this software will be governed by the Apache License, Version 2.0,
// included in the file licenses/APL.txt.

import { type device } from "@synnaxlabs/client";
<<<<<<< HEAD
import { Status, Synnax, useAsyncEffect } from "@synnaxlabs/pluto";
=======
import { Device, Status } from "@synnaxlabs/pluto";
import { strings } from "@synnaxlabs/x";
import { useCallback } from "react";
>>>>>>> d0e4900d

const PREFIX = "new-device-";

export const useListenForChanges = () => {
<<<<<<< HEAD
  const client = Synnax.use();
  const addStatus = Status.useAdder<device.Device>();
  const handleError = Status.useErrorHandler();
  useAsyncEffect(async () => {
    if (client == null) return;
    const tracker = await client.hardware.devices.openDeviceTracker();
    tracker.onChange((changes) => {
      changes
        .filter((c) => c.variant === "set")
        .forEach(({ value: device }) => {
          if (device.configured) return;
          addStatus({
            variant: "info",
            key: `${PREFIX}${device.key}`,
            message: `New ${device.model} connected`,
            details: device,
          });
        });
    });
    return () => {
      tracker.close().catch((e) => handleError(e, "Failed to close device tracker"));
    };
  }, [addStatus, client, handleError]);
=======
  const addStatus = Status.useAdder();
  const handleSet = useCallback(
    (dev: device.Device) => {
      if (dev.configured) return;
      addStatus<device.Device>({
        variant: "info",
        key: `${PREFIX}${dev.key}`,
        message: `New ${dev.model} connected`,
        details: dev,
      });
    },
    [addStatus],
  );
  Device.useSetSynchronizer(handleSet);
>>>>>>> d0e4900d
};

export const getKeyFromStatus = ({
  key,
}: Status.NotificationSpec): device.Key | null => {
  if (!key.startsWith(PREFIX)) return null;
  return strings.trimPrefix(key, PREFIX);
};<|MERGE_RESOLUTION|>--- conflicted
+++ resolved
@@ -8,42 +8,13 @@
 // included in the file licenses/APL.txt.
 
 import { type device } from "@synnaxlabs/client";
-<<<<<<< HEAD
-import { Status, Synnax, useAsyncEffect } from "@synnaxlabs/pluto";
-=======
 import { Device, Status } from "@synnaxlabs/pluto";
 import { strings } from "@synnaxlabs/x";
 import { useCallback } from "react";
->>>>>>> d0e4900d
 
 const PREFIX = "new-device-";
 
 export const useListenForChanges = () => {
-<<<<<<< HEAD
-  const client = Synnax.use();
-  const addStatus = Status.useAdder<device.Device>();
-  const handleError = Status.useErrorHandler();
-  useAsyncEffect(async () => {
-    if (client == null) return;
-    const tracker = await client.hardware.devices.openDeviceTracker();
-    tracker.onChange((changes) => {
-      changes
-        .filter((c) => c.variant === "set")
-        .forEach(({ value: device }) => {
-          if (device.configured) return;
-          addStatus({
-            variant: "info",
-            key: `${PREFIX}${device.key}`,
-            message: `New ${device.model} connected`,
-            details: device,
-          });
-        });
-    });
-    return () => {
-      tracker.close().catch((e) => handleError(e, "Failed to close device tracker"));
-    };
-  }, [addStatus, client, handleError]);
-=======
   const addStatus = Status.useAdder();
   const handleSet = useCallback(
     (dev: device.Device) => {
@@ -58,7 +29,6 @@
     [addStatus],
   );
   Device.useSetSynchronizer(handleSet);
->>>>>>> d0e4900d
 };
 
 export const getKeyFromStatus = ({
