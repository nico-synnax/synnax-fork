// Copyright 2025 Synnax Labs, Inc.
//
// Use of this software is governed by the Business Source License included in the file
// licenses/BSL.txt.
//
// As of the Change Date specified in that file, in accordance with the Business Source
// License, use of this software will be governed by the Apache License, Version 2.0,
// included in the file licenses/APL.txt.

import "@/hardware/device/ontology.css";

import { device, ontology } from "@synnaxlabs/client";
import { Icon } from "@synnaxlabs/media";
import { Align, Menu as PMenu, Status, Text, Tooltip, Tree } from "@synnaxlabs/pluto";
import { errors } from "@synnaxlabs/x";
import { useMutation } from "@tanstack/react-query";

import { Menu } from "@/components";
import { CSS } from "@/css";
import { Group } from "@/group";
import {
  CONFIGURE_LAYOUTS,
  getContextMenuItems,
  getIcon,
  getIconString,
  getMake,
  hasIdentifier,
  makeZ,
} from "@/hardware/device/make";
import { useState } from "@/hardware/device/Toolbar";
import { useRename } from "@/modals/Rename";
import { Ontology } from "@/ontology";

const handleRename: Ontology.HandleTreeRename = {
  execute: async ({ client, id, name }) => {
    const device = await client.hardware.devices.retrieve(id.key);
    await client.hardware.devices.create({ ...device, name });
  },
};

const handleConfigure = ({
  selection: { resources },
  placeLayout,
  handleError,
}: Ontology.TreeContextMenuProps) => {
  const resource = resources[0];
  try {
    const make = makeZ.parse(resource.data?.make);
    placeLayout({ ...CONFIGURE_LAYOUTS[make], key: resource.id.key });
  } catch (e) {
    handleError(e, `Failed to configure ${resource.name}`);
  }
};

const useHandleChangeIdentifier = () => {
  const rename = useRename();
  return ({
    selection: { resources },
    handleError,
    client,
  }: Ontology.TreeContextMenuProps) => {
    const resource = resources[0];
    handleError(async () => {
      const device = await client.hardware.devices.retrieve(resource.id.key);
      const identifier =
        typeof device.properties.identifier === "string"
          ? device.properties.identifier
          : "";
      try {
        const newIdentifier = await rename(
          { initialValue: identifier, allowEmpty: false, label: "Identifier" },
          {
            icon: getIconString(getMake(resource.data?.make)),
            name: "Device.Identifier",
          },
        );
        if (newIdentifier == null) return;
        await client.hardware.devices.create({
          ...device,
          properties: { ...device.properties, identifier: newIdentifier },
        });
      } catch (e) {
        if (e instanceof Error && errors.Canceled.matches(e)) return;
        throw e;
      }
    }, "Failed to change identifier");
  };
};

const useDelete = () => {
  const confirm = Ontology.useConfirmDelete({ type: "Device" });
  return useMutation<void, Error, Ontology.TreeContextMenuProps, Tree.Node[]>({
    onMutate: async ({ state: { nodes, setNodes }, selection: { resources } }) => {
      const prevNodes = Tree.deepCopy(nodes);
      if (!(await confirm(resources))) throw new errors.Canceled();
      setNodes([
        ...Tree.removeNode({
          tree: nodes,
          keys: resources.map(({ id }) => id.toString()),
        }),
      ]);
      return prevNodes;
    },
    mutationFn: async ({ selection, client }) =>
      await client.hardware.devices.delete(selection.resources.map((r) => r.id.key)),
    onError: (e, { handleError, state: { setNodes } }, prevNodes) => {
      if (errors.Canceled.matches(e)) return;
      if (prevNodes != null) setNodes(prevNodes);
      handleError(e, `Failed to delete devices`);
    },
  }).mutate;
};

const TreeContextMenu: Ontology.TreeContextMenu = (props) => {
  const {
    selection,
    selection: { nodes, resources },
  } = props;
  const singleResource = nodes.length === 1;
  const first = resources[0];
  const handleDelete = useDelete();
  const group = Group.useCreateFromSelection();
  const handleChangeIdentifier = useHandleChangeIdentifier();
  if (nodes.length === 0) return null;
  const handleSelect = {
    configure: () => handleConfigure(props),
    delete: () => handleDelete(props),
    rename: () => Tree.startRenaming(nodes[0].key),
    group: () => group(props),
    changeIdentifier: () => handleChangeIdentifier(props),
  };
  const C = singleResource ? getContextMenuItems(resources[0].data?.make) : null;
  const customMenuItems = C ? <C {...props} /> : null;
  const showConfigure = singleResource && first.data?.configured !== true;
  const showChangeIdentifier =
    singleResource &&
    first.data?.configured === true &&
    hasIdentifier(getMake(first.data?.make));
  return (
    <PMenu.Menu onChange={handleSelect} level="small" iconSpacing="small">
      <Group.MenuItem selection={selection} />
      {singleResource && (
        <>
          <Menu.RenameItem />
          {(showConfigure || showChangeIdentifier) && <PMenu.Divider />}
          {showConfigure && (
            <PMenu.Item itemKey="configure" startIcon={<Icon.Hardware />}>
              Configure
            </PMenu.Item>
          )}
          {showChangeIdentifier && (
            <PMenu.Item itemKey="changeIdentifier" startIcon={<Icon.Hardware />}>
              Change Identifier
            </PMenu.Item>
          )}
        </>
      )}
      <PMenu.Divider />
      <PMenu.Item itemKey="delete" startIcon={<Icon.Delete />}>
        Delete
      </PMenu.Item>
      {customMenuItems != null && (
        <>
          <PMenu.Divider />
          {customMenuItems}
        </>
      )}
      <PMenu.Divider />
      <Menu.HardReloadItem />
    </PMenu.Menu>
  );
};

const icon = (resource: ontology.Resource) => getIcon(getMake(resource.data?.make));

const Item: Tree.Item = ({ entry, className, ...rest }: Tree.ItemProps) => {
  const id = new ontology.ID(entry.key);
  const devState = useState(id.key);
<<<<<<< HEAD
  console.log(devState);
=======
  const variant = devState?.variant;
  let message = "Device State Unknown";
  if (
    devState?.details?.message != null &&
    typeof devState.details.message === "string"
  )
    message = devState.details.message;
>>>>>>> 27ea5539
  return (
    <Tree.DefaultItem
      className={CSS(className, CSS.B("device-ontology-item"))}
      entry={entry}
      {...rest}
    >
      {({ entry, onRename, key }) => (
        <>
          <Align.Space x grow align="center" className={CSS.B("name-location")}>
            <Text.MaybeEditable
              id={`text-${key}`}
              level="p"
              className={CSS.B("name")}
              allowDoubleClick={false}
              value={entry.name}
              disabled={!entry.allowRename}
              onChange={(name) => onRename?.(entry.key, name)}
            />
            <Text.Text level="small" shade={9} className={CSS.B("location")}>
              {entry.extraData?.location as string}
            </Text.Text>
          </Align.Space>
          <Tooltip.Dialog location="right">
            <Status.Text
<<<<<<< HEAD
              variant={(devState?.variant ?? "error") as Status.Variant}
=======
              variant={variant ?? "error"}
>>>>>>> 27ea5539
              hideIcon
              level="small"
              weight={450}
            >
<<<<<<< HEAD
              {(devState?.details?.message ?? "Device State Unknown") as string}
            </Status.Text>
            <Status.Circle
              variant={(devState?.variant ?? "disabled") as Status.Variant}
            />
=======
              {message}
            </Status.Text>
            <Status.Indicator variant={variant ?? "disabled"} />
>>>>>>> 27ea5539
          </Tooltip.Dialog>
        </>
      )}
    </Tree.DefaultItem>
  );
};

export const ONTOLOGY_SERVICE: Ontology.Service = {
  ...Ontology.NOOP_SERVICE,
  type: device.ONTOLOGY_TYPE,
  icon,
  hasChildren: false,
  allowRename: () => true,
  onRename: handleRename,
  TreeContextMenu,
  Item,
};<|MERGE_RESOLUTION|>--- conflicted
+++ resolved
@@ -176,9 +176,6 @@
 const Item: Tree.Item = ({ entry, className, ...rest }: Tree.ItemProps) => {
   const id = new ontology.ID(entry.key);
   const devState = useState(id.key);
-<<<<<<< HEAD
-  console.log(devState);
-=======
   const variant = devState?.variant;
   let message = "Device State Unknown";
   if (
@@ -186,7 +183,6 @@
     typeof devState.details.message === "string"
   )
     message = devState.details.message;
->>>>>>> 27ea5539
   return (
     <Tree.DefaultItem
       className={CSS(className, CSS.B("device-ontology-item"))}
@@ -211,26 +207,14 @@
           </Align.Space>
           <Tooltip.Dialog location="right">
             <Status.Text
-<<<<<<< HEAD
-              variant={(devState?.variant ?? "error") as Status.Variant}
-=======
               variant={variant ?? "error"}
->>>>>>> 27ea5539
               hideIcon
               level="small"
               weight={450}
             >
-<<<<<<< HEAD
-              {(devState?.details?.message ?? "Device State Unknown") as string}
-            </Status.Text>
-            <Status.Circle
-              variant={(devState?.variant ?? "disabled") as Status.Variant}
-            />
-=======
               {message}
             </Status.Text>
             <Status.Indicator variant={variant ?? "disabled"} />
->>>>>>> 27ea5539
           </Tooltip.Dialog>
         </>
       )}
