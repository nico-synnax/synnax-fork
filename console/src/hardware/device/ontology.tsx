// Copyright 2025 Synnax Labs, Inc.
//
// Use of this software is governed by the Business Source License included in the file
// licenses/BSL.txt.
//
// As of the Change Date specified in that file, in accordance with the Business Source
// License, use of this software will be governed by the Apache License, Version 2.0,
// included in the file licenses/APL.txt.

import "@/hardware/device/ontology.css";

import { device, ontology } from "@synnaxlabs/client";
import { Align, Device, Icon, Menu as PMenu, Text, Tree } from "@synnaxlabs/pluto";
import { errors } from "@synnaxlabs/x";
import { useMutation } from "@tanstack/react-query";

import { Menu } from "@/components";
import { CSS } from "@/css";
import { Group } from "@/group";
import {
  CONFIGURE_LAYOUTS,
  getContextMenuItems,
  getIcon,
  getIconString,
  getMake,
  hasIdentifier,
  makeZ,
} from "@/hardware/device/make";
import { useRename } from "@/modals/Rename";
import { Ontology } from "@/ontology";

const handleRename: Ontology.HandleTreeRename = {
  execute: async ({ client, id, name }) => {
    const device = await client.hardware.devices.retrieve(id.key);
    await client.hardware.devices.create({ ...device, name });
  },
};

const handleConfigure = ({
  selection: { resourceIDs },
  state: { getResource },
  placeLayout,
  handleError,
}: Ontology.TreeContextMenuProps) => {
  const resource = getResource(resourceIDs[0]);
  try {
    const make = makeZ.parse(resource.data?.make);
    placeLayout({ ...CONFIGURE_LAYOUTS[make], key: resource.id.key });
  } catch (e) {
    handleError(e, `Failed to configure ${resource.name}`);
  }
};

const useHandleChangeIdentifier = () => {
  const rename = useRename();
  return ({
    selection: { resourceIDs },
    state: { getResource },
    handleError,
    client,
  }: Ontology.TreeContextMenuProps) => {
    const resource = getResource(resourceIDs[0]);
    handleError(async () => {
      const device = await client.hardware.devices.retrieve(resource.id.key);
      const identifier =
        typeof device.properties.identifier === "string"
          ? device.properties.identifier
          : "";
      try {
        const newIdentifier = await rename(
          { initialValue: identifier, allowEmpty: false, label: "Identifier" },
          {
            icon: getIconString(getMake(resource.data?.make)),
            name: "Device.Identifier",
          },
        );
        if (newIdentifier == null) return;
        await client.hardware.devices.create({
          ...device,
          properties: { ...device.properties, identifier: newIdentifier },
        });
      } catch (e) {
        if (e instanceof Error && errors.Canceled.matches(e)) return;
        throw e;
      }
    }, "Failed to change identifier");
  };
};

const useDelete = () => {
  const confirm = Ontology.useConfirmDelete({ type: "Device" });
  return useMutation<void, Error, Ontology.TreeContextMenuProps, Tree.Node[]>({
    onMutate: async ({
      state: { nodes, setNodes },
      selection: { resourceIDs },
      state: { getResource },
    }) => {
      const prevNodes = Tree.deepCopy(nodes);
      const resources = getResource(resourceIDs);
      if (!(await confirm(resources))) throw new errors.Canceled();
      setNodes([
        ...Tree.removeNode({
          tree: nodes,
          keys: resources.map(({ id }) => ontology.idToString(id)),
        }),
      ]);
      return prevNodes;
    },
    mutationFn: async ({ selection: { resourceIDs }, client }) =>
      await client.hardware.devices.delete(resourceIDs.map((id) => id.key)),
    onError: (e, { handleError, state: { setNodes } }, prevNodes) => {
      if (errors.Canceled.matches(e)) return;
      if (prevNodes != null) setNodes(prevNodes);
      handleError(e, `Failed to delete devices`);
    },
  }).mutate;
};

const TreeContextMenu: Ontology.TreeContextMenu = (props) => {
  const {
    selection: { resourceIDs },
    state: { getResource, shape },
  } = props;
  const singleResource = resourceIDs.length === 1;
  const first = getResource(resourceIDs[0]);
  const handleDelete = useDelete();
  const group = Group.useCreateFromSelection();
  const handleChangeIdentifier = useHandleChangeIdentifier();
  if (resourceIDs.length === 0) return null;
  const handleSelect = {
    configure: () => handleConfigure(props),
    delete: () => handleDelete(props),
    rename: () => Text.edit(ontology.idToString(resourceIDs[0])),
    group: () => group(props),
    changeIdentifier: () => handleChangeIdentifier(props),
  };
  const C = singleResource ? getContextMenuItems(first.data?.make) : null;
  const customMenuItems = C ? <C {...props} /> : null;
  const showConfigure = singleResource && first.data?.configured !== true;
  const showChangeIdentifier =
    singleResource &&
    first.data?.configured === true &&
    hasIdentifier(getMake(first.data?.make));
  return (
<<<<<<< HEAD
    <PMenu.Menu onChange={handleSelect} level="small" iconSpacing="small">
      <Group.MenuItem resourceIDs={resourceIDs} shape={shape} />
=======
    <PMenu.Menu onChange={handleSelect} level="small" gap="small">
      <Group.MenuItem selection={selection} />
>>>>>>> 7cd57434
      {singleResource && (
        <>
          <Menu.RenameItem />
          {(showConfigure || showChangeIdentifier) && <PMenu.Divider />}
          {showConfigure && (
            <PMenu.Item itemKey="configure" startIcon={<Icon.Hardware />}>
              Configure
            </PMenu.Item>
          )}
          {showChangeIdentifier && (
            <PMenu.Item itemKey="changeIdentifier" startIcon={<Icon.Hardware />}>
              Change Identifier
            </PMenu.Item>
          )}
        </>
      )}
      <PMenu.Divider />
      <PMenu.Item itemKey="delete" startIcon={<Icon.Delete />}>
        Delete
      </PMenu.Item>
      {customMenuItems != null && (
        <>
          <PMenu.Divider />
          {customMenuItems}
        </>
      )}
      <PMenu.Divider />
      <Menu.HardReloadItem />
    </PMenu.Menu>
  );
};

const icon = (resource: ontology.Resource) => getIcon(getMake(resource.data?.make));

const Item = ({
  id,
  resource,
  className,
  onRename,
  ...rest
}: Ontology.TreeItemProps) => {
  const { itemKey } = rest;
  const devStatus = Device.retrieve().useDirect({ params: { key: id.key } }).data
    ?.status;
  return (
    <Tree.Item className={CSS(className, CSS.B("device-ontology-item"))} {...rest}>
      <Align.Space x grow align="center" className={CSS.B("name-location")}>
        {icon(resource)}
        <Text.MaybeEditable
          id={itemKey}
          level="p"
          className={CSS.B("name")}
          allowDoubleClick={false}
          value={resource.name}
          onChange={onRename}
          noWrap
        />
        <Text.Text level="small" shade={9} className={CSS.B("location")} noWrap>
          {resource.data?.location as string}
        </Text.Text>
      </Align.Space>
      <Device.StatusIndicator status={devStatus} />
    </Tree.Item>
  );
};

export const ONTOLOGY_SERVICE: Ontology.Service = {
  ...Ontology.NOOP_SERVICE,
  type: device.ONTOLOGY_TYPE,
  icon,
  hasChildren: false,
  allowRename: () => true,
  onRename: handleRename,
  TreeContextMenu,
  Item,
};<|MERGE_RESOLUTION|>--- conflicted
+++ resolved
@@ -142,13 +142,8 @@
     first.data?.configured === true &&
     hasIdentifier(getMake(first.data?.make));
   return (
-<<<<<<< HEAD
-    <PMenu.Menu onChange={handleSelect} level="small" iconSpacing="small">
+    <PMenu.Menu onChange={handleSelect} level="small" gap="small">
       <Group.MenuItem resourceIDs={resourceIDs} shape={shape} />
-=======
-    <PMenu.Menu onChange={handleSelect} level="small" gap="small">
-      <Group.MenuItem selection={selection} />
->>>>>>> 7cd57434
       {singleResource && (
         <>
           <Menu.RenameItem />
