// Copyright 2025 Synnax Labs, Inc.
//
// Use of this software is governed by the Business Source License included in the file
// licenses/BSL.txt.
//
// As of the Change Date specified in that file, in accordance with the Business Source
// License, use of this software will be governed by the Apache License, Version 2.0,
// included in the file licenses/APL.txt.

import { type channel, NotFoundError } from "@synnaxlabs/client";
import { Align, Form as PForm, Icon } from "@synnaxlabs/pluto";
import { deep, id, primitive } from "@synnaxlabs/x";
import { type FC, useCallback } from "react";

import { Common } from "@/hardware/common";
import { Device } from "@/hardware/labjack/device";
import { convertChannelTypeToPortType } from "@/hardware/labjack/task/convertChannelTypeToPortType";
import { getOpenPort } from "@/hardware/labjack/task/getOpenPort";
import { FORMS } from "@/hardware/labjack/task/InputChannelForms";
import { SelectInputChannelTypeField } from "@/hardware/labjack/task/SelectInputChannelTypeField";
import {
  AI_CHANNEL_TYPE,
  DI_CHANNEL_TYPE,
  INPUT_CHANNEL_SCHEMAS,
  type InputChannel,
  type InputChannelType,
  READ_SCHEMAS,
  READ_TYPE,
<<<<<<< HEAD
  readConfigZ,
=======
  type readConfigZ,
>>>>>>> d0e4900d
  type ReadPayload,
  type readStatusDataZ,
  type ReadTask,
  type readTypeZ,
  ZERO_INPUT_CHANNEL,
  ZERO_INPUT_CHANNELS,
  ZERO_READ_PAYLOAD,
} from "@/hardware/labjack/task/types";
import { type Selector } from "@/selector";

export const READ_LAYOUT: Common.Task.Layout = {
  ...Common.Task.LAYOUT,
  type: READ_TYPE,
  name: ZERO_READ_PAYLOAD.name,
  icon: "Logo.LabJack",
};

export const READ_SELECTABLE: Selector.Selectable = {
  key: READ_TYPE,
  title: "LabJack Read Task",
  icon: <Icon.Logo.LabJack />,
  create: async ({ layoutKey }) => ({ ...READ_LAYOUT, key: layoutKey }),
};

const Properties = () => (
  <>
    <Device.Select />
    <Align.Space x>
      <Common.Task.Fields.SampleRate />
      <Common.Task.Fields.StreamRate />
      <Common.Task.Fields.DataSaving />
      <Common.Task.Fields.AutoStart />
    </Align.Space>
  </>
);

const getRenderedPort = (
  port: string,
  deviceModel: Device.Model,
  type: InputChannelType,
) => {
  const portType = convertChannelTypeToPortType(type);
  const portInfo = Device.PORTS[deviceModel][portType].find(({ key }) => key === port);
  return portInfo == null ? port : (portInfo.alias ?? portInfo.key);
};

interface ChannelListItemProps extends Common.Task.ChannelListItemProps<InputChannel> {
  onTare: (channelKey: channel.Key) => void;
  isRunning: boolean;
  deviceModel: Device.Model;
}

const ChannelListItem = ({
  path,
  isSnapshot,
  onTare,
  isRunning,
  deviceModel,
  ...rest
}: ChannelListItemProps) => {
  const {
    entry: { channel, port, enabled, type },
  } = rest;
  const hasTareButton = channel !== 0 && type === AI_CHANNEL_TYPE && !isSnapshot;
  const canTare = enabled && isRunning;
  const renderedPort = getRenderedPort(port, deviceModel, type);
  return (
    <Common.Task.Layouts.ListAndDetailsChannelItem
      {...rest}
      port={renderedPort}
      canTare={canTare}
      onTare={onTare}
      isSnapshot={isSnapshot}
      path={path}
      hasTareButton={hasTareButton}
      channel={channel}
      portMaxChars={5}
    />
  );
};

interface ChannelDetailsProps extends Common.Task.Layouts.DetailsProps {
  deviceModel: Device.Model;
}

const ChannelDetails = ({ path, deviceModel }: ChannelDetailsProps) => {
  const channel = PForm.useFieldValue<InputChannel>(path);
  const Form = FORMS[channel.type];
  return (
    <>
      <Align.Space x>
        <SelectInputChannelTypeField
          path={path}
          grow
          onChange={(value, { get, path, set }) => {
            const prevType = get<InputChannelType>(path).value;
            if (prevType === value) return;
            const next = deep.copy(ZERO_INPUT_CHANNELS[value]);
            const parentPath = path.slice(0, path.lastIndexOf("."));
            const prevParent = get<InputChannel>(parentPath).value;
            const schema = INPUT_CHANNEL_SCHEMAS[value];
            const nextParent = deep.overrideValidItems(next, prevParent, schema);
            const prevPortType = convertChannelTypeToPortType(prevType);
            const nextPortType = convertChannelTypeToPortType(value);
            let nextPort = nextParent.port;
            if (prevPortType !== nextPortType)
              nextPort = Device.PORTS[deviceModel][nextPortType][0].key;
            set(parentPath, { ...nextParent, type: next.type });
            // Need to explicitly set port to cause select port field to rerender
            set(`${parentPath}.port`, nextPort);
          }}
        />
        <PForm.Field<string> path={`${path}.port`}>
          {(p) => (
            <Device.SelectPort
              {...p}
              model={deviceModel}
              portType={convertChannelTypeToPortType(channel.type)}
            />
          )}
        </PForm.Field>
      </Align.Space>
      <Form deviceModel={deviceModel} path={path} />
    </>
  );
};

const getOpenChannel = (
  channels: InputChannel[],
  index: number,
  device: Device.Device,
) => {
  if (index === -1) return { ...deep.copy(ZERO_INPUT_CHANNEL), key: id.create() };
  const channelToCopy = channels[index];
  // preferredPortType is AI or DI
  const preferredPortType = convertChannelTypeToPortType(channelToCopy.type);
  // backupPortType is the opposite of preferredPortType
  const backupPortType =
    preferredPortType === Device.DI_PORT_TYPE
      ? Device.AI_PORT_TYPE
      : Device.DI_PORT_TYPE;
  const port = getOpenPort(channels, device.model, [preferredPortType, backupPortType]);
  if (port == null) return null;
  // Now we need to determine what channel type we use the schema and zero channel for.
  // Note that if the copied channel was a TC channel, then we need to grab
  // channelToCopy.type instead of port.type as port.type cannot be TC.
  const channelTypeUsed =
    port.type === preferredPortType ? channelToCopy.type : backupPortType;
  return {
    ...deep.overrideValidItems(
      ZERO_INPUT_CHANNELS[channelTypeUsed],
      channelToCopy,
      INPUT_CHANNEL_SCHEMAS[channelTypeUsed],
    ),
    key: id.create(),
    port: port.key,
    channel: device.properties[port.type].channels[port.key] ?? 0,
  };
};

type ChannelsFormProps = {
  device: Device.Device;
  isRunning: boolean;
  isSnapshot: boolean;
  configured: boolean;
  task: ReadPayload | ReadTask;
};

const ChannelsForm = ({
  device,
  isSnapshot,
  isRunning,
  configured,
  task,
}: ChannelsFormProps) => {
  const [tare, allowTare, handleTare] = Common.Task.useTare<InputChannel>({
    isChannelTareable: ({ type }) => type === AI_CHANNEL_TYPE,
    isRunning,
    configured,
    task,
  } as Common.Task.UseTareProps<InputChannel>);
  const createChannel = useCallback(
    (channels: InputChannel[], index: number) =>
      getOpenChannel(channels, index, device),
    [device],
  );
  const listItem = useCallback(
    ({ key, ...p }: Common.Task.ChannelListItemProps<InputChannel>) => (
      <ChannelListItem
        {...p}
        onTare={tare}
        key={key}
        isRunning={isRunning}
        deviceModel={device.model}
      />
    ),
    [tare, isRunning, device.model],
  );
  const details = useCallback(
    (p: Common.Task.Layouts.DetailsProps) => (
      <ChannelDetails {...p} deviceModel={device.model} />
    ),
    [device.model],
  );
  console.log(task.config);
  return (
    <Common.Task.Layouts.ListAndDetails<InputChannel>
      listItem={listItem}
      details={details}
      createChannel={createChannel}
      isSnapshot={isSnapshot}
      initialChannels={task.config.channels}
      onTare={handleTare}
      allowTare={allowTare}
      contextMenuItems={Common.Task.readChannelContextMenuItem}
    />
  );
};

const Form: FC<
  Common.Task.FormProps<typeof readTypeZ, typeof readConfigZ, typeof readStatusDataZ>
> = (props) => {
  const { isSnapshot } = props;
  return (
    <Common.Device.Provider<Device.Properties, Device.Make, Device.Model>
      canConfigure={!isSnapshot}
      configureLayout={Device.CONFIGURE_LAYOUT}
    >
      {({ device }) => <ChannelsForm device={device} {...props} />}
    </Common.Device.Provider>
  );
};

const getInitialPayload: Common.Task.GetInitialPayload<
  typeof readTypeZ,
  typeof readConfigZ,
  typeof readStatusDataZ
> = ({ deviceKey }) => ({
  ...ZERO_READ_PAYLOAD,
  config: {
    ...ZERO_READ_PAYLOAD.config,
    device: deviceKey ?? ZERO_READ_PAYLOAD.config.device,
  },
});

const onConfigure: Common.Task.OnConfigure<typeof readConfigZ> = async (
  client,
  config,
) => {
  const dev = await client.hardware.devices.retrieve<Device.Properties>(config.device);
  Common.Device.checkConfigured(dev);
  let shouldCreateIndex = false;
  if (dev.properties.readIndex)
    try {
      await client.channels.retrieve(dev.properties.readIndex);
    } catch (e) {
      if (NotFoundError.matches(e)) shouldCreateIndex = true;
      else throw e;
    }
  else shouldCreateIndex = true;
  let modified = false;
  if (shouldCreateIndex) {
    modified = true;
    const index = await client.channels.create({
      name: `${dev.properties.identifier}_time`,
      dataType: "timestamp",
      isIndex: true,
    });
    dev.properties.readIndex = index.key;
  }
  const toCreate: InputChannel[] = [];
  for (const c of config.channels) {
    const type = convertChannelTypeToPortType(c.type);
    const existing = dev.properties[type].channels[c.port];
    // check if the channel is in properties
    if (primitive.isZero(existing)) toCreate.push(c);
    else
      try {
        await client.channels.retrieve(existing.toString());
      } catch (e) {
        if (NotFoundError.matches(e)) toCreate.push(c);
        else throw e;
      }
  }
  if (toCreate.length > 0) {
    modified = true;
    const channels = await client.channels.create(
      toCreate.map((c) => ({
        name: `${dev.properties.identifier}_${c.port}`,
        dataType: c.type === DI_CHANNEL_TYPE ? "uint8" : "float32",
        index: dev.properties.readIndex,
      })),
    );
    channels.forEach((c, i) => {
      const toCreateC = toCreate[i];
      const type = convertChannelTypeToPortType(toCreateC.type);
      dev.properties[type].channels[toCreateC.port] = c.key;
    });
  }
  if (modified) await client.hardware.devices.create(dev);
  config.channels.forEach(
    (c) =>
      (c.channel =
        dev.properties[convertChannelTypeToPortType(c.type)].channels[c.port]),
  );
  return [config, dev.rack];
};

export const Read = Common.Task.wrapForm({
  Properties,
  Form,
  schemas: READ_SCHEMAS,
  type: READ_TYPE,
  getInitialPayload,
  onConfigure,
});<|MERGE_RESOLUTION|>--- conflicted
+++ resolved
@@ -26,11 +26,7 @@
   type InputChannelType,
   READ_SCHEMAS,
   READ_TYPE,
-<<<<<<< HEAD
-  readConfigZ,
-=======
   type readConfigZ,
->>>>>>> d0e4900d
   type ReadPayload,
   type readStatusDataZ,
   type ReadTask,
@@ -235,7 +231,6 @@
     ),
     [device.model],
   );
-  console.log(task.config);
   return (
     <Common.Task.Layouts.ListAndDetails<InputChannel>
       listItem={listItem}
