// Copyright 2025 Synnax Labs, Inc.
//
// Use of this software is governed by the Business Source License included in the file
// licenses/BSL.txt.
//
// As of the Change Date specified in that file, in accordance with the Business Source
// License, use of this software will be governed by the Apache License, Version 2.0,
// included in the file licenses/APL.txt.

import { type channel, NotFoundError } from "@synnaxlabs/client";
import { Flex, Form as PForm, Icon } from "@synnaxlabs/pluto";
import { deep, id, primitive } from "@synnaxlabs/x";
import { type FC, useCallback } from "react";

import { Common } from "@/hardware/common";
import { Device } from "@/hardware/labjack/device";
import { convertChannelTypeToPortType } from "@/hardware/labjack/task/convertChannelTypeToPortType";
import { getOpenPort } from "@/hardware/labjack/task/getOpenPort";
import { FORMS } from "@/hardware/labjack/task/InputChannelForms";
import { SelectInputChannelTypeField } from "@/hardware/labjack/task/SelectInputChannelTypeField";
import {
  AI_CHANNEL_TYPE,
  DI_CHANNEL_TYPE,
  INPUT_CHANNEL_SCHEMAS,
  type InputChannel,
  type InputChannelType,
  READ_SCHEMAS,
  READ_TYPE,
  readConfigZ,
  type ReadPayload,
  type readStatusDataZ,
  type ReadTask,
  type readTypeZ,
  ZERO_INPUT_CHANNEL,
  ZERO_INPUT_CHANNELS,
  ZERO_READ_PAYLOAD,
} from "@/hardware/labjack/task/types";
import { type Selector } from "@/selector";

export const READ_LAYOUT: Common.Task.Layout = {
  ...Common.Task.LAYOUT,
  type: READ_TYPE,
  name: ZERO_READ_PAYLOAD.name,
  icon: "Logo.LabJack",
};

export const READ_SELECTABLE: Selector.Selectable = {
  key: READ_TYPE,
  title: "LabJack Read Task",
  icon: <Icon.Logo.LabJack />,
  create: async ({ layoutKey }) => ({ ...READ_LAYOUT, key: layoutKey }),
};

const Properties = () => (
  <>
    <Device.Select />
    <Flex.Box x>
      <Common.Task.Fields.SampleRate />
      <Common.Task.Fields.StreamRate />
      <Common.Task.Fields.DataSaving />
      <Common.Task.Fields.AutoStart />
    </Flex.Box>
  </>
);

const getRenderedPort = (
  port: string,
  deviceModel: Device.Model,
  type: InputChannelType,
) => {
  const portType = convertChannelTypeToPortType(type);
  const portInfo = Device.PORTS[deviceModel][portType].find(({ key }) => key === port);
  return portInfo == null ? port : (portInfo.alias ?? portInfo.key);
};

interface ChannelListItemProps extends Common.Task.ChannelListItemProps {
  onTare: (channelKey: channel.Key) => void;
  isRunning: boolean;
  deviceModel: Device.Model;
}

const ChannelListItem = ({
  path,
  isSnapshot,
  onTare,
  isRunning,
  deviceModel,
  ...rest
}: ChannelListItemProps) => {
  const channel = PForm.useFieldValue<channel.Key>(`${path}.channel`);
  const port = PForm.useFieldValue<string>(`${path}.port`);
  const enabled = PForm.useFieldValue<boolean>(`${path}.enabled`);
  const type = PForm.useFieldValue<InputChannelType>(`${path}.type`);
  const hasTareButton = channel !== 0 && type === AI_CHANNEL_TYPE && !isSnapshot;
  const canTare = enabled && isRunning;
  const renderedPort = getRenderedPort(port, deviceModel, type);
  return (
    <Common.Task.Layouts.ListAndDetailsChannelItem
      {...rest}
      port={renderedPort}
      canTare={canTare}
      onTare={onTare}
      isSnapshot={isSnapshot}
      path={path}
      hasTareButton={hasTareButton}
      channel={channel}
      portMaxChars={5}
    />
  );
};

interface ChannelDetailsProps extends Common.Task.Layouts.DetailsProps {
  deviceModel: Device.Model;
}

const ChannelDetails = ({ path, deviceModel }: ChannelDetailsProps) => {
  const channel = PForm.useFieldValue<InputChannel>(path);
  const Form = FORMS[channel.type];
  return (
    <>
      <Flex.Box x>
        <SelectInputChannelTypeField
          path={path}
          grow
          onChange={(value, { get, path, set }) => {
            if (value == null) return;
            const prevType = get<InputChannelType>(path).value;
            if (prevType === value) return;
            const next = deep.copy(ZERO_INPUT_CHANNELS[value]);
            const parentPath = path.slice(0, path.lastIndexOf("."));
            const prevParent = get<InputChannel>(parentPath).value;
            const schema = INPUT_CHANNEL_SCHEMAS[value];
            const nextParent = deep.overrideValidItems(next, prevParent, schema);
            const prevPortType = convertChannelTypeToPortType(prevType);
            const nextPortType = convertChannelTypeToPortType(value);
            let nextPort = nextParent.port;
            if (prevPortType !== nextPortType)
              nextPort = Device.PORTS[deviceModel][nextPortType][0].key;
            set(parentPath, { ...nextParent, type: next.type });
            // Need to explicitly set port to cause select port field to rerender
            set(`${parentPath}.port`, nextPort);
          }}
        />
        <PForm.Field<string> path={`${path}.port`}>
<<<<<<< HEAD
          {({ value, onChange }) => (
=======
          {({ value, onChange, variant }) => (
>>>>>>> 3c518da9
            <Device.SelectPort
              value={value}
              onChange={onChange}
              model={deviceModel}
              portType={convertChannelTypeToPortType(channel.type)}
              triggerProps={{ variant }}
            />
          )}
        </PForm.Field>
      </Flex.Box>
      <Form deviceModel={deviceModel} path={path} />
    </>
  );
};

const getOpenChannel = (
  channels: InputChannel[],
  device: Device.Device,
  channelKeyToCopy?: string,
) => {
  if (channelKeyToCopy == null)
    return { ...deep.copy(ZERO_INPUT_CHANNEL), key: id.create() };
  const channelToCopy = channels.find(({ key }) => key === channelKeyToCopy);
  if (channelToCopy == null) return null;
  // preferredPortType is AI or DI
  const preferredPortType = convertChannelTypeToPortType(channelToCopy.type);
  // backupPortType is the opposite of preferredPortType
  const backupPortType =
    preferredPortType === Device.DI_PORT_TYPE
      ? Device.AI_PORT_TYPE
      : Device.DI_PORT_TYPE;
  const port = getOpenPort(channels, device.model, [preferredPortType, backupPortType]);
  if (port == null) return null;
  // Now we need to determine what channel type we use the schema and zero channel for.
  // Note that if the copied channel was a TC channel, then we need to grab
  // channelToCopy.type instead of port.type as port.type cannot be TC.
  const channelTypeUsed =
    port.type === preferredPortType ? channelToCopy.type : backupPortType;
  return {
    ...deep.overrideValidItems(
      ZERO_INPUT_CHANNELS[channelTypeUsed],
      channelToCopy,
      INPUT_CHANNEL_SCHEMAS[channelTypeUsed],
    ),
    key: id.create(),
    port: port.key,
    channel: device.properties[port.type].channels[port.key] ?? 0,
  };
};

type ChannelsFormProps = {
  device: Device.Device;
  isRunning: boolean;
  isSnapshot: boolean;
  configured: boolean;
  task: ReadPayload | ReadTask;
};

const ChannelsForm = ({
  device,
  isSnapshot,
  isRunning,
  configured,
  task,
}: ChannelsFormProps) => {
  const [tare, allowTare, handleTare] = Common.Task.useTare<InputChannel>({
    isChannelTareable: ({ type }) => type === AI_CHANNEL_TYPE,
    isRunning,
    configured,
    task,
  } as Common.Task.UseTareProps<InputChannel>);
  const createChannel = useCallback(
    (channels: InputChannel[], channelKeyToCopy?: string) =>
      getOpenChannel(channels, device, channelKeyToCopy),
    [device],
  );
  const listItem = useCallback(
    ({ key, ...p }: Common.Task.ChannelListItemProps) => (
      <ChannelListItem
        {...p}
        onTare={tare}
        key={key}
        isRunning={isRunning}
        deviceModel={device.model}
      />
    ),
    [tare, isRunning, device.model],
  );
  const details = useCallback(
    (p: Common.Task.Layouts.DetailsProps) => (
      <ChannelDetails {...p} deviceModel={device.model} />
    ),
    [device.model],
  );
  return (
    <Common.Task.Layouts.ListAndDetails<InputChannel>
      listItem={listItem}
      details={details}
      createChannel={createChannel}
      isSnapshot={isSnapshot}
      initialChannels={task.config.channels}
      onTare={handleTare}
      allowTare={allowTare}
      contextMenuItems={Common.Task.readChannelContextMenuItem}
    />
  );
};

const Form: FC<
  Common.Task.FormProps<typeof readTypeZ, typeof readConfigZ, typeof readStatusDataZ>
> = (props) => {
  const { isSnapshot } = props;
  return (
    <Common.Device.Provider<Device.Properties, Device.Make, Device.Model>
      canConfigure={!isSnapshot}
      configureLayout={Device.CONFIGURE_LAYOUT}
    >
      {({ device }) => <ChannelsForm device={device} {...props} />}
    </Common.Device.Provider>
  );
};

const getInitialPayload: Common.Task.GetInitialPayload<
  typeof readTypeZ,
  typeof readConfigZ,
  typeof readStatusDataZ
> = ({ deviceKey, config }) => {
  const cfg = config != null ? readConfigZ.parse(config) : ZERO_READ_PAYLOAD.config;
  return {
    ...ZERO_READ_PAYLOAD,
    config: { ...cfg, device: deviceKey ?? cfg.device },
  };
};

const onConfigure: Common.Task.OnConfigure<typeof readConfigZ> = async (
  client,
  config,
) => {
  const dev = await client.hardware.devices.retrieve<Device.Properties>({
    key: config.device,
  });
  Common.Device.checkConfigured(dev);
  let shouldCreateIndex = false;
  if (dev.properties.readIndex)
    try {
      await client.channels.retrieve(dev.properties.readIndex);
    } catch (e) {
      if (NotFoundError.matches(e)) shouldCreateIndex = true;
      else throw e;
    }
  else shouldCreateIndex = true;
  let modified = false;
  if (shouldCreateIndex) {
    modified = true;
    const index = await client.channels.create({
      name: `${dev.properties.identifier}_time`,
      dataType: "timestamp",
      isIndex: true,
    });
    dev.properties.readIndex = index.key;
  }
  const toCreate: InputChannel[] = [];
  for (const c of config.channels) {
    const type = convertChannelTypeToPortType(c.type);
    const existing = dev.properties[type].channels[c.port];
    // check if the channel is in properties
    if (primitive.isZero(existing)) toCreate.push(c);
    else
      try {
        await client.channels.retrieve(existing.toString());
      } catch (e) {
        if (NotFoundError.matches(e)) toCreate.push(c);
        else throw e;
      }
  }
  if (toCreate.length > 0) {
    modified = true;
    const channels = await client.channels.create(
      toCreate.map((c) => ({
        name: `${dev.properties.identifier}_${c.port}`,
        dataType: c.type === DI_CHANNEL_TYPE ? "uint8" : "float32",
        index: dev.properties.readIndex,
      })),
    );
    channels.forEach((c, i) => {
      const toCreateC = toCreate[i];
      const type = convertChannelTypeToPortType(toCreateC.type);
      dev.properties[type].channels[toCreateC.port] = c.key;
    });
  }
  if (modified) await client.hardware.devices.create(dev);
  config.channels.forEach(
    (c) =>
      (c.channel =
        dev.properties[convertChannelTypeToPortType(c.type)].channels[c.port]),
  );
  return [config, dev.rack];
};

export const Read = Common.Task.wrapForm({
  Properties,
  Form,
  schemas: READ_SCHEMAS,
  type: READ_TYPE,
  getInitialPayload,
  onConfigure,
});<|MERGE_RESOLUTION|>--- conflicted
+++ resolved
@@ -142,11 +142,7 @@
           }}
         />
         <PForm.Field<string> path={`${path}.port`}>
-<<<<<<< HEAD
-          {({ value, onChange }) => (
-=======
           {({ value, onChange, variant }) => (
->>>>>>> 3c518da9
             <Device.SelectPort
               value={value}
               onChange={onChange}
