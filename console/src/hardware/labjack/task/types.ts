// Copyright 2025 Synnax Labs, Inc.
//
// Use of this software is governed by the Business Source License included in the file
// licenses/BSL.txt.
//
// As of the Change Date specified in that file, in accordance with the Business Source
// License, use of this software will be governed by the Apache License, Version 2.0,
// included in the file licenses/APL.txt.

import { channel, type task } from "@synnaxlabs/client";
import { z } from "zod/v4";

import { Common } from "@/hardware/common";
import { Device } from "@/hardware/labjack/device";

export const PREFIX = "labjack";

const portZ = z.string().min(1, "Port must be specified");

const digitalPortZ = portZ.regex(
  Device.DIO_PORT_REGEX,
  "Invalid port, port must start with DIO and end with an integer",
);

export const LINEAR_SCALE_TYPE = "linear";
export type LinearScaleType = typeof LINEAR_SCALE_TYPE;

const linearScaleZ = z.object({
  type: z.literal(LINEAR_SCALE_TYPE),
  slope: z.number().finite(),
  offset: z.number().finite(),
});
interface LinearScale extends z.infer<typeof linearScaleZ> {}
const ZERO_LINEAR_SCALE: LinearScale = { type: LINEAR_SCALE_TYPE, slope: 1, offset: 0 };

export const NO_SCALE_TYPE = "none";
export type NoScaleType = typeof NO_SCALE_TYPE;

const noScaleZ = z.object({ type: z.literal(NO_SCALE_TYPE) });
interface NoScale extends z.infer<typeof noScaleZ> {}
const NO_SCALE: NoScale = { type: NO_SCALE_TYPE };

const scaleZ = z.union([noScaleZ, linearScaleZ]);
export type Scale = z.infer<typeof scaleZ>;
export type ScaleType = Scale["type"];
export const SCALE_SCHEMAS: Record<ScaleType, z.ZodType<Scale>> = {
  [NO_SCALE_TYPE]: noScaleZ,
  [LINEAR_SCALE_TYPE]: linearScaleZ,
};
export const ZERO_SCALES: Record<ScaleType, Scale> = {
  [NO_SCALE_TYPE]: NO_SCALE,
  [LINEAR_SCALE_TYPE]: ZERO_LINEAR_SCALE,
};

export const AI_CHANNEL_TYPE = "AI";
export type AIChannelType = typeof AI_CHANNEL_TYPE;

const aiChannelZ = Common.Task.readChannelZ.extend({
  type: z.literal(AI_CHANNEL_TYPE),
  range: z.number().positive().finite().optional(),
  scale: scaleZ,
  port: portZ.regex(
    Device.AIN_PORT_REGEX,
    "Invalid port, ports must start with AIN and end with an integer",
  ),
});
interface AIChannel extends z.infer<typeof aiChannelZ> {}
const ZERO_AI_CHANNEL: AIChannel = {
  ...Common.Task.ZERO_READ_CHANNEL,
  type: AI_CHANNEL_TYPE,
  port: "AIN0",
  range: 10,
  scale: ZERO_SCALES[NO_SCALE_TYPE],
};

export const DI_CHANNEL_TYPE = "DI";
export type DIChannelType = typeof DI_CHANNEL_TYPE;

const diChannelZ = Common.Task.readChannelZ.extend({
  type: z.literal(DI_CHANNEL_TYPE),
  port: digitalPortZ,
});
interface DIChannel extends z.infer<typeof diChannelZ> {}
const ZERO_DI_CHANNEL: DIChannel = {
  ...Common.Task.ZERO_READ_CHANNEL,
  port: "DIO4",
  type: DI_CHANNEL_TYPE,
};

export const TC_CHANNEL_TYPE = "TC";
export type TCChannelType = typeof TC_CHANNEL_TYPE;

export const CELSIUS_UNIT = "C";
export const FAHRENHEIT_UNIT = "F";
export const KELVIN_UNIT = "K";
const temperatureUnitsZ = z.enum([CELSIUS_UNIT, FAHRENHEIT_UNIT, KELVIN_UNIT]);
export type TemperatureUnits = z.infer<typeof temperatureUnitsZ>;

export const J_TC_TYPE = "J";
export const K_TC_TYPE = "K";
export const N_TC_TYPE = "N";
export const R_TC_TYPE = "R";
export const S_TC_TYPE = "S";
export const T_TC_TYPE = "T";
export const B_TC_TYPE = "B";
export const E_TC_TYPE = "E";
export const C_TC_TYPE = "C";
const thermocoupleTypeZ = z.enum([
  J_TC_TYPE,
  K_TC_TYPE,
  N_TC_TYPE,
  R_TC_TYPE,
  S_TC_TYPE,
  T_TC_TYPE,
  B_TC_TYPE,
  E_TC_TYPE,
  C_TC_TYPE,
]);
export type ThermocoupleType = z.infer<typeof thermocoupleTypeZ>;

export const DEVICE_CJC_SOURCE = "TEMPERATURE_DEVICE_K";
export const AIR_CJC_SOURCE = "TEMPERATURE_AIR_K";

const tcChannelZ = aiChannelZ.omit({ type: true, range: true }).extend({
  type: z.literal(TC_CHANNEL_TYPE),
  thermocoupleType: thermocoupleTypeZ,
  posChan: z.number().int(),
  negChan: z.number().int(),
  cjcSource: z.string().min(1, "CJC Source must be specified"),
  cjcSlope: z.number().finite(),
  cjcOffset: z.number().finite(),
  units: temperatureUnitsZ,
});
interface TCChannel extends z.infer<typeof tcChannelZ> {}
const ZERO_TC_CHANNEL: TCChannel = {
  ...ZERO_AI_CHANNEL,
  type: TC_CHANNEL_TYPE,
  thermocoupleType: K_TC_TYPE,
  posChan: 0,
  negChan: 199,
  units: KELVIN_UNIT,
  cjcSource: DEVICE_CJC_SOURCE,
  cjcSlope: 1,
  cjcOffset: 0,
  scale: NO_SCALE,
};

const inputChannelZ = z.union([aiChannelZ, diChannelZ, tcChannelZ]);
export type InputChannel = z.infer<typeof inputChannelZ>;
export type InputChannelType = InputChannel["type"];
export const INPUT_CHANNEL_SCHEMAS: Record<
  InputChannelType,
  z.ZodType<InputChannel>
> = {
  [AI_CHANNEL_TYPE]: aiChannelZ,
  [DI_CHANNEL_TYPE]: diChannelZ,
  [TC_CHANNEL_TYPE]: tcChannelZ,
};
export const ZERO_INPUT_CHANNELS: Record<InputChannelType, InputChannel> = {
  [AI_CHANNEL_TYPE]: ZERO_AI_CHANNEL,
  [DI_CHANNEL_TYPE]: ZERO_DI_CHANNEL,
  [TC_CHANNEL_TYPE]: ZERO_TC_CHANNEL,
};
export const ZERO_INPUT_CHANNEL: InputChannel = ZERO_INPUT_CHANNELS[AI_CHANNEL_TYPE];

const v0BaseOutputChannelZ = Common.Task.channelZ.extend({
  cmdKey: channel.keyZ,
  stateKey: channel.keyZ,
});

export const AO_CHANNEL_TYPE = "AO";
export type AOChannelType = typeof AO_CHANNEL_TYPE;

const aoChannelExtension = {
  type: z.literal(AO_CHANNEL_TYPE),
  port: portZ.regex(
    Device.DAC_PORT_REGEX,
    "Invalid port, ports must start with DAC and end with an integer",
  ),
};

const v0AOChannelZ = v0BaseOutputChannelZ.extend(aoChannelExtension);
const aoChannelZ = Common.Task.writeChannelZ.extend(aoChannelExtension);
interface AOChannel extends z.infer<typeof aoChannelZ> {}
const ZERO_AO_CHANNEL: AOChannel = {
  ...Common.Task.ZERO_WRITE_CHANNEL,
  type: AO_CHANNEL_TYPE,
  port: "DAC0",
};

export const DO_CHANNEL_TYPE = "DO";
export type DOChannelType = typeof DO_CHANNEL_TYPE;

const doChannelExtension = {
  type: z.literal(DO_CHANNEL_TYPE),
  port: portZ.regex(
    Device.DIO_PORT_REGEX,
    "Invalid port, ports must start with DIO and end with an integer",
  ),
};

const v0DOChannelZ = v0BaseOutputChannelZ.extend(doChannelExtension);
const doChannelZ = Common.Task.writeChannelZ.extend(doChannelExtension);
interface DOChannel extends z.infer<typeof doChannelZ> {}
const ZERO_DO_CHANNEL: DOChannel = {
  ...Common.Task.ZERO_WRITE_CHANNEL,
  type: DO_CHANNEL_TYPE,
  port: "DIO4",
};

const v0OutputChannelZ = z.union([v0AOChannelZ, v0DOChannelZ]);
type V0OutputChannel = z.infer<typeof v0OutputChannelZ>;
export type OutputChannelType = V0OutputChannel["type"];

export const outputChannelZ = z.union([aoChannelZ, doChannelZ]);
export type OutputChannel = z.infer<typeof outputChannelZ>;

export const ZERO_OUTPUT_CHANNELS: Record<OutputChannelType, OutputChannel> = {
  [AO_CHANNEL_TYPE]: ZERO_AO_CHANNEL,
  [DO_CHANNEL_TYPE]: ZERO_DO_CHANNEL,
};
export const ZERO_OUTPUT_CHANNEL: OutputChannel = ZERO_OUTPUT_CHANNELS[DO_CHANNEL_TYPE];

export type Channel = InputChannel | OutputChannel;
export type ChannelType = Channel["type"];

const validateUniquePorts: z.core.CheckFn<Channel[]> = ({
  value: channels,
  issues,
}) => {
  const portToIndexMap = new Map<string, number>();
  channels.forEach(({ port }, i) => {
    if (!portToIndexMap.has(port)) {
      portToIndexMap.set(port, i);
      return;
    }
    const index = portToIndexMap.get(port) as number;
    const code = "custom";
    const message = `Port ${port} has already been used on another channel`;
    issues.push({ code, message, path: [index, "port"], input: channels });
    issues.push({ code, message, path: [i, "port"], input: channels });
  });
};

export interface BaseStateDetails {
  running: boolean;
}

export const readConfigZ = Common.Task.baseConfigZ
  .extend({
    channels: z
      .array(inputChannelZ)
      .check(Common.Task.validateReadChannels)
      .check(validateUniquePorts),
    sampleRate: z.number().positive().max(50000),
    streamRate: z.number().positive().max(50000),
  })
  .check(Common.Task.validateStreamRate);
export interface ReadConfig extends z.infer<typeof readConfigZ> {}
const ZERO_READ_CONFIG: ReadConfig = {
  ...Common.Task.ZERO_BASE_CONFIG,
  channels: [],
  sampleRate: 10,
  streamRate: 5,
};

export const readStatusDataZ = z.object({
  errors: z.array(z.object({ message: z.string(), path: z.string() })),
});

<<<<<<< HEAD
export interface ReadStatus extends task.Status<typeof readStatusDataZ> {}
=======
export type ReadStatus = task.Status<typeof readStatusDataZ>;
>>>>>>> d0e4900d

export const READ_TYPE = `${PREFIX}_read`;
export const readTypeZ = z.literal(READ_TYPE);
export type ReadType = typeof READ_TYPE;

export interface ReadPayload
  extends task.Payload<typeof readTypeZ, typeof readConfigZ, typeof readStatusDataZ> {}
export const ZERO_READ_PAYLOAD: ReadPayload = {
  key: "",
  name: "LabJack Read Task",
  config: ZERO_READ_CONFIG,
  type: READ_TYPE,
};

export interface ReadTask
  extends task.Task<typeof readTypeZ, typeof readConfigZ, typeof readStatusDataZ> {}
export interface NewReadTask extends task.New<typeof readTypeZ, typeof readConfigZ> {}
<<<<<<< HEAD
=======

export const READ_SCHEMAS: task.Schemas<
  typeof readTypeZ,
  typeof readConfigZ,
  typeof readStatusDataZ
> = {
  typeSchema: readTypeZ,
  configSchema: readConfigZ,
  statusDataSchema: readStatusDataZ,
};
>>>>>>> d0e4900d

export const writeConfigZ = Common.Task.baseConfigZ.extend({
  channels: z
    .array(v0OutputChannelZ)
    .transform((channels) =>
      channels.map<OutputChannel>(({ cmdKey, stateKey, ...rest }) => ({
        cmdChannel: cmdKey,
        stateChannel: stateKey,
        ...rest,
      })),
    )
    .or(z.array(outputChannelZ))
    .check(Common.Task.validateWriteChannels)
    .check(validateUniquePorts),
  stateRate: z.number().positive().max(50000),
});
export interface WriteConfig extends z.infer<typeof writeConfigZ> {}
const ZERO_WRITE_CONFIG: WriteConfig = {
  ...Common.Task.ZERO_BASE_CONFIG,
  channels: [],
  stateRate: 10,
};

export const writeStatusDataZ = z.object({});
<<<<<<< HEAD
export interface WriteStatus extends task.Status<typeof writeStatusDataZ> {}
=======
export type WriteStatus = task.Status<typeof writeStatusDataZ>;
>>>>>>> d0e4900d

export const WRITE_TYPE = `${PREFIX}_write`;
export const writeTypeZ = z.literal(WRITE_TYPE);
export type WriteType = typeof WRITE_TYPE;

export interface WritePayload
  extends task.Payload<
    typeof writeTypeZ,
    typeof writeConfigZ,
    typeof writeStatusDataZ
  > {}
export const ZERO_WRITE_PAYLOAD: WritePayload = {
  key: "",
  name: "LabJack Write Task",
  config: ZERO_WRITE_CONFIG,
  type: WRITE_TYPE,
};

export interface WriteTask
  extends task.Task<typeof writeTypeZ, typeof writeConfigZ, typeof writeStatusDataZ> {}
export interface NewWriteTask
<<<<<<< HEAD
  extends task.New<typeof writeTypeZ, typeof writeConfigZ> {}
=======
  extends task.New<typeof writeTypeZ, typeof writeConfigZ> {}

export const WRITE_SCHEMAS: task.Schemas<
  typeof writeTypeZ,
  typeof writeConfigZ,
  typeof writeStatusDataZ
> = {
  typeSchema: writeTypeZ,
  configSchema: writeConfigZ,
  statusDataSchema: writeStatusDataZ,
};
>>>>>>> d0e4900d
<|MERGE_RESOLUTION|>--- conflicted
+++ resolved
@@ -268,11 +268,7 @@
   errors: z.array(z.object({ message: z.string(), path: z.string() })),
 });
 
-<<<<<<< HEAD
-export interface ReadStatus extends task.Status<typeof readStatusDataZ> {}
-=======
 export type ReadStatus = task.Status<typeof readStatusDataZ>;
->>>>>>> d0e4900d
 
 export const READ_TYPE = `${PREFIX}_read`;
 export const readTypeZ = z.literal(READ_TYPE);
@@ -290,8 +286,6 @@
 export interface ReadTask
   extends task.Task<typeof readTypeZ, typeof readConfigZ, typeof readStatusDataZ> {}
 export interface NewReadTask extends task.New<typeof readTypeZ, typeof readConfigZ> {}
-<<<<<<< HEAD
-=======
 
 export const READ_SCHEMAS: task.Schemas<
   typeof readTypeZ,
@@ -302,7 +296,6 @@
   configSchema: readConfigZ,
   statusDataSchema: readStatusDataZ,
 };
->>>>>>> d0e4900d
 
 export const writeConfigZ = Common.Task.baseConfigZ.extend({
   channels: z
@@ -327,11 +320,7 @@
 };
 
 export const writeStatusDataZ = z.object({});
-<<<<<<< HEAD
-export interface WriteStatus extends task.Status<typeof writeStatusDataZ> {}
-=======
 export type WriteStatus = task.Status<typeof writeStatusDataZ>;
->>>>>>> d0e4900d
 
 export const WRITE_TYPE = `${PREFIX}_write`;
 export const writeTypeZ = z.literal(WRITE_TYPE);
@@ -353,9 +342,6 @@
 export interface WriteTask
   extends task.Task<typeof writeTypeZ, typeof writeConfigZ, typeof writeStatusDataZ> {}
 export interface NewWriteTask
-<<<<<<< HEAD
-  extends task.New<typeof writeTypeZ, typeof writeConfigZ> {}
-=======
   extends task.New<typeof writeTypeZ, typeof writeConfigZ> {}
 
 export const WRITE_SCHEMAS: task.Schemas<
@@ -366,5 +352,4 @@
   typeSchema: writeTypeZ,
   configSchema: writeConfigZ,
   statusDataSchema: writeStatusDataZ,
-};
->>>>>>> d0e4900d
+};