// Copyright 2025 Synnax Labs, Inc.
//
// Use of this software is governed by the Business Source License included in the file
// licenses/BSL.txt.
//
// As of the Change Date specified in that file, in accordance with the Business Source
// License, use of this software will be governed by the Apache License, Version 2.0,
// included in the file licenses/APL.txt.

import "@/hardware/common/task/Form.css";

import { type device, type rack, type Synnax, task } from "@synnaxlabs/client";
import { Device, Flex, type Flux, Form as PForm, Input, Task } from "@synnaxlabs/pluto";
import { id, primitive, TimeStamp } from "@synnaxlabs/x";
import { type FC, useCallback } from "react";
import { useDispatch, useStore } from "react-redux";
import { type z } from "zod";

import { CSS } from "@/css";
import { Controls } from "@/hardware/common/task/Controls";
import { ParentRangeButton } from "@/hardware/common/task/ParentRangeButton";
import { Rack } from "@/hardware/common/task/Rack";
import { UtilityButtons } from "@/hardware/common/task/UtilityButtons";
import { Layout } from "@/layout";
import { useConfirm } from "@/modals/Confirm";
import { type RootState } from "@/store";

export interface OnConfigure<Config extends z.ZodType = z.ZodType> {
  (
    client: Synnax,
    config: z.infer<Config>,
    name: string,
  ): Promise<[z.infer<Config>, rack.Key]>;
}
export interface FormLayoutArgs {
  deviceKey?: device.Key;
  taskKey?: task.Key;
  rackKey?: rack.Key;
  config?: unknown;
}

export interface Layout extends Layout.BaseState<FormLayoutArgs> {}

export const LAYOUT: Omit<Layout, "type"> = {
  name: "Configure",
  icon: "Task",
  location: "mosaic",
  args: {},
};

export interface getInitialValuesArgs {
  deviceKey?: device.Key;
  config?: unknown;
}

export interface GetInitialValues<
  Type extends z.ZodLiteral<string> = z.ZodLiteral<string>,
  Config extends z.ZodType = z.ZodType,
  StatusData extends z.ZodType = z.ZodType,
> {
  (args: getInitialValuesArgs): Task.InitialValues<Type, Config, StatusData>;
}

export interface FormProps<
  Type extends z.ZodLiteral<string> = z.ZodLiteral<string>,
  Config extends z.ZodType = z.ZodType,
  StatusData extends z.ZodType = z.ZodType,
> extends PForm.UseReturn<Task.FormSchema<Type, Config, StatusData>> {
  layoutKey: string;
  status: Flux.Result<undefined>["status"];
  onConfigure: () => void;
}

export interface WrapFormArgs<
  Type extends z.ZodLiteral<string> = z.ZodLiteral<string>,
  Config extends z.ZodType = z.ZodType,
  StatusData extends z.ZodType = z.ZodType,
> {
  Properties?: FC<{}>;
  Form: FC<FormProps<Type, Config, StatusData>>;
  type: z.infer<Type>;
  onConfigure: OnConfigure<Config>;
  schemas: task.Schemas<Type, Config, StatusData>;
  getInitialValues: GetInitialValues<Type, Config, StatusData>;
  showHeader?: boolean;
  showControls?: boolean;
}

const defaultStatus = <StatusData extends z.ZodType>(): task.Status<
  ReturnType<typeof task.statusDetailsZ<StatusData>>
> => ({
  key: id.create(),
  variant: "disabled",
  message: "Task has not been configured",
  time: TimeStamp.now(),
  details: { task: "", running: false, data: {} as any },
});

export const useStatus = <Schema extends z.ZodType>(ctx?: PForm.ContextValue<Schema>) =>
  PForm.useFieldValue<task.Status>("status", { ctx, optional: true }) ??
  defaultStatus();

export const useIsRunning = <Schema extends z.ZodType>(
  ctx?: PForm.ContextValue<Schema>,
) => useStatus(ctx)?.details.running ?? false;
export const useIsSnapshot = <Schema extends z.ZodType>(
  ctx?: PForm.ContextValue<Schema>,
) => PForm.useFieldValue<boolean>("snapshot", { ctx });

export const useKey = <Schema extends z.ZodType>(ctx?: PForm.ContextValue<Schema>) =>
  PForm.useFieldValue<task.Key | undefined>("key", { ctx, optional: true });

interface HeaderProps {
  isSnapshot: boolean;
}

const Header = ({ isSnapshot }: HeaderProps) => (
  <>
    <Flex.Box x justify="between">
      <PForm.Field<string> path="name">
        {(p) => <Input.Text variant="text" level="h2" onlyChangeOnBlur {...p} />}
      </PForm.Field>
      <Flex.Box align="end" gap="small">
        <UtilityButtons />
        <Rack />
      </Flex.Box>
    </Flex.Box>
    {!isSnapshot && <ParentRangeButton />}
  </>
);

export const wrapForm = <
  Type extends z.ZodLiteral<string> = z.ZodLiteral<string>,
  Config extends z.ZodType = z.ZodType,
  StatusData extends z.ZodType = z.ZodType,
>({
  Properties,
  Form,
  schemas,
  type,
  getInitialValues,
  onConfigure,
  showHeader = true,
  showControls = true,
}: WrapFormArgs<Type, Config, StatusData>): Layout.Renderer => {
  const Wrapper: Layout.Renderer = ({ layoutKey }) => {
    const store = useStore<RootState>();
    const { deviceKey, taskKey, rackKey, config } = Layout.selectArgs<FormLayoutArgs>(
      store.getState(),
      layoutKey,
    );
    const dispatch = useDispatch();
    const handleUnsavedChanges = useCallback(
      (unsavedChanges: boolean) =>
        dispatch(Layout.setUnsavedChanges({ key: layoutKey, unsavedChanges })),
      [dispatch, layoutKey],
    );
    const initialValues = {
      ...getInitialValues({ deviceKey, config }),
      key: taskKey,
      rackKey: (rackKey ?? taskKey == null) ? 0 : task.rackKey(taskKey),
    };
    const confirm = useConfirm();
    const { form, status, save } = Task.createForm({ schemas, initialValues })({
      params: { key: taskKey },
      onHasTouched: handleUnsavedChanges,
      beforeSave: async ({ client, ...form }) => {
        const { name, config } = form.value();
        const [newConfig, rackKey] = await onConfigure(client, config, name);
        if (primitive.isNonZero(taskKey) && rackKey != task.rackKey(taskKey)) {
          const confirmed = await confirm({
            message: "Device has been moved to different driver.",
            description:
              "This means that the task will need to be deleted and recreated on the new driver. Do you want to continue?",
            confirm: { label: "Confirm", variant: "error" },
            cancel: { label: "Cancel" },
          });
          if (!confirmed) return false;
          await client.hardware.tasks.delete(taskKey);
        }
        form.set("rackKey", rackKey);
        form.set("config", newConfig);
        return true;
      },
      afterSave: ({ client, ...form }) => {
        const { key, name } = form.value();
        if (key == null) return;
        dispatch(Layout.rename({ key: layoutKey, name }));
        dispatch(Layout.setArgs({ key: layoutKey, args: { taskKey: key } }));
        dispatch(Layout.setAltKey({ key: layoutKey, altKey: key }));
      },
    });
<<<<<<< HEAD
    Device.useRetrieve.effect({
=======
    Device.useRetrieveEffect({
>>>>>>> 7bf54b86
      onChange: (d) => form.set("rackKey", d.data?.rack),
      params: deviceKey == null ? undefined : { key: deviceKey },
    });
    const name = PForm.useFieldValue<
      string,
      string,
      Task.FormSchema<Type, Config, StatusData>
    >("name", { ctx: form });
    const handleLayoutNameChange = useCallback(
      (name: string) => {
        if (status.variant !== "success") return;
        form.set("name", name);
      },
      [form.set, status?.variant],
    );
    Layout.useSyncName(layoutKey, name, handleLayoutNameChange);

    const isSnapshot = useIsSnapshot<Task.FormSchema<Type, Config, StatusData>>(form);
    return (
      <Flex.Box
        y
        className={CSS(CSS.B("task-configure"), CSS.BM("task-configure", type))}
        grow
        empty
      >
        <Flex.Box grow>
          <PForm.Form<Task.FormSchema<Type, Config, StatusData>>
            {...form}
            mode={isSnapshot ? "preview" : "normal"}
          >
            {showHeader && <Header isSnapshot={isSnapshot} />}
            {Properties != null && (
              <Flex.Box className={CSS.B("task-properties")} x wrap>
                <Properties />
              </Flex.Box>
            )}
            <Flex.Box
              x
              className={CSS.B("task-channel-form-container")}
              bordered
              rounded
              grow
              empty
            >
              <Form
                layoutKey={layoutKey}
                status={status}
                onConfigure={save}
                {...form}
              />
            </Flex.Box>
            {showControls && (
              <Controls layoutKey={layoutKey} formStatus={status} onConfigure={save} />
            )}
          </PForm.Form>
        </Flex.Box>
      </Flex.Box>
    );
  };
  Wrapper.displayName = `Form(${Form.displayName ?? Form.name})`;
  return Wrapper;
};<|MERGE_RESOLUTION|>--- conflicted
+++ resolved
@@ -190,11 +190,7 @@
         dispatch(Layout.setAltKey({ key: layoutKey, altKey: key }));
       },
     });
-<<<<<<< HEAD
-    Device.useRetrieve.effect({
-=======
     Device.useRetrieveEffect({
->>>>>>> 7bf54b86
       onChange: (d) => form.set("rackKey", d.data?.rack),
       params: deviceKey == null ? undefined : { key: deviceKey },
     });
