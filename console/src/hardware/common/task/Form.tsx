// Copyright 2025 Synnax Labs, Inc.
//
// Use of this software is governed by the Business Source License included in the file
// licenses/BSL.txt.
//
// As of the Change Date specified in that file, in accordance with the Business Source
// License, use of this software will be governed by the Apache License, Version 2.0,
// included in the file licenses/APL.txt.

import "@/hardware/common/task/Form.css";

import {
  DisconnectedError,
  type rack,
  type Synnax as Client,
  task,
  UnexpectedError,
} from "@synnaxlabs/client";
<<<<<<< HEAD
import {
  Flex,
  Form as PForm,
  Input,
  Status,
  Synnax as PSynnax,
} from "@synnaxlabs/pluto";
=======
import { Align, Form as PForm, Input, Status, Synnax } from "@synnaxlabs/pluto";
>>>>>>> 70b5cc6f
import { TimeSpan, TimeStamp } from "@synnaxlabs/x";
import { type UseMutateFunction, useMutation } from "@tanstack/react-query";
import { type FC, useCallback, useEffect, useState as useReactState } from "react";
import { useDispatch } from "react-redux";
import { z } from "zod";

import { CSS } from "@/css";
import { Controls } from "@/hardware/common/task/Controls";
import { ParentRangeButton } from "@/hardware/common/task/ParentRangeButton";
import { Rack } from "@/hardware/common/task/Rack";
import { type TaskProps, wrap, type WrapOptions } from "@/hardware/common/task/Task";
import { type Command } from "@/hardware/common/task/types";
import { useCreate } from "@/hardware/common/task/useCreate";
import { useStatus } from "@/hardware/common/task/useStatus";
import { UtilityButtons } from "@/hardware/common/task/UtilityButtons";
import { Layout } from "@/layout";
import { useConfirm } from "@/modals/Confirm";

export type FormSchema<Config extends z.ZodType = z.ZodType> = z.ZodObject<{
  name: z.ZodString;
  config: Config;
}>;

export type FormProps<
  Type extends z.ZodLiteral<string> = z.ZodLiteral<string>,
  Config extends z.ZodType = z.ZodType,
  StatusData extends z.ZodType = z.ZodType,
> = { methods: PForm.ContextValue<FormSchema<Config>> } & (
  | {
      configured: false;
      task: task.Payload<Type, Config, StatusData>;
      isSnapshot: false;
      isRunning: false;
    }
  | ({ configured: true; task: task.Task<Type, Config, StatusData> } & (
      | { isSnapshot: false; isRunning: boolean }
      | { isSnapshot: true; isRunning: false }
    ))
);

const COMMAND_MESSAGES: Record<Command, string> = {
  start: "Starting task",
  stop: "Stopping task",
};

export interface OnConfigure<Config extends z.ZodType = z.ZodType> {
  (
    client: Client,
    config: z.infer<Config>,
    name: string,
  ): Promise<[z.infer<Config>, rack.Key]>;
}

export interface WrapFormArgs<
  Type extends z.ZodLiteral<string> = z.ZodLiteral<string>,
  Config extends z.ZodType = z.ZodType,
  StatusData extends z.ZodType = z.ZodType,
> extends WrapOptions<Type, Config, StatusData> {
  Properties: FC<{}>;
  Form: FC<FormProps<Type, Config, StatusData>>;
  type: z.infer<Type>;
  onConfigure: OnConfigure<Config>;
}

export interface UseFormArgs<
  Type extends z.ZodLiteral<string> = z.ZodLiteral<string>,
  Config extends z.ZodType = z.ZodType,
  StatusData extends z.ZodType = z.ZodType,
> extends TaskProps<Type, Config, StatusData>,
    Pick<WrapFormArgs<Type, Config, StatusData>, "schemas" | "onConfigure" | "type"> {}

export interface UseFormReturn<
  Type extends z.ZodLiteral<string> = z.ZodLiteral<string>,
  Config extends z.ZodType = z.ZodType,
  StatusData extends z.ZodType = z.ZodType,
> {
  formProps: FormProps<Type, Config, StatusData>;
  handleConfigure: UseMutateFunction<void, Error, void, unknown>;
  handleStartOrStop: UseMutateFunction<void, Error, Command, unknown>;
  status: task.Status<StatusData>;
  isConfiguring: boolean;
}

const nameZ = z.string().min(1, "Name is required");

const DEFAULT_STATUS: task.Status<z.ZodType> = {
  key: "",
  variant: "disabled",
  message: "Task is not configured",
  time: TimeStamp.now(),
  details: { running: false, task: "", data: {} },
};

export const useForm = <
  Type extends z.ZodLiteral<string> = z.ZodLiteral<string>,
  Config extends z.ZodType = z.ZodType,
  StatusData extends z.ZodType = z.ZodType,
>({
  task: initialTask,
  layoutKey,
  onConfigure,
  type,
  schemas,
}: UseFormArgs<Type, Config, StatusData>): UseFormReturn<Type, Config, StatusData> => {
  const schema = z.object({ name: nameZ, config: schemas.configSchema });
  const client = Synnax.use();
  const handleError_ = Status.useErrorHandler();
  const dispatch = useDispatch();
  const handleUnsavedChanges = useCallback(
    (hasUnsavedChanges: boolean) => {
      dispatch(
        Layout.setUnsavedChanges({ key: layoutKey, unsavedChanges: hasUnsavedChanges }),
      );
    },
    [dispatch, layoutKey],
  );
  const methods = PForm.use<FormSchema<Config>>({
    schema,
    values: {
      name: initialTask.name,
      config: initialTask.config,
    } as z.infer<FormSchema<Config>>,
    onHasTouched: handleUnsavedChanges,
  });
  const create = useCreate<Type, Config, StatusData>(layoutKey, schemas);
  const name = Layout.useSelectName(layoutKey);
  useEffect(() => {
    if (name != null) methods.set("name", name);
  }, [name]);
  const [task_, setTask_] = useReactState(initialTask);
  const configured = task_.key.length > 0;
  const { status, triggerError, triggerLoading } = useStatus<StatusData>(
    task_.key,
    initialTask.status ?? (DEFAULT_STATUS as task.Status<StatusData>),
    COMMAND_MESSAGES,
  );
  const handleError = (e: Error, action: string) => {
    triggerError(e.message);
    handleError_(e, `Failed to ${action} ${methods.get<string>("name").value}`);
  };

  const confirm = useConfirm();

  const { mutate: handleConfigure, isPending: isConfiguring } = useMutation({
    mutationFn: async () => {
      if (client == null) throw new DisconnectedError();
      if (initialTask.snapshot) return;
      if (!(await methods.validateAsync())) return;
      const { name, config } = methods.value() as {
        name: string;
        config: z.infer<Config>;
      };
      if (config == null) throw new Error("Config is required");
      const [newConfig, rackKey] = await onConfigure(client, config, name);
      if (task_.key != "" && rackKey != task.rackKey(task_.key)) {
        const confirmed = await confirm({
          message: "Device has been moved to different driver.",
          description:
            "This means that the task will need to be deleted and recreated on the new driver. Do you want to continue?",
          confirm: { label: "Confirm", variant: "error" },
          cancel: { label: "Cancel" },
        });
        if (!confirmed) return;
        await client.hardware.tasks.delete(task_.key);
      }

      methods.setCurrentStateAsInitialValues();
      methods.set("config", newConfig);
      // current work around for Pluto form issues (Issue: SY-1465)
      if ("channels" in (newConfig as { channels: any }))
        methods.set("config.channels", (newConfig as { channels: any }).channels);
      dispatch(Layout.rename({ key: layoutKey, name }));
      const t = await create(
        { key: task_.key, name, type, config: newConfig as z.infer<Config> },
        rackKey,
      );
      setTask_(t);
    },
    onError: (e: Error) => handleError(e, "configure"),
  });
  const { mutate: handleStartOrStop } = useMutation({
    mutationFn: async (command: Command) => {
      if (!configured) throw new UnexpectedError("Task has not been configured");
      triggerLoading(COMMAND_MESSAGES[command]);
      const sugaredTask = client?.hardware.tasks.sugar({
        ...initialTask,
        key: task_.key,
      });
      await sugaredTask?.executeCommandSync(command, TimeSpan.fromSeconds(10));
    },
    onError: handleError,
  });
  const isSnapshot = configured ? (initialTask.snapshot ?? false) : false;
  const isRunning =
    configured && !isSnapshot ? (status?.details.running ?? false) : false;
  const formProps = {
    methods,
    configured,
    task: task_,
    isSnapshot,
    isRunning,
  } as FormProps<Type, Config, StatusData>;
  return { formProps, handleConfigure, handleStartOrStop, status, isConfiguring };
};

export const wrapForm = <
  Type extends z.ZodLiteral<string> = z.ZodLiteral<string>,
  Config extends z.ZodType = z.ZodType,
  StatusData extends z.ZodType = z.ZodType,
>({
  Properties,
  Form,
  schemas,
  type,
  getInitialPayload,
  onConfigure,
}: WrapFormArgs<Type, Config, StatusData>): Layout.Renderer => {
  const Wrapper = ({ layoutKey, ...rest }: TaskProps<Type, Config, StatusData>) => {
    const { formProps, handleConfigure, handleStartOrStop, status, isConfiguring } =
      useForm({ ...rest, layoutKey, schemas, type, onConfigure });
    const { isSnapshot, methods, configured, task } = formProps;
    return (
      <Flex.Box
        y
        className={CSS(CSS.B("task-configure"), CSS.BM("task-configure", type))}
        grow
        empty
      >
        <Flex.Box grow>
          <PForm.Form<FormSchema<Config>>
            {...methods}
            mode={isSnapshot ? "preview" : "normal"}
          >
            <Flex.Box x justify="between">
              <PForm.Field<string> path="name">
                {(p) => <Input.Text variant="text" level="h2" {...p} />}
              </PForm.Field>
<<<<<<< HEAD
              <Flex.Box align="end" gap="small">
                <CopyButtons
=======
              <Align.Space align="end" gap="small">
                <UtilityButtons
>>>>>>> 70b5cc6f
                  getConfig={() => methods.get("config").value}
                  getName={() => methods.get<string>("name").value}
                  taskKey={task.key}
                />
                <Rack taskKey={task.key} />
              </Flex.Box>
            </Flex.Box>
            {configured && isSnapshot && <ParentRangeButton taskKey={task.key} />}
            <Flex.Box className={CSS.B("task-properties")} x wrap>
              <Properties />
            </Flex.Box>
            <Flex.Box
              x
              className={CSS.B("task-channel-form-container")}
              bordered
              rounded
              grow
              empty
            >
              <Form {...formProps} />
            </Flex.Box>
          </PForm.Form>
          <Controls
            layoutKey={layoutKey}
            status={status}
            isConfiguring={isConfiguring}
            onCommand={handleStartOrStop}
            onConfigure={handleConfigure}
            isSnapshot={isSnapshot}
            hasBeenConfigured={configured}
          />
        </Flex.Box>
      </Flex.Box>
    );
  };
  Wrapper.displayName = `Form(${Form.displayName ?? Form.name})`;
  return wrap(Wrapper, { getInitialPayload, schemas });
};<|MERGE_RESOLUTION|>--- conflicted
+++ resolved
@@ -16,17 +16,7 @@
   task,
   UnexpectedError,
 } from "@synnaxlabs/client";
-<<<<<<< HEAD
-import {
-  Flex,
-  Form as PForm,
-  Input,
-  Status,
-  Synnax as PSynnax,
-} from "@synnaxlabs/pluto";
-=======
-import { Align, Form as PForm, Input, Status, Synnax } from "@synnaxlabs/pluto";
->>>>>>> 70b5cc6f
+import { Flex, Form as PForm, Input, Status, Synnax } from "@synnaxlabs/pluto";
 import { TimeSpan, TimeStamp } from "@synnaxlabs/x";
 import { type UseMutateFunction, useMutation } from "@tanstack/react-query";
 import { type FC, useCallback, useEffect, useState as useReactState } from "react";
@@ -264,13 +254,8 @@
               <PForm.Field<string> path="name">
                 {(p) => <Input.Text variant="text" level="h2" {...p} />}
               </PForm.Field>
-<<<<<<< HEAD
               <Flex.Box align="end" gap="small">
-                <CopyButtons
-=======
-              <Align.Space align="end" gap="small">
                 <UtilityButtons
->>>>>>> 70b5cc6f
                   getConfig={() => methods.get("config").value}
                   getName={() => methods.get<string>("name").value}
                   taskKey={task.key}
