--- conflicted
+++ resolved
@@ -8,13 +8,7 @@
 // included in the file licenses/APL.txt.
 
 import { type device, type rack, task } from "@synnaxlabs/client";
-<<<<<<< HEAD
 import { Task } from "@synnaxlabs/pluto";
-import { type record } from "@synnaxlabs/x";
-=======
-import { Align, Eraser, Status, Synnax, Text, useSyncedRef } from "@synnaxlabs/pluto";
-import { useQuery } from "@tanstack/react-query";
->>>>>>> 9da0cac8
 import { type FC } from "react";
 import { useStore } from "react-redux";
 import { type z } from "zod/v4";
@@ -83,73 +77,15 @@
       store.getState(),
       layoutKey,
     );
-<<<<<<< HEAD
-    const res = Task.use(taskKey);
-    if (res.status !== "success") return res.Status;
-    const data: TaskProps<Config, Details, Type> = {
-      task: getInitialPayload({ deviceKey }),
-      layoutKey,
-      rackKey,
-    };
-    if (res.data != null) {
-      const tsk = res.data;
-      try {
-        data.task.config = configSchema.parse(tsk.config);
-      } catch (e) {
-        console.error(`Failed to parse config for ${tsk.name}`, tsk.config, e);
-        throw e;
-      }
-      data.task = tsk as unknown as task.Payload<Config, Details, Type>;
-      data.rackKey = task.getRackKey(tsk.key);
-    }
-    return <Wrapped {...data} />;
-=======
-    const taskKeyRef = useSyncedRef(taskKey);
-    const client = Synnax.use();
-    const { data, error, isError, isPending } = useQuery<
-      TaskProps<Type, Config, StatusData>
-    >({
-      queryFn: async () => {
-        if (taskKeyRef.current == null)
-          return {
-            configured: false,
-            task: getInitialPayload({ deviceKey }),
-            layoutKey,
-            rackKey,
-          };
-        if (client == null) throw NULL_CLIENT_ERROR;
-        const tsk = await client.hardware.tasks.retrieve<Type, Config, StatusData>({
-          key: taskKeyRef.current,
-          includeStatus: true,
-          schemas,
-        });
-        return {
-          configured: true,
-          task: tsk,
-          layoutKey,
-          rackKey: task.getRackKey(tsk.key),
-        };
-      },
-      queryKey: [deviceKey, client?.key, layoutKey],
-    });
-    const content = isPending ? (
-      <Status.Text.Centered level="h4" variant="loading">
-        Fetching task from server
-      </Status.Text.Centered>
-    ) : isError ? (
-      <Align.Space align="center" grow justify="center">
-        <Text.Text color={Status.VARIANT_COLORS.error} level="h2">
-          Failed to load data for task with key {taskKey}
-        </Text.Text>
-        <Text.Text color={Status.VARIANT_COLORS.error} level="p">
-          {error.message}
-        </Text.Text>
-      </Align.Space>
-    ) : (
-      <Wrapped {...data} />
+    const res = Task.use(taskKey, schemas);
+    if (res.status !== "success") return res.statusContent;
+    return (
+      <Wrapped
+        rackKey={res.data ? task.getRackKey(res.data.key) : rackKey}
+        task={res.data ?? getInitialPayload({ deviceKey })}
+        layoutKey={layoutKey}
+      />
     );
-    return <Eraser.Eraser>{content}</Eraser.Eraser>;
->>>>>>> 9da0cac8
   };
   Wrapper.displayName = `TaskWrapper(${Wrapped.displayName ?? Wrapped.name})`;
   return Wrapper;
