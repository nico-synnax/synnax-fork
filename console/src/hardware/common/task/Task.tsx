// Copyright 2025 Synnax Labs, Inc.
//
// Use of this software is governed by the Business Source License included in the file
// licenses/BSL.txt.
//
// As of the Change Date specified in that file, in accordance with the Business Source
// License, use of this software will be governed by the Apache License, Version 2.0,
// included in the file licenses/APL.txt.

import { type device, type rack, task } from "@synnaxlabs/client";
import { Status, Task } from "@synnaxlabs/pluto";
import { type FC } from "react";
import { useStore } from "react-redux";
import { type z } from "zod";

import { Layout } from "@/layout";
import { type RootState } from "@/store";

export interface LayoutArgs {
  deviceKey?: device.Key;
  taskKey?: task.Key;
  rackKey?: rack.Key;
  config?: unknown;
}

export interface Layout extends Layout.BaseState<LayoutArgs> {}

export const LAYOUT: Omit<Layout, "type"> = {
  name: "Configure",
  icon: "Task",
  location: "mosaic",
  args: {},
};

export type TaskProps<
  Type extends z.ZodLiteral<string> = z.ZodLiteral<string>,
  Config extends z.ZodType = z.ZodType,
  StatusData extends z.ZodType = z.ZodType,
> = {
  layoutKey: string;
  rackKey?: rack.Key;
  task: task.Payload<Type, Config, StatusData>;
};

export interface GetInitialPayloadArgs {
  deviceKey?: device.Key;
  config?: unknown;
}

export interface GetInitialPayload<
  Type extends z.ZodLiteral<string> = z.ZodLiteral<string>,
  Config extends z.ZodType = z.ZodType,
  StatusData extends z.ZodType = z.ZodType,
> {
  (args: GetInitialPayloadArgs): task.Payload<Type, Config, StatusData>;
}

export interface WrapOptions<
  Type extends z.ZodLiteral<string> = z.ZodLiteral<string>,
  Config extends z.ZodType = z.ZodType,
  StatusData extends z.ZodType = z.ZodType,
> {
  schemas: task.Schemas<Type, Config, StatusData>;
  getInitialPayload: GetInitialPayload<Type, Config, StatusData>;
}

export const wrap = <
  Type extends z.ZodLiteral<string> = z.ZodLiteral<string>,
  Config extends z.ZodType = z.ZodType,
  StatusData extends z.ZodType = z.ZodType,
>(
  Wrapped: FC<TaskProps<Type, Config, StatusData>>,
  options: WrapOptions<Type, Config, StatusData>,
): Layout.Renderer => {
  const { schemas, getInitialPayload } = options;
  const useRetrieve = Task.createRetrieveQuery(schemas).useDirect;
  const Wrapper: Layout.Renderer = ({ layoutKey }) => {
    const store = useStore<RootState>();
    const { deviceKey, taskKey, rackKey, config } = Layout.selectArgs<LayoutArgs>(
      store.getState(),
      layoutKey,
    );
    const { data, variant, status } = useRetrieve({
      params: { key: taskKey },
    });
    if (variant !== "success")
      return (
        <Status.Text variant={variant}>
          {status.message} {status.description}
        </Status.Text>
      );
    return (
      <Wrapped
<<<<<<< HEAD
        rackKey={data ? task.rackKey(data.key) : rackKey}
        task={data ?? getInitialPayload({ deviceKey })}
=======
        rackKey={res.data ? task.getRackKey(res.data.key) : rackKey}
        task={res.data ?? getInitialPayload({ deviceKey, config })}
>>>>>>> a2e6d5cc
        layoutKey={layoutKey}
      />
    );
  };
  Wrapper.displayName = `TaskWrapper(${Wrapped.displayName ?? Wrapped.name})`;
  return Wrapper;
};<|MERGE_RESOLUTION|>--- conflicted
+++ resolved
@@ -91,13 +91,8 @@
       );
     return (
       <Wrapped
-<<<<<<< HEAD
         rackKey={data ? task.rackKey(data.key) : rackKey}
-        task={data ?? getInitialPayload({ deviceKey })}
-=======
-        rackKey={res.data ? task.getRackKey(res.data.key) : rackKey}
-        task={res.data ?? getInitialPayload({ deviceKey, config })}
->>>>>>> a2e6d5cc
+        task={data ?? getInitialPayload({ deviceKey, config })}
         layoutKey={layoutKey}
       />
     );
