--- conflicted
+++ resolved
@@ -8,11 +8,7 @@
 // included in the file licenses/APL.txt.
 
 import { type device } from "@synnaxlabs/client";
-<<<<<<< HEAD
-import { Flex, Text } from "@synnaxlabs/pluto";
-=======
 import { Text } from "@synnaxlabs/pluto";
->>>>>>> 3c518da9
 import { type record } from "@synnaxlabs/x";
 import { type ReactElement } from "react";
 
@@ -62,20 +58,11 @@
     const { name } = device;
     const handleConfigure = () => placeLayout({ ...configureLayout, key: device.key });
     return (
-<<<<<<< HEAD
-      <Flex.Box>
-        <Text.Text>{`${name} is not configured.`}</Text.Text>
-        {canConfigure && (
-          <Text.Text onClick={handleConfigure}>{`Configure ${name}.`}</Text.Text>
-        )}
-      </Flex.Box>
-=======
       <EmptyAction
         message={`${name} is not configured.`}
         action={canConfigure ? `Configure ${name}.` : ""}
         onClick={handleConfigure}
       />
->>>>>>> 3c518da9
     );
   }
   return children({ device });
