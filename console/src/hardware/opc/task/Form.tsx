// Copyright 2025 Synnax Labs, Inc.
//
// Use of this software is governed by the Business Source License included in the file
// licenses/BSL.txt.
//
// As of the Change Date specified in that file, in accordance with the Business Source
// License, use of this software will be governed by the Apache License, Version 2.0,
// included in the file licenses/APL.txt.

import "@/hardware/opc/task/Form.css";

import { type channel } from "@synnaxlabs/client";
import {
<<<<<<< HEAD
=======
  type Component,
>>>>>>> 3c518da9
  Flex,
  Form as PForm,
  Haul,
  Header as PHeader,
  Icon,
<<<<<<< HEAD
  type RenderProp,
  Select,
  Status,
=======
  Select,
>>>>>>> 3c518da9
  Text,
} from "@synnaxlabs/pluto";
import { useCallback, useState } from "react";

import { Common } from "@/hardware/common";
import { ChannelName } from "@/hardware/common/task/ChannelName";
import { Device } from "@/hardware/opc/device";
import { type Channel } from "@/hardware/opc/task/types";

export interface ExtraItemProps {
  path: string;
  snapshot: boolean;
}

export interface ChannelKeyAndIDGetter<C extends Channel> {
  (channel: C): { id: string; key: channel.Key };
}

interface ChannelListItemProps<C extends Channel>
  extends Omit<Common.Task.ChannelListItemProps, "children"> {
<<<<<<< HEAD
  children: RenderProp<ExtraItemProps>;
=======
  children: Component.RenderProp<ExtraItemProps>;
>>>>>>> 3c518da9
  getChannelKeyAndID: ChannelKeyAndIDGetter<C>;
}

const ChannelListItem = <C extends Channel>({
  path,
  children,
  isSnapshot,
  getChannelKeyAndID,
  ...rest
}: ChannelListItemProps<C>) => {
  const item = PForm.useFieldValue<C>(path);
  if (item == null) return null;
  const { nodeName, nodeId } = item;
  const opcNode = nodeId.length > 0 ? nodeId : "No Node Selected";
  let opcNodeColor;
  if (opcNode === "No Node Selected") opcNodeColor = "var(--pluto-warning-z)";
  const { key: channel, id } = getChannelKeyAndID(item);
  return (
    <Select.ListItem {...rest} justify="between" align="center" rightAligned>
      <Flex.Box direction="y" gap="small">
        <ChannelName weight={500} color={10} channel={channel} id={id} />
        <Text.Text level="small" weight={350} color={opcNodeColor ?? 9} gap="small">
          <Icon.Variable style={{ color: "var(--pluto-gray-l7)" }} />
          {nodeName} {opcNode}
        </Text.Text>
      </Flex.Box>
      <Flex.Box direction="x" align="center">
        {children({ path, snapshot: isSnapshot })}
        <Common.Task.EnableDisableButton
          path={`${path}.enabled`}
          isSnapshot={isSnapshot}
        />
      </Flex.Box>
    </Select.ListItem>
  );
};

const Header = () => (
  <PHeader.Header style={{ height: "4.5rem", flexShrink: 0, flexGrow: 0 }}>
    <PHeader.Title weight={500} color={10} level="p">
      Channels
    </PHeader.Title>
  </PHeader.Header>
);

const EmptyContent = () => (
  <Flex.Box center>
<<<<<<< HEAD
    <Status.Text color={7} hideIcon style={{ display: "inline-block", maxWidth: 300 }}>
      No channels added. Drag a variable{" "}
      <Icon.Variable style={{ fontSize: "2.5rem", transform: "translateY(0.5rem)" }} />{" "}
      from the browser to add a channel to the task.
    </Status.Text>
=======
    <Text.Text status="disabled" style={{ display: "inline-block", maxWidth: 300 }}>
      No channels added. Drag a variable{" "}
      <Icon.Variable style={{ fontSize: "2.5rem", transform: "translateY(0.5rem)" }} />{" "}
      from the browser to add a channel to the task.
    </Text.Text>
>>>>>>> 3c518da9
  </Flex.Box>
);

const CHANNELS_PATH = "config.channels";

const VARIABLE_NODE_CLASS = "Variable";

const filterHaulItem = (item: Haul.Item): boolean =>
  item.type === Device.HAUL_TYPE && item.data?.nodeClass === VARIABLE_NODE_CLASS;

const canDrop = ({ items }: Haul.DraggingState): boolean => items.some(filterHaulItem);

interface ChannelListProps<C extends Channel>
  extends Pick<Common.Task.ChannelListProps<C>, "isSnapshot" | "contextMenuItems"> {
  children: Component.RenderProp<ExtraItemProps>;
  device: Device.Device;
  convertHaulItemToChannel: (item: Haul.Item) => C;
  getChannelKeyAndID: ChannelKeyAndIDGetter<C>;
}

const ChannelList = <C extends Channel>({
  device,
  children,
  convertHaulItemToChannel,
  getChannelKeyAndID,
  ...rest
}: ChannelListProps<C>) => {
  const ctx = PForm.useContext();
  const fieldListreturn = PForm.useFieldList<C["key"], C>(CHANNELS_PATH);
  const { data, push } = fieldListreturn;
  const handleDrop = useCallback(
    ({ items }: Haul.OnDropProps): Haul.Item[] => {
      const channels = ctx.get<C[]>(CHANNELS_PATH).value;
      const dropped = items.filter(filterHaulItem);
      const toAdd = dropped
        .filter(({ data }) => !channels.some(({ nodeId }) => nodeId === data?.nodeId))
        .map(convertHaulItemToChannel);
      push(toAdd);
      return dropped;
    },
    [push],
  );

  const haulProps = Haul.useDrop({
    type: Device.HAUL_TYPE,
    canDrop,
    onDrop: handleDrop,
  });

  const isDragging = Haul.canDropOfType(Device.HAUL_TYPE)(Haul.useDraggingState());

  const [selected, setSelected] = useState(data.length > 0 ? [data[0]] : []);
  const listItem = useCallback(
    ({ key, ...p }: Common.Task.ChannelListItemProps) => (
      <ChannelListItem<C> key={key} {...p} getChannelKeyAndID={getChannelKeyAndID}>
        {children}
      </ChannelListItem>
    ),
    [children],
  );
  return (
    <Common.Task.ChannelList
      onSelect={setSelected}
      path={CHANNELS_PATH}
      emptyContent={<EmptyContent />}
      header={<Header />}
      selected={selected}
      isDragging={isDragging}
      listItem={listItem}
      grow
      {...rest}
      {...haulProps}
      {...fieldListreturn}
    />
  );
};

export interface FormProps<C extends Channel>
  extends Required<
    Pick<ChannelListProps<C>, "convertHaulItemToChannel" | "contextMenuItems">
  > {
  isSnapshot: boolean;
  children?: Component.RenderProp<ExtraItemProps>;
  getChannelKeyAndID: ChannelKeyAndIDGetter<C>;
}

export const Form = <C extends Channel>({
  isSnapshot,
  convertHaulItemToChannel,
  children = () => null,
  getChannelKeyAndID,
  contextMenuItems,
}: FormProps<C>) => (
  <Common.Device.Provider<Device.Properties, Device.Make>
    canConfigure={!isSnapshot}
    configureLayout={Device.CONNECT_LAYOUT}
  >
    {({ device }) => (
      <>
        {!isSnapshot && <Device.Browser device={device} />}
        <ChannelList<C>
          device={device}
          isSnapshot={isSnapshot}
          convertHaulItemToChannel={convertHaulItemToChannel}
          getChannelKeyAndID={getChannelKeyAndID}
          contextMenuItems={contextMenuItems}
        >
          {children}
        </ChannelList>
      </>
    )}
  </Common.Device.Provider>
);<|MERGE_RESOLUTION|>--- conflicted
+++ resolved
@@ -11,22 +11,13 @@
 
 import { type channel } from "@synnaxlabs/client";
 import {
-<<<<<<< HEAD
-=======
   type Component,
->>>>>>> 3c518da9
   Flex,
   Form as PForm,
   Haul,
   Header as PHeader,
   Icon,
-<<<<<<< HEAD
-  type RenderProp,
   Select,
-  Status,
-=======
-  Select,
->>>>>>> 3c518da9
   Text,
 } from "@synnaxlabs/pluto";
 import { useCallback, useState } from "react";
@@ -47,11 +38,7 @@
 
 interface ChannelListItemProps<C extends Channel>
   extends Omit<Common.Task.ChannelListItemProps, "children"> {
-<<<<<<< HEAD
-  children: RenderProp<ExtraItemProps>;
-=======
   children: Component.RenderProp<ExtraItemProps>;
->>>>>>> 3c518da9
   getChannelKeyAndID: ChannelKeyAndIDGetter<C>;
 }
 
@@ -99,19 +86,11 @@
 
 const EmptyContent = () => (
   <Flex.Box center>
-<<<<<<< HEAD
-    <Status.Text color={7} hideIcon style={{ display: "inline-block", maxWidth: 300 }}>
-      No channels added. Drag a variable{" "}
-      <Icon.Variable style={{ fontSize: "2.5rem", transform: "translateY(0.5rem)" }} />{" "}
-      from the browser to add a channel to the task.
-    </Status.Text>
-=======
     <Text.Text status="disabled" style={{ display: "inline-block", maxWidth: 300 }}>
       No channels added. Drag a variable{" "}
       <Icon.Variable style={{ fontSize: "2.5rem", transform: "translateY(0.5rem)" }} />{" "}
       from the browser to add a channel to the task.
     </Text.Text>
->>>>>>> 3c518da9
   </Flex.Box>
 );
 
