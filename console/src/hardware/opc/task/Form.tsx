// Copyright 2025 Synnax Labs, Inc.
//
// Use of this software is governed by the Business Source License included in the file
// licenses/BSL.txt.
//
// As of the Change Date specified in that file, in accordance with the Business Source
// License, use of this software will be governed by the Apache License, Version 2.0,
// included in the file licenses/APL.txt.

import "@/hardware/opc/task/Form.css";

import { type channel } from "@synnaxlabs/client";
import {
  Align,
  Form as PForm,
  Haul,
  Header as PHeader,
  Icon,
  type RenderProp,
  Select,
  Text,
} from "@synnaxlabs/pluto";
import { useCallback, useState } from "react";

import { Common } from "@/hardware/common";
import { ChannelName } from "@/hardware/common/task/ChannelName";
import { Device } from "@/hardware/opc/device";
import { type Channel } from "@/hardware/opc/task/types";

export interface ExtraItemProps {
  path: string;
  snapshot: boolean;
}

export interface ChannelKeyAndIDGetter<C extends Channel> {
  (channel: C): { id: string; key: channel.Key };
}

interface ChannelListItemProps<C extends Channel>
  extends Omit<Common.Task.ChannelListItemProps, "children"> {
  children: RenderProp<ExtraItemProps>;
  getChannelKeyAndID: ChannelKeyAndIDGetter<C>;
}

const ChannelListItem = <C extends Channel>({
  path,
  children,
  isSnapshot,
  getChannelKeyAndID,
  ...rest
}: ChannelListItemProps<C>) => {
  const item = PForm.useFieldValue<C>(path);
  if (item == null) return null;
  const { nodeName, nodeId } = item;
  const opcNode = nodeId.length > 0 ? nodeId : "No Node Selected";
  let opcNodeColor;
  if (opcNode === "No Node Selected") opcNodeColor = "var(--pluto-warning-z)";
  const { key: channel, id } = getChannelKeyAndID(item);
  return (
<<<<<<< HEAD
    <Select.ListItem {...rest} justify="spaceBetween" align="center" rightAligned>
      <Align.Space direction="y" size="small">
=======
    <List.ItemFrame {...rest} justify="spaceBetween" align="center">
      <Align.Space direction="y" gap="small">
>>>>>>> 7cd57434
        <ChannelName level="p" weight={500} shade={10} channel={channel} id={id} />
        <Text.WithIcon
          startIcon={<Icon.Variable style={{ color: "var(--pluto-gray-l7)" }} />}
          level="small"
          weight={350}
          shade={9}
          color={opcNodeColor}
          gap="small"
        >
          {nodeName} {opcNode}
        </Text.WithIcon>
      </Align.Space>
      <Align.Space direction="x" align="center">
        {children({ path, snapshot: isSnapshot })}
        <Common.Task.EnableDisableButton
          path={`${path}.enabled`}
          isSnapshot={isSnapshot}
        />
      </Align.Space>
    </Select.ListItem>
  );
};

const Header = () => (
  <PHeader.Header level="p" style={{ height: "4.5rem", flexShrink: 0, flexGrow: 0 }}>
    <PHeader.Title weight={500} shade={10}>
      Channels
    </PHeader.Title>
  </PHeader.Header>
);

const EmptyContent = () => (
  <Align.Center>
    <Text.Text shade={6} level="p" style={{ maxWidth: 300 }}>
      No channels added. Drag a variable{" "}
      <Icon.Variable style={{ fontSize: "2.5rem", transform: "translateY(0.5rem)" }} />{" "}
      from the browser to add a channel to the task.
    </Text.Text>
  </Align.Center>
);

const CHANNELS_PATH = "config.channels";

const VARIABLE_NODE_CLASS = "Variable";

const filterHaulItem = (item: Haul.Item): boolean =>
  item.type === Device.HAUL_TYPE && item.data?.nodeClass === VARIABLE_NODE_CLASS;

const canDrop = ({ items }: Haul.DraggingState): boolean => items.some(filterHaulItem);

interface ChannelListProps<C extends Channel>
  extends Pick<Common.Task.ChannelListProps<C>, "isSnapshot" | "contextMenuItems"> {
  children: RenderProp<ExtraItemProps>;
  device: Device.Device;
  convertHaulItemToChannel: (item: Haul.Item) => C;
  getChannelKeyAndID: ChannelKeyAndIDGetter<C>;
}

const ChannelList = <C extends Channel>({
  device,
  children,
  convertHaulItemToChannel,
  getChannelKeyAndID,
  ...rest
}: ChannelListProps<C>) => {
  const ctx = PForm.useContext();
  const fieldListreturn = PForm.useFieldList<C["key"], C>(CHANNELS_PATH);
  const { data, push } = fieldListreturn;
  const handleDrop = useCallback(
    ({ items }: Haul.OnDropProps): Haul.Item[] => {
      const channels = ctx.get<C[]>(CHANNELS_PATH).value;
      const dropped = items.filter(filterHaulItem);
      const toAdd = dropped
        .filter(({ data }) => !channels.some(({ nodeId }) => nodeId === data?.nodeId))
        .map(convertHaulItemToChannel);
      push(toAdd);
      return dropped;
    },
    [push],
  );

  const haulProps = Haul.useDrop({
    type: Device.HAUL_TYPE,
    canDrop,
    onDrop: handleDrop,
  });

  const isDragging = Haul.canDropOfType(Device.HAUL_TYPE)(Haul.useDraggingState());

  const [selected, setSelected] = useState(data.length > 0 ? [data[0]] : []);
  const listItem = useCallback(
    ({ key, ...p }: Common.Task.ChannelListItemProps) => (
      <ChannelListItem<C> key={key} {...p} getChannelKeyAndID={getChannelKeyAndID}>
        {children}
      </ChannelListItem>
    ),
    [children],
  );
  return (
    <Common.Task.ChannelList
      onSelect={setSelected}
      path={CHANNELS_PATH}
      emptyContent={<EmptyContent />}
      header={<Header />}
      selected={selected}
      isDragging={isDragging}
      listItem={listItem}
      grow
      {...rest}
      {...haulProps}
      {...fieldListreturn}
    />
  );
};

export interface FormProps<C extends Channel>
  extends Required<
    Pick<ChannelListProps<C>, "convertHaulItemToChannel" | "contextMenuItems">
  > {
  isSnapshot: boolean;
  children?: RenderProp<ExtraItemProps>;
  getChannelKeyAndID: ChannelKeyAndIDGetter<C>;
}

export const Form = <C extends Channel>({
  isSnapshot,
  convertHaulItemToChannel,
  children = () => null,
  getChannelKeyAndID,
  contextMenuItems,
}: FormProps<C>) => (
  <Common.Device.Provider<Device.Properties, Device.Make>
    canConfigure={!isSnapshot}
    configureLayout={Device.CONNECT_LAYOUT}
  >
    {({ device }) => (
      <>
        {!isSnapshot && <Device.Browser device={device} />}
        <ChannelList<C>
          device={device}
          isSnapshot={isSnapshot}
          convertHaulItemToChannel={convertHaulItemToChannel}
          getChannelKeyAndID={getChannelKeyAndID}
          contextMenuItems={contextMenuItems}
        >
          {children}
        </ChannelList>
      </>
    )}
  </Common.Device.Provider>
);<|MERGE_RESOLUTION|>--- conflicted
+++ resolved
@@ -57,13 +57,8 @@
   if (opcNode === "No Node Selected") opcNodeColor = "var(--pluto-warning-z)";
   const { key: channel, id } = getChannelKeyAndID(item);
   return (
-<<<<<<< HEAD
     <Select.ListItem {...rest} justify="spaceBetween" align="center" rightAligned>
-      <Align.Space direction="y" size="small">
-=======
-    <List.ItemFrame {...rest} justify="spaceBetween" align="center">
       <Align.Space direction="y" gap="small">
->>>>>>> 7cd57434
         <ChannelName level="p" weight={500} shade={10} channel={channel} id={id} />
         <Text.WithIcon
           startIcon={<Icon.Variable style={{ color: "var(--pluto-gray-l7)" }} />}
