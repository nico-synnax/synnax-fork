// Copyright 2025 Synnax Labs, Inc.
//
// Use of this software is governed by the Business Source License included in the file
// licenses/BSL.txt.
//
// As of the Change Date specified in that file, in accordance with the Business Source
// License, use of this software will be governed by the Apache License, Version 2.0,
// included in the file licenses/APL.txt.

<<<<<<< HEAD
import { Flex, Icon, Text } from "@synnaxlabs/pluto";
=======
import { Dialog, Icon } from "@synnaxlabs/pluto";
>>>>>>> 3c518da9

import { EmptyAction } from "@/components";
import { Common } from "@/hardware/common";
import { CONNECT_LAYOUT } from "@/hardware/opc/device/Connect";
import { MAKE } from "@/hardware/opc/device/types";
import { Layout } from "@/layout";

const EmptyContent = () => {
  const placeLayout = Layout.usePlacer();
  const { close } = Dialog.useContext();
  return (
<<<<<<< HEAD
    <Flex.Box>
      <Text.Text color={10}>No OPC UA servers connected.</Text.Text>
      <Text.Text onClick={() => placeLayout(CONNECT_LAYOUT)}>
        Connect a new server.
      </Text.Text>
    </Flex.Box>
=======
    <EmptyAction
      message="No OPC UA servers connected."
      action="Connect a new server"
      full="y"
      onClick={() => {
        placeLayout(CONNECT_LAYOUT);
        close();
      }}
    />
>>>>>>> 3c518da9
  );
};

export const Select = () => (
  <Common.Device.Select
    configureLayout={CONNECT_LAYOUT}
    emptyContent={<EmptyContent />}
    label="OPC UA Server"
    make={MAKE}
    icon={<Icon.Logo.OPC />}
  />
);<|MERGE_RESOLUTION|>--- conflicted
+++ resolved
@@ -7,11 +7,7 @@
 // License, use of this software will be governed by the Apache License, Version 2.0,
 // included in the file licenses/APL.txt.
 
-<<<<<<< HEAD
-import { Flex, Icon, Text } from "@synnaxlabs/pluto";
-=======
 import { Dialog, Icon } from "@synnaxlabs/pluto";
->>>>>>> 3c518da9
 
 import { EmptyAction } from "@/components";
 import { Common } from "@/hardware/common";
@@ -23,14 +19,6 @@
   const placeLayout = Layout.usePlacer();
   const { close } = Dialog.useContext();
   return (
-<<<<<<< HEAD
-    <Flex.Box>
-      <Text.Text color={10}>No OPC UA servers connected.</Text.Text>
-      <Text.Text onClick={() => placeLayout(CONNECT_LAYOUT)}>
-        Connect a new server.
-      </Text.Text>
-    </Flex.Box>
-=======
     <EmptyAction
       message="No OPC UA servers connected."
       action="Connect a new server"
@@ -40,7 +28,6 @@
         close();
       }}
     />
->>>>>>> 3c518da9
   );
 };
 
