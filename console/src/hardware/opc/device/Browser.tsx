// Copyright 2025 Synnax Labs, Inc.
//
// Use of this software is governed by the Business Source License included in the file
// licenses/BSL.txt.
//
// As of the Change Date specified in that file, in accordance with the Business Source
// License, use of this software will be governed by the Apache License, Version 2.0,
// included in the file licenses/APL.txt.

import "@/hardware/opc/device/Browser.css";

import { UnexpectedError } from "@synnaxlabs/client";
import {
  Button,
  Component,
  Flex,
  Haul,
  Header,
  Icon,
  List,
  Status,
  Synnax,
  Text,
  TimeSpan,
  Tree,
} from "@synnaxlabs/pluto";
import { type Optional } from "@synnaxlabs/x";
import { useMutation, useQuery } from "@tanstack/react-query";
import { type ReactElement, useCallback, useEffect, useState } from "react";

import { CSS } from "@/css";
import { type Device } from "@/hardware/opc/device/types";
import {
  SCAN_COMMAND_TYPE,
  SCAN_SCHEMAS,
  SCAN_TYPE,
  type scanConfigZ,
  type ScannedNode,
  type scanStatusDataZ,
  type scanTypeZ,
} from "@/hardware/opc/task/types";

const ICONS: Record<string, ReactElement> = {
  VariableType: <Icon.Type />,
  Variable: <Icon.Variable />,
  ObjectType: <Icon.Type />,
  Object: <Icon.Group />,
};

const nodeKey = (nodeId: string, parentId: string): string => `${nodeId}---${parentId}`;
const parseNodeID = (key: string): string => key.split("---")[0];

export const HAUL_TYPE = "opc";

export interface BrowserProps {
  device: Device;
}

const ArrayVariableIcon = Icon.createComposite(Icon.Variable, {
  bottomRight: Icon.Array,
});

const itemRenderProp = Component.renderProp((props: Tree.ItemRenderProps<string>) => {
  const node = List.useItem<string, ScannedNode>(props.itemKey);
  const { startDrag } = Haul.useDrag({
    type: HAUL_TYPE,
    key: node?.nodeId,
    data: node,
  });
  const handleDragStart = useCallback(() => {
    if (node == null) return;
    startDrag([{ key: node.nodeId, type: HAUL_TYPE, data: node }]);
  }, [startDrag, node]);
  if (node == null) return null;
  const icon = node.isArray ? <ArrayVariableIcon /> : ICONS[node.nodeClass];
  return (
    <Tree.Item {...props} hasChildren draggable onDragStart={handleDragStart}>
      <Text.Text color={10} gap="small">
        {icon}
        {node.name}
      </Text.Text>
    </Tree.Item>
  );
});

export const Browser = ({ device }: BrowserProps) => {
  const client = Synnax.use();
  const handleError = Status.useErrorHandler();
  const [treeNodes, setTreeNodes] = useState<Tree.Node[]>([]);
  const opcNodesStore = List.useMapData<string, ScannedNode>();
  const { data: scanTask } = useQuery({
    queryKey: [client?.key],
    queryFn: async () => {
      if (client == null) return null;
      const scanTasks = await client.hardware.tasks.retrieve<
        typeof scanTypeZ,
        typeof scanConfigZ,
        typeof scanStatusDataZ
      >({
        types: [SCAN_TYPE],
        rack: device.rack,
        schemas: SCAN_SCHEMAS,
      });
      if (scanTasks.length === 0)
        throw new UnexpectedError(`No scan task found for device ${device.name}`);
      return scanTasks[0];
    },
  });
  const [, setLoading] = useState<string>();
  const expand = useMutation({
    mutationFn: async ({
      action,
      delay,
      clicked,
    }: Optional<Tree.HandleExpandProps, "clicked"> & { delay?: number }) => {
      if (scanTask?.key == null || action === "contract") return;
      if (delay != null) await new Promise((resolve) => setTimeout(resolve, delay));
      const isRoot = clicked == null;
      const nodeID = isRoot ? "" : parseNodeID(clicked);
      const { connection } = device.properties;
      setLoading(clicked);
      const { details } = await scanTask.executeCommandSync(
        SCAN_COMMAND_TYPE,
        TimeSpan.seconds(10),
        { connection, node_id: nodeID },
      );
      if (details?.data == null) return;
      if (!("channels" in details.data)) return;
      const channels = details.data.channels;
      const newNodes = channels.map(
        (node): Tree.Node => ({
          key: nodeKey(node.nodeId, nodeID),
          children: [],
        }),
      );
      opcNodesStore.setItem(
        channels.map((node) => ({ ...node, key: nodeKey(node.nodeId, nodeID) })),
      );
      setLoading(undefined);
      setInitialLoading(false);
      if (isRoot) setTreeNodes(newNodes);
      else
        setTreeNodes([
          ...Tree.setNode({
            tree: [...treeNodes],
            destination: clicked,
            additions: newNodes,
          }),
        ]);
    },
    onError: (error) => handleError(error, "Error loading nodes"),
  });
  const treeProps = Tree.use({
    nodes: treeNodes,
    onExpand: expand.mutate,
  });
<<<<<<< HEAD
  const { clearExpanded } = treeProps;
=======
  const { shape, clearExpanded } = treeProps;
>>>>>>> 3c518da9
  const [initialLoading, setInitialLoading] = useState(false);
  const refresh = useCallback(() => {
    if (scanTask == null) return;
    setInitialLoading(true);
    expand.mutate({ action: "expand", current: [], delay: 200 });
    clearExpanded();
  }, [scanTask, clearExpanded]);
  useEffect(refresh, [refresh]);
  const content = initialLoading ? (
    <Flex.Box center>
      <Icon.Loading style={{ fontSize: "5rem" }} color="var(--pluto-gray-l7)" />
    </Flex.Box>
  ) : expand.isError ? (
<<<<<<< HEAD
    <Status.Text center color={10} variant="error">
      Error loading nodes. {expand.error.message}
    </Status.Text>
  ) : (
    <Tree.Tree<string, ScannedNode>
      {...treeProps}
=======
    <Status.Summary
      center
      variant="error"
      message="Error loading nodes."
      description={expand.error.message}
    />
  ) : (
    <Tree.Tree
      {...treeProps}
      shape={shape}
>>>>>>> 3c518da9
      getItem={opcNodesStore.getItem}
      subscribe={opcNodesStore.subscribe}
    >
      {itemRenderProp}
    </Tree.Tree>
  );
  return (
    <Flex.Box empty className={CSS.B("opc-browser")}>
      <Header.Header>
        <Header.Title weight={500} color={10}>
          Browser
        </Header.Title>
        <Header.Actions>
          <Button.Button
            onClick={refresh}
            disabled={scanTask == null || initialLoading}
            sharp
            contrast={2}
            variant="text"
          >
            <Icon.Refresh />
          </Button.Button>
        </Header.Actions>
      </Header.Header>
      {content}
    </Flex.Box>
  );
};<|MERGE_RESOLUTION|>--- conflicted
+++ resolved
@@ -154,11 +154,7 @@
     nodes: treeNodes,
     onExpand: expand.mutate,
   });
-<<<<<<< HEAD
-  const { clearExpanded } = treeProps;
-=======
   const { shape, clearExpanded } = treeProps;
->>>>>>> 3c518da9
   const [initialLoading, setInitialLoading] = useState(false);
   const refresh = useCallback(() => {
     if (scanTask == null) return;
@@ -172,14 +168,6 @@
       <Icon.Loading style={{ fontSize: "5rem" }} color="var(--pluto-gray-l7)" />
     </Flex.Box>
   ) : expand.isError ? (
-<<<<<<< HEAD
-    <Status.Text center color={10} variant="error">
-      Error loading nodes. {expand.error.message}
-    </Status.Text>
-  ) : (
-    <Tree.Tree<string, ScannedNode>
-      {...treeProps}
-=======
     <Status.Summary
       center
       variant="error"
@@ -190,7 +178,6 @@
     <Tree.Tree
       {...treeProps}
       shape={shape}
->>>>>>> 3c518da9
       getItem={opcNodesStore.getItem}
       subscribe={opcNodesStore.subscribe}
     >
