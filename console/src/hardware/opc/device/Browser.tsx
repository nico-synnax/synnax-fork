// Copyright 2025 Synnax Labs, Inc.
//
// Use of this software is governed by the Business Source License included in the file
// licenses/BSL.txt.
//
// As of the Change Date specified in that file, in accordance with the Business Source
// License, use of this software will be governed by the Apache License, Version 2.0,
// included in the file licenses/APL.txt.

import "@/hardware/opc/device/Browser.css";

import { UnexpectedError } from "@synnaxlabs/client";
import {
  Align,
  Button,
  Header,
  Icon,
  Status,
  Synnax,
  TimeSpan,
  Tree,
} from "@synnaxlabs/pluto";
import { type Optional } from "@synnaxlabs/x";
import { useMutation, useQuery } from "@tanstack/react-query";
import { type ReactElement, useCallback, useEffect, useState } from "react";

import { CSS } from "@/css";
import { type Device } from "@/hardware/opc/device/types";
import {
  SCAN_COMMAND_TYPE,
  SCAN_SCHEMAS,
  SCAN_TYPE,
<<<<<<< HEAD
  type scanStatusDataZ,
=======
  type scanConfigZ,
  type scanStatusDataZ,
  type scanTypeZ,
>>>>>>> d0e4900d
} from "@/hardware/opc/task/types";

const ICONS: Record<string, ReactElement> = {
  VariableType: <Icon.Type />,
  Variable: <Icon.Variable />,
  ObjectType: <Icon.Type />,
  Object: <Icon.Group />,
};

const nodeKey = (nodeId: string, parentId: string): string => `${nodeId}---${parentId}`;
const parseNodeID = (key: string): string => key.split("---")[0];

export const HAUL_TYPE = "opc";

export interface BrowserProps {
  device: Device;
}

const ArrayVariableIcon = Icon.createComposite(Icon.Variable, {
  bottomRight: Icon.Array,
});

export const Browser = ({ device }: BrowserProps) => {
  const client = Synnax.use();
  const [nodes, setNodes] = useState<Tree.Node[]>([]);
  const { data: scanTask } = useQuery({
    queryKey: [client?.key],
    queryFn: async () => {
      if (client == null) return null;
      const scanTasks = await client.hardware.tasks.retrieve<
        typeof scanTypeZ,
        typeof scanConfigZ,
        typeof scanStatusDataZ
      >({
        type: SCAN_TYPE,
        rack: device.rack,
        schemas: SCAN_SCHEMAS,
      });
      if (scanTasks.length === 0)
        throw new UnexpectedError(`No scan task found for device ${device.name}`);
      return scanTasks[0];
    },
  });
  const [loading, setLoading] = useState<string>();
  const expand = useMutation({
    mutationFn: async ({
      action,
      delay,
      clicked,
    }: Optional<Tree.HandleExpandProps, "clicked"> & { delay?: number }) => {
      if (scanTask?.key == null || action === "contract") return;
      if (delay != null) await new Promise((resolve) => setTimeout(resolve, delay));
      const isRoot = clicked == null;
      const nodeID = isRoot ? "" : parseNodeID(clicked);
      const { connection } = device.properties;
      setLoading(clicked);
<<<<<<< HEAD
      const { details } = await scanTask.executeCommandSync<typeof scanStatusDataZ>(
=======
      const { details } = await scanTask.executeCommandSync(
>>>>>>> d0e4900d
        SCAN_COMMAND_TYPE,
        TimeSpan.seconds(10),
        { connection, node_id: nodeID },
      );
      if (details == null) return;
      if (!("channels" in details)) return;
      const {
        data: { channels },
      } = details;
      const newNodes = channels.map(
        (node) =>
          ({
            key: nodeKey(node.nodeId, nodeID),
            name: node.name,
            icon: node.isArray ? <ArrayVariableIcon /> : ICONS[node.nodeClass],
            hasChildren: true,
            haulItems: [{ key: node.nodeId, type: HAUL_TYPE, data: node }],
          }) as unknown as Tree.Node,
      );
      setLoading(undefined);
      setInitialLoading(false);
      if (isRoot) setNodes(newNodes);
      else
        setNodes([
          ...Tree.setNode({
            tree: [...nodes],
            destination: clicked,
            additions: newNodes,
          }),
        ]);
    },
  });
  const treeProps = Tree.use({ nodes, onExpand: expand.mutate });
  const [initialLoading, setInitialLoading] = useState(false);
  const refresh = useCallback(() => {
    if (scanTask == null) return;
    setInitialLoading(true);
    expand.mutate({ action: "expand", current: [], delay: 200 });
    treeProps.clearExpanded();
  }, [scanTask, treeProps.clearExpanded]);
  useEffect(refresh, [refresh]);
  const content = initialLoading ? (
    <Align.Center>
      <Icon.Loading style={{ fontSize: "5rem" }} color="var(--pluto-gray-l7)" />
    </Align.Center>
  ) : expand.isError ? (
    <Status.Text.Centered level="p" shade={10} variant="error">
      Error loading nodes. {expand.error.message}
    </Status.Text.Centered>
  ) : (
    <Tree.Tree loading={loading} {...treeProps} />
  );
  return (
    <Align.Space empty className={CSS.B("opc-browser")}>
      <Header.Header level="p">
        <Header.Title weight={500} shade={10}>
          Browser
        </Header.Title>
        <Header.Actions>
          <Button.Icon
            onClick={refresh}
            disabled={scanTask == null || initialLoading}
            sharp
            shade={2}
          >
            <Icon.Refresh />
          </Button.Icon>
        </Header.Actions>
      </Header.Header>
      {content}
    </Align.Space>
  );
};<|MERGE_RESOLUTION|>--- conflicted
+++ resolved
@@ -30,13 +30,9 @@
   SCAN_COMMAND_TYPE,
   SCAN_SCHEMAS,
   SCAN_TYPE,
-<<<<<<< HEAD
-  type scanStatusDataZ,
-=======
   type scanConfigZ,
   type scanStatusDataZ,
   type scanTypeZ,
->>>>>>> d0e4900d
 } from "@/hardware/opc/task/types";
 
 const ICONS: Record<string, ReactElement> = {
@@ -93,11 +89,7 @@
       const nodeID = isRoot ? "" : parseNodeID(clicked);
       const { connection } = device.properties;
       setLoading(clicked);
-<<<<<<< HEAD
-      const { details } = await scanTask.executeCommandSync<typeof scanStatusDataZ>(
-=======
       const { details } = await scanTask.executeCommandSync(
->>>>>>> d0e4900d
         SCAN_COMMAND_TYPE,
         TimeSpan.seconds(10),
         { connection, node_id: nodeID },
