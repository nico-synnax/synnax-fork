--- conflicted
+++ resolved
@@ -18,11 +18,8 @@
 import { Menu } from "@/components/menu";
 import { Group } from "@/group";
 import { Layout } from "@/layout";
-<<<<<<< HEAD
 import { LinePlot } from "@/lineplot";
-=======
 import { Link } from "@/link";
->>>>>>> 39c95f0c
 import { Ontology } from "@/ontology";
 import { Schematic } from "@/schematic";
 import { selectActiveKey } from "@/workspace/selectors";
