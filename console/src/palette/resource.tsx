// Copyright 2025 Synnax Labs, Inc.
//
// Use of this software is governed by the Business Source License included in the file
// licenses/BSL.txt.
//
// As of the Change Date specified in that file, in accordance with the Business Source
// License, use of this software will be governed by the Apache License, Version 2.0,
// included in the file licenses/APL.txt.

import { ontology } from "@synnaxlabs/client";
import {
  Component,
  List,
  Ontology as POntology,
  Select,
  Status,
  Synnax as PSynnax,
  Text,
} from "@synnaxlabs/pluto";
import { isValidElement, useCallback } from "react";
import { useStore } from "react-redux";

import { Layout } from "@/layout";
import { Ontology } from "@/ontology";
import { type UseListReturn } from "@/palette/list";
import { type RootAction, type RootState } from "@/store";

interface OntologyListItemProps extends List.ItemProps<string> {}

const listItem = Component.renderProp((props: OntologyListItemProps) => {
  const { itemKey } = props;
  const id = ontology.idZ.parse(itemKey);
  const item = List.useItem<string, ontology.Resource>(itemKey);
  const { icon, onSelect, PaletteListItem } = Ontology.useService(id.type);
  if (item == null) return null;
  const { name } = item;
  // return null if the ontology service does not have an onSelect method, that way we
  // don't show pointless items in the palette.
  return onSelect == null ? null : PaletteListItem != null ? (
    <PaletteListItem {...props} />
  ) : (
<<<<<<< HEAD
    <Select.ListItem style={{ padding: "1.5rem" }} highlightHovered {...props}>
=======
    <Select.ListItem highlightHovered {...props}>
>>>>>>> 3c518da9
      <Text.Text weight={450} gap="medium">
        {isValidElement(icon) ? icon : icon(item)}
        {name}
      </Text.Text>
    </Select.ListItem>
  );
});

export const useResourceList = (): UseListReturn<ontology.Resource> => {
  const { data, getItem, subscribe, retrieve } = POntology.useResourceList();
  const services = Ontology.useServices();
  const client = PSynnax.use();
  const store = useStore<RootState, RootAction>();
  const addStatus = Status.useAdder();
  const placeLayout = Layout.usePlacer();
  const removeLayout = Layout.useRemover();
  const handleError = Status.useErrorHandler();

  const handleSelect = useCallback(
    (key: string) => {
      if (client == null) return;
      const { type } = ontology.idZ.parse(key);
      services[type].onSelect?.({
        services,
        store,
        addStatus,
        placeLayout,
        removeLayout,
        handleError,
        client,
        selection: getItem([key]),
      });
    },
    [client, services, store, addStatus, placeLayout, removeLayout, handleError],
  );

  return { data, getItem, subscribe, handleSelect, listItem, retrieve };
};<|MERGE_RESOLUTION|>--- conflicted
+++ resolved
@@ -39,11 +39,7 @@
   return onSelect == null ? null : PaletteListItem != null ? (
     <PaletteListItem {...props} />
   ) : (
-<<<<<<< HEAD
-    <Select.ListItem style={{ padding: "1.5rem" }} highlightHovered {...props}>
-=======
     <Select.ListItem highlightHovered {...props}>
->>>>>>> 3c518da9
       <Text.Text weight={450} gap="medium">
         {isValidElement(icon) ? icon : icon(item)}
         {name}
