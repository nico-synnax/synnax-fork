--- conflicted
+++ resolved
@@ -28,10 +28,6 @@
     width: 100%;
     max-width: 1200px;
     max-height: 500px;
-<<<<<<< HEAD
-    min-height: 120px;
-=======
->>>>>>> 57247f0d
     width: 95vw;
     max-width: 1200px;
     overflow: visible !important;
