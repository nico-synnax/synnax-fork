--- conflicted
+++ resolved
@@ -29,10 +29,7 @@
     width: 95vw;
     min-height: 400px;
     max-width: 1200px;
-<<<<<<< HEAD
-=======
     overflow: hidden;
->>>>>>> 78e2d54d
 
     .pluto-list__item {
         .console-palette__actions {
