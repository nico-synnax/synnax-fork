// Copyright 2025 Synnax Labs, Inc.
//
// Use of this software is governed by the Business Source License included in the file
// licenses/BSL.txt.
//
// As of the Change Date specified in that file, in accordance with the Business Source
// License, use of this software will be governed by the Apache License, Version 2.0,
// included in the file licenses/APL.txt.

import { type Synnax } from "@synnaxlabs/client";
import {
  Component,
  Flex,
  type Icon,
  List,
  Select,
  Status,
  Synnax as PSynnax,
  Text,
} from "@synnaxlabs/pluto";
<<<<<<< HEAD
=======
import { type compare } from "@synnaxlabs/x";
>>>>>>> 3c518da9
import {
  createContext,
  type PropsWithChildren,
  type ReactElement,
  useCallback,
  useContext,
  useMemo,
} from "react";
import { useStore } from "react-redux";

import { type Export } from "@/export";
import { EXTRACTORS } from "@/extractors";
import { type Import } from "@/import";
import { FILE_INGESTORS } from "@/ingestors";
import { Layout } from "@/layout";
import { Modals } from "@/modals";
import { type UseListReturn } from "@/palette/list";
import { type RootAction, type RootState, type RootStore } from "@/store";

export interface CommandListItemProps extends List.ItemProps<string> {}

interface ContextValue {
  commands: Command[];
}

const CommandContext = createContext<ContextValue>({ commands: [] });

export interface CommandProviderProps extends PropsWithChildren {
  commands: Command[];
}

export const CommandProvider = ({ commands, children }: CommandProviderProps) => {
  const ctxValue = useMemo(() => ({ commands }), [commands]);
  return <CommandContext.Provider value={ctxValue}>{children}</CommandContext.Provider>;
};

export const useCommandContext = (): ContextValue => useContext(CommandContext);

export const listItem = Component.renderProp(
  (props: CommandListItemProps): ReactElement | null => {
    const { itemKey } = props;
    const cmd = List.useItem<string, Command>(itemKey);
    if (cmd == null) return null;
    const { icon, name, endContent } = cmd;
    return (
<<<<<<< HEAD
      <Select.ListItem
        highlightHovered
        style={{ height: "6.5rem" }}
        justify="between"
        align="center"
        {...props}
      >
=======
      <Select.ListItem highlightHovered justify="between" align="center" {...props}>
>>>>>>> 3c518da9
        <Text.Text weight={400} gap="medium">
          {icon}
          {name}
        </Text.Text>
        {endContent != null && <Flex.Box x>{endContent}</Flex.Box>}
      </Select.ListItem>
    );
  },
);

<<<<<<< HEAD
=======
const sort: compare.Comparator<Command> = (a, b) => {
  if (a.sortOrder != null && b.sortOrder != null) return a.sortOrder - b.sortOrder;
  if (typeof a.name === "string" && typeof b.name === "string")
    return a.name.localeCompare(b.name);
  return 0;
};

>>>>>>> 3c518da9
export const useCommandList = (): UseListReturn<Command> => {
  const store = useStore<RootState, RootAction>();
  const { commands } = useCommandContext();
  const data = commands.filter(({ visible }) => visible?.(store.getState()) ?? true);
  const addStatus = Status.useAdder();
  const handleError = Status.useErrorHandler();
  const client = PSynnax.use();
  const placeLayout = Layout.usePlacer();
  const confirm = Modals.useConfirm();
  const rename = Modals.useRename();
  const handleSelect = useCallback(
    (key: string) => {
      const cmd = commands.find((c) => c.key === key);
      if (cmd == null) return;
      cmd.onSelect({
        addStatus,
        client,
        confirm,
        extractors: EXTRACTORS,
        handleError,
        fileIngestors: FILE_INGESTORS,
        placeLayout,
        rename,
        store,
      });
    },
    [addStatus, client, confirm, handleError, placeLayout, rename, store],
  );
<<<<<<< HEAD
  const listProps = List.useStaticData<string, Command>({ data });
=======
  const listProps = List.useStaticData<string, Command>({ data, sort });
>>>>>>> 3c518da9
  return { ...listProps, handleSelect, listItem };
};

export interface CommandSelectionContext {
  store: RootStore;
  client: Synnax | null;
  placeLayout: Layout.Placer;
  confirm: Modals.PromptConfirm;
  addStatus: Status.Adder;
  rename: Modals.PromptRename;
  handleError: Status.ErrorHandler;
  fileIngestors: Import.FileIngestors;
  extractors: Export.Extractors;
}

export interface Command {
  key: string;
  name: ReactElement | string;
  sortOrder?: number;
  icon?: Icon.ReactElement;
  visible?: (state: RootState) => boolean;
  onSelect: (ctx: CommandSelectionContext) => void;
  endContent?: ReactElement[];
}<|MERGE_RESOLUTION|>--- conflicted
+++ resolved
@@ -18,10 +18,7 @@
   Synnax as PSynnax,
   Text,
 } from "@synnaxlabs/pluto";
-<<<<<<< HEAD
-=======
 import { type compare } from "@synnaxlabs/x";
->>>>>>> 3c518da9
 import {
   createContext,
   type PropsWithChildren,
@@ -67,17 +64,7 @@
     if (cmd == null) return null;
     const { icon, name, endContent } = cmd;
     return (
-<<<<<<< HEAD
-      <Select.ListItem
-        highlightHovered
-        style={{ height: "6.5rem" }}
-        justify="between"
-        align="center"
-        {...props}
-      >
-=======
       <Select.ListItem highlightHovered justify="between" align="center" {...props}>
->>>>>>> 3c518da9
         <Text.Text weight={400} gap="medium">
           {icon}
           {name}
@@ -88,8 +75,6 @@
   },
 );
 
-<<<<<<< HEAD
-=======
 const sort: compare.Comparator<Command> = (a, b) => {
   if (a.sortOrder != null && b.sortOrder != null) return a.sortOrder - b.sortOrder;
   if (typeof a.name === "string" && typeof b.name === "string")
@@ -97,7 +82,6 @@
   return 0;
 };
 
->>>>>>> 3c518da9
 export const useCommandList = (): UseListReturn<Command> => {
   const store = useStore<RootState, RootAction>();
   const { commands } = useCommandContext();
@@ -126,11 +110,7 @@
     },
     [addStatus, client, confirm, handleError, placeLayout, rename, store],
   );
-<<<<<<< HEAD
-  const listProps = List.useStaticData<string, Command>({ data });
-=======
   const listProps = List.useStaticData<string, Command>({ data, sort });
->>>>>>> 3c518da9
   return { ...listProps, handleSelect, listItem };
 };
 
