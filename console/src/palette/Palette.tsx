// Copyright 2025 Synnax Labs, Inc.
//
// Use of this software is governed by the Business Source License included in the file
// licenses/BSL.txt.
//
// As of the Change Date specified in that file, in accordance with the Business Source
// License, use of this software will be governed by the Apache License, Version 2.0,
// included in the file licenses/APL.txt.

import "@/palette/Palette.css";

import { type ontology } from "@synnaxlabs/client";
import {
  Button,
  Dialog,
  Icon,
  Input,
  List,
  Select,
<<<<<<< HEAD
  Status,
=======
  Text,
>>>>>>> 3c518da9
  Tooltip,
  Triggers,
  useCombinedStateAndRef,
} from "@synnaxlabs/pluto";
import { type ReactElement, useCallback, useMemo, useState } from "react";

import { CSS } from "@/css";
import { type Command, useCommandList } from "@/palette/command";
import { useResourceList } from "@/palette/resource";
import { TooltipContent } from "@/palette/Tooltip";
import { type TriggerConfig } from "@/palette/types";

export interface PaletteProps {
  commandSymbol: string;
  triggerConfig: TriggerConfig;
}

export const Palette = ({
  commandSymbol,
  triggerConfig,
}: PaletteProps): ReactElement => {
  const [value, setValue] = useState("");
  const [visible, setVisible, visibleRef] = useCombinedStateAndRef<boolean>(false);

  const handleTrigger = useCallback(
    ({ triggers, stage }: Triggers.UseEvent) => {
      if (stage !== "start" || visibleRef.current) return;
      const mode = Triggers.determineMode(triggerConfig, triggers);
      setValue(mode === "command" ? commandSymbol : "");
      setVisible(true);
    },
    [triggerConfig, commandSymbol, visibleRef],
  );

  const triggers = useMemo(
    () => Triggers.flattenConfig(triggerConfig),
    [triggerConfig],
  );

  Triggers.use({ triggers, callback: handleTrigger });

  return (
    <Tooltip.Dialog location="bottom" hide={visible}>
      <TooltipContent triggerConfig={triggerConfig} />
      <Dialog.Frame
        visible={visible}
        onVisibleChange={setVisible}
        className={CSS.B("palette")}
        location="bottom"
        variant="modal"
        bordered={false}
      >
        <Button.Button
<<<<<<< HEAD
          onClick={() => {
            setVisible(true);
            setValue("");
          }}
=======
          onClick={() => setVisible(true)}
>>>>>>> 3c518da9
          className={CSS(CSS.BE("palette", "btn"))}
          variant="outlined"
          align="center"
          size="medium"
          justify="center"
          contrast={2}
<<<<<<< HEAD
          color={9}
=======
          textColor={9}
>>>>>>> 3c518da9
          gap="small"
          full="x"
        >
          <Icon.Search />
          Search & Command
        </Button.Button>
        <Dialog.Dialog
          className={CSS.BE("palette", "content")}
          bordered={false}
          pack
          rounded={1}
        >
          <DialogContent
            value={value}
            onChange={setValue}
            commandSymbol={commandSymbol}
          />
        </Dialog.Dialog>
      </Dialog.Frame>
    </Tooltip.Dialog>
  );
};

export interface PaletteDialogProps extends Input.Control<string> {
  commandSymbol: string;
}

const commandEmptyContent = (
<<<<<<< HEAD
  <Status.Text variant="disabled" hideIcon center>
    No commands found
  </Status.Text>
);

const resourceEmptyContent = (
  <Status.Text variant="disabled" hideIcon center>
    <Icon.Resources />
    No resources found
  </Status.Text>
=======
  <Text.Text status="disabled" center level="h4">
    <Icon.Terminal />
    No commands found
  </Text.Text>
);

const resourceEmptyContent = (
  <Text.Text status="disabled" center level="h4">
    <Icon.Resources />
    No resources found
  </Text.Text>
>>>>>>> 3c518da9
);

const DialogContent = ({
  commandSymbol,
  onChange,
  value,
}: PaletteDialogProps): ReactElement => {
  const { close } = Dialog.useContext();
  const resourceProps = useResourceList();
  const commandProps = useCommandList();
  const mode = value.startsWith(commandSymbol) ? "command" : "resource";
  const { handleSelect, data, getItem, subscribe, listItem, retrieve } =
    mode === "command" ? commandProps : resourceProps;
  const { fetchMore, search } = List.usePager({ retrieve });
  const handleSearch = useCallback(
    (v: string) => {
      onChange(v);
      if (v.startsWith(commandSymbol)) v = v.slice(commandSymbol.length);
      search(v);
    },
    [search, onChange],
  );
  return (
    <Select.Frame<string, Command | ontology.Resource>
      data={data}
      getItem={getItem}
      subscribe={subscribe}
      value={value}
      onChange={handleSelect}
      onFetchMore={fetchMore}
<<<<<<< HEAD
      virtual={false}
      initialHover={0}
=======
      itemHeight={36}
      virtual={false}
      initialHover={0}
      closeDialogOnSelect
>>>>>>> 3c518da9
    >
      <Input.Text
        className={CSS(CSS.BE("palette", "input"))}
        placeholder={
          <>
            <Icon.Search />
            Type to search or {commandSymbol} to view commands
          </>
        }
        size="huge"
        autoFocus
        contrast={3}
        onChange={handleSearch}
        borderColor={8}
        value={value}
        autoComplete="off"
        onKeyDown={Triggers.matchCallback([["Escape"]], close)}
        full="x"
      />
      <List.Items
        className={CSS.BE("palette", "list")}
        emptyContent={mode === "command" ? commandEmptyContent : resourceEmptyContent}
        bordered
        borderColor={8}
      >
        {listItem}
      </List.Items>
    </Select.Frame>
  );
};<|MERGE_RESOLUTION|>--- conflicted
+++ resolved
@@ -17,11 +17,7 @@
   Input,
   List,
   Select,
-<<<<<<< HEAD
-  Status,
-=======
   Text,
->>>>>>> 3c518da9
   Tooltip,
   Triggers,
   useCombinedStateAndRef,
@@ -75,25 +71,14 @@
         bordered={false}
       >
         <Button.Button
-<<<<<<< HEAD
-          onClick={() => {
-            setVisible(true);
-            setValue("");
-          }}
-=======
           onClick={() => setVisible(true)}
->>>>>>> 3c518da9
           className={CSS(CSS.BE("palette", "btn"))}
           variant="outlined"
           align="center"
           size="medium"
           justify="center"
           contrast={2}
-<<<<<<< HEAD
-          color={9}
-=======
           textColor={9}
->>>>>>> 3c518da9
           gap="small"
           full="x"
         >
@@ -122,18 +107,6 @@
 }
 
 const commandEmptyContent = (
-<<<<<<< HEAD
-  <Status.Text variant="disabled" hideIcon center>
-    No commands found
-  </Status.Text>
-);
-
-const resourceEmptyContent = (
-  <Status.Text variant="disabled" hideIcon center>
-    <Icon.Resources />
-    No resources found
-  </Status.Text>
-=======
   <Text.Text status="disabled" center level="h4">
     <Icon.Terminal />
     No commands found
@@ -145,7 +118,6 @@
     <Icon.Resources />
     No resources found
   </Text.Text>
->>>>>>> 3c518da9
 );
 
 const DialogContent = ({
@@ -176,15 +148,10 @@
       value={value}
       onChange={handleSelect}
       onFetchMore={fetchMore}
-<<<<<<< HEAD
-      virtual={false}
-      initialHover={0}
-=======
       itemHeight={36}
       virtual={false}
       initialHover={0}
       closeDialogOnSelect
->>>>>>> 3c518da9
     >
       <Input.Text
         className={CSS(CSS.BE("palette", "input"))}
