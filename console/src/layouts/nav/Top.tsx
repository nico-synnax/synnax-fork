--- conflicted
+++ resolved
@@ -15,12 +15,6 @@
 
 import { Cluster } from "@/cluster";
 import { Docs } from "@/docs";
-<<<<<<< HEAD
-import { EffectServices } from "@/effect/services";
-import { Hardware } from "@/hardware";
-import { LabelServices } from "@/label/services";
-=======
->>>>>>> 8471a47b
 import { Layout } from "@/layout";
 import { Palette } from "@/palette";
 import { Version } from "@/version";
@@ -32,27 +26,6 @@
   search: [["Control", "P"]],
 };
 
-<<<<<<< HEAD
-const COMMANDS: Palette.Command[] = [
-  ...ChannelServices.COMMANDS,
-  ...ClusterServices.COMMANDS,
-  ...Docs.COMMANDS,
-  ...Hardware.COMMANDS,
-  ...LabelServices.COMMANDS,
-  ...Layout.COMMANDS,
-  ...LinePlotServices.COMMANDS,
-  ...LogServices.COMMANDS,
-  ...Persist.COMMANDS,
-  ...RangeServices.COMMANDS,
-  ...SchematicServices.COMMANDS,
-  ...TableServices.COMMANDS,
-  ...UserServices.COMMANDS,
-  ...WorkspaceServices.COMMANDS,
-  ...EffectServices.COMMANDS,
-];
-
-=======
->>>>>>> 8471a47b
 const TopPalette = (): ReactElement => (
   <Palette.Palette commandSymbol=">" triggerConfig={PALETTE_TRIGGER_CONFIG} />
 );
