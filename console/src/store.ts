--- conflicted
+++ resolved
@@ -20,11 +20,7 @@
 
 import { Cluster } from "@/cluster";
 import { Docs } from "@/docs";
-<<<<<<< HEAD
 import { Effect } from "@/effect";
-import { isMainWindow } from "@/isMainWindow";
-=======
->>>>>>> 0a41f726
 import { Layout } from "@/layout";
 import { LinePlot } from "@/lineplot";
 import { Log } from "@/log";
