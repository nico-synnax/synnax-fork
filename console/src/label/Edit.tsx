--- conflicted
+++ resolved
@@ -29,7 +29,6 @@
 import { color } from "@synnaxlabs/x";
 import { useCallback, useEffect, useRef, useState } from "react";
 
-import { EmptyAction } from "@/components";
 import { CSS } from "@/css";
 import { type Layout } from "@/layout";
 
@@ -81,10 +80,7 @@
   return (
     <List.Item
       ref={ref}
-<<<<<<< HEAD
-=======
       highlightHovered={false}
->>>>>>> 3c518da9
       className={CSS(
         CSS.BE("label", "list-item"),
         isCreate && CSS.M("create"),
@@ -128,15 +124,9 @@
         <Flex.Box pack>
           <Button.Button
             variant="filled"
-<<<<<<< HEAD
-            onClick={() => save()}
-            trigger={visible ? ["Enter"] : undefined}
-            size="small"
-=======
             size="small"
             onClick={() => save()}
             trigger={visible ? ["Enter"] : undefined}
->>>>>>> 3c518da9
           >
             <Icon.Check />
           </Button.Button>
@@ -146,17 +136,10 @@
         </Flex.Box>
       ) : (
         <Button.Button
-<<<<<<< HEAD
-          className={CSS.BE("label", "delete")}
-          variant="outlined"
-          size="small"
-          onClick={() => handleDelete()}
-=======
           variant="outlined"
           size="small"
           onClick={() => handleDelete()}
           className={CSS.BE("label", "delete")}
->>>>>>> 3c518da9
         >
           <Icon.Delete />
         </Button.Button>
@@ -236,19 +219,11 @@
             grow
             emptyContent={
               !newFormVisible && (
-<<<<<<< HEAD
-                <EmptyAction
-                  message="No labels created"
-                  action="Create a label."
-                  onClick={() => setNewFormVisible(true)}
-                />
-=======
                 <Flex.Box center>
                   <Text.Text level="h4" color={8}>
                     No labels created
                   </Text.Text>
                 </Flex.Box>
->>>>>>> 3c518da9
               )
             }
           >
