// Copyright 2025 Synnax Labs, Inc.
//
// Use of this software is governed by the Business Source License included in the file
// licenses/BSL.txt.
//
// As of the Change Date specified in that file, in accordance with the Business Source
// License, use of this software will be governed by the Apache License, Version 2.0,
// included in the file licenses/APL.txt.

import "@/error/Overlay.css";

import { Logo } from "@synnaxlabs/media";
import {
  Button,
  Component,
  CSS as PCSS,
  Flex,
  Nav,
  OS,
  Text,
  Theming,
} from "@synnaxlabs/pluto";
import { getCurrentWindow } from "@tauri-apps/api/window";
import { type PropsWithChildren, type ReactElement, useEffect } from "react";
import {
  ErrorBoundary,
  type ErrorBoundaryProps,
  type FallbackProps,
} from "react-error-boundary";
import { useDispatch } from "react-redux";

import { CSS } from "@/css";
import { Persist } from "@/persist";
import { CLEAR_STATE, REVERT_STATE } from "@/persist/state";
import { RUNTIME } from "@/runtime";

export interface OverlayProps extends PropsWithChildren {}

const messageTranslation: Record<string, string> = {
  "[persist] - windows open":
    "It seems like you have Synnax open from multiple windows. Please close all other windows and reopen Synnax.",
};

const FallbackRenderWithStore: ErrorBoundaryProps["fallbackRender"] = ({ error }) => {
  const dispatch = useDispatch();
  const handleTryAgain = (): void => {
    dispatch(REVERT_STATE);
  };

  const handleClear = (): void => {
    dispatch(CLEAR_STATE);
  };

  return (
    <FallBackRenderContent
      onClear={handleClear}
      onTryAgain={handleTryAgain}
      error={error}
    />
  );
};
const FallbackRenderWithoutStore: ErrorBoundaryProps["fallbackRender"] = ({
  error,
}) => <FallBackRenderContent onClear={Persist.hardClearAndReload} error={error} />;

type FallbackRenderContentProps = Pick<FallbackProps, "error"> & {
  onTryAgain?: () => void;
  onClear?: () => void;
};

const FallBackRenderContent = ({
  onTryAgain,
  onClear,
  error,
}: FallbackRenderContentProps): ReactElement => {
  const os = OS.use();
  useEffect(() => {
    // grab the prefers-color-scheme media query
    try {
      const mediaQuery = window.matchMedia("(prefers-color-scheme: dark)");
      const theme = mediaQuery.matches ? Theming.SYNNAX_DARK : Theming.SYNNAX_LIGHT;
      PCSS.applyVars(
        document.documentElement,
        Theming.toCSSVars(Theming.themeZ.parse(theme)),
      );
    } catch (e) {
      console.error(e);
    }
    if (RUNTIME === "tauri") void getCurrentWindow().show();
  }, []);
  return (
    <Flex.Box y className={CSS.B("error-overlay")}>
      <Nav.Bar
        location="top"
        size="6.5rem"
        className="console-main-nav-top"
        bordered
        data-tauri-drag-region
      >
        <Nav.Bar.Start className="console-main-nav-top__start">
          <OS.Controls
            className="console-controls--macos"
            visibleIfOS="macOS"
            forceOS={os}
            onClose={() => {
              if (RUNTIME === "tauri") void getCurrentWindow().close();
            }}
            onMinimize={() => {
              if (RUNTIME === "tauri") void getCurrentWindow().minimize();
            }}
            onMaximize={() => {
              if (RUNTIME === "tauri") void getCurrentWindow().maximize();
            }}
          />
          {os === "Windows" && (
            <Logo className="console-main-nav-top__logo" variant="icon" />
          )}
        </Nav.Bar.Start>
        <Nav.Bar.End className="console-main-nav-top__end" justify="end">
          <OS.Controls
            className="console-controls--windows"
            visibleIfOS="Windows"
            forceOS={os}
            contrast={0}
            onClose={() => {
              if (RUNTIME === "tauri") void getCurrentWindow().close();
            }}
            onMinimize={() => {
              if (RUNTIME === "tauri") void getCurrentWindow().minimize();
            }}
            onMaximize={() => {
              if (RUNTIME === "tauri") void getCurrentWindow().maximize();
            }}
          />
        </Nav.Bar.End>
      </Nav.Bar>

      <Flex.Box role="alert" center>
        <Flex.Box x className={CSS.B("dialog")} gap={20}>
          <Logo variant="icon" />
          <Flex.Box y align="start" className={CSS.B("details")}>
            <Text.Text level="h1">Something went wrong</Text.Text>
            <Text.Text status="error" level="h3">
              {error.name} - {messageTranslation[error.message] ?? error.message}
<<<<<<< HEAD
            </Status.Text>
=======
            </Text.Text>
>>>>>>> 3c518da9
            <Text.Text className={CSS.B("stack")}>{error.stack}</Text.Text>
            <Flex.Box x>
              {onTryAgain && (
                <Button.Button variant="filled" onClick={onTryAgain}>
                  Try again
                </Button.Button>
              )}
              {onClear && (
                <Button.Button onClick={onClear} variant="outlined">
                  Clear Storage and Hard Reset
                </Button.Button>
              )}
            </Flex.Box>
          </Flex.Box>
        </Flex.Box>
      </Flex.Box>
    </Flex.Box>
  );
};

const fallbackRenderWithStore = Component.renderProp(FallbackRenderWithStore);
const fallbackRenderWithoutStore = Component.renderProp(FallbackRenderWithoutStore);

export const OverlayWithStore = (props: OverlayProps): ReactElement => (
  <ErrorBoundary {...props} fallbackRender={fallbackRenderWithStore} />
);

export const OverlayWithoutStore = (props: OverlayProps): ReactElement => (
  <ErrorBoundary {...props} fallbackRender={fallbackRenderWithoutStore} />
);<|MERGE_RESOLUTION|>--- conflicted
+++ resolved
@@ -142,11 +142,7 @@
             <Text.Text level="h1">Something went wrong</Text.Text>
             <Text.Text status="error" level="h3">
               {error.name} - {messageTranslation[error.message] ?? error.message}
-<<<<<<< HEAD
-            </Status.Text>
-=======
             </Text.Text>
->>>>>>> 3c518da9
             <Text.Text className={CSS.B("stack")}>{error.stack}</Text.Text>
             <Flex.Box x>
               {onTryAgain && (
