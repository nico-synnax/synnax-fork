--- conflicted
+++ resolved
@@ -25,11 +25,7 @@
   useRequiredContext,
   useSyncedRef,
 } from "@synnaxlabs/pluto";
-<<<<<<< HEAD
-import { array, type observe } from "@synnaxlabs/x";
-=======
 import { array, deep, type observe } from "@synnaxlabs/x";
->>>>>>> 3c518da9
 import { type MutationFunction, useMutation } from "@tanstack/react-query";
 import {
   createContext,
@@ -206,19 +202,11 @@
   );
 
   const handleSyncResourceSet = useCallback(
-<<<<<<< HEAD
-    (id: ontology.ID) => {
-      handleError(async () => {
-        if (client == null) return;
-        resourceStore.setItem(await client.ontology.retrieve(id));
-      });
-=======
     (resource: ontology.Resource) => {
       const prev = resourceStore.getItem(ontology.idToString(resource.id));
       resourceStore.setItem(resource);
       // Trigger re-sort when name changes.
       if (prev?.name !== resource.name) setNodes((prevNodes) => [...prevNodes]);
->>>>>>> 3c518da9
     },
     [client, handleError, resourceStore.setItem],
   );
@@ -233,22 +221,10 @@
   const handleSyncRelationshipSet = useCallback((rel: ontology.Relationship) => {
     if (rel.type !== ontology.PARENT_OF_RELATIONSHIP_TYPE) return;
     const { from, to } = rel;
-<<<<<<< HEAD
-    const visibleNode = Core.findNode({
-      tree: nodesRef.current,
-      key: ontology.idToString(from),
-    });
-    if (visibleNode == null) return;
-    setNodes((prevNodes) => {
-      let destination: string | null = ontology.idToString(from);
-      if (ontology.idsEqual(from, root)) destination = null;
-      return [
-=======
     setNodes((prevNodes) => {
       let destination: string | null = ontology.idToString(from);
       if (ontology.idsEqual(from, root)) destination = null;
       const nextNodes = [
->>>>>>> 3c518da9
         ...Core.setNode({
           tree: prevNodes,
           destination,
@@ -258,15 +234,10 @@
               children: services[to.type].hasChildren ? [] : undefined,
             },
           ],
-<<<<<<< HEAD
-        }),
-      ];
-=======
           throwOnMissing: false,
         }),
       ];
       return nextNodes;
->>>>>>> 3c518da9
     });
   }, []);
   Ontology.useRelationshipSetSynchronizer(handleSyncRelationshipSet);
@@ -298,7 +269,6 @@
         ]);
         setLoading(false);
       });
-<<<<<<< HEAD
     },
     [],
   );
@@ -329,38 +299,6 @@
       if (aResource.id.type !== "group" && bResource.id.type === "group") return 1;
       return aResource.name.localeCompare(bResource.name);
     },
-=======
-    },
-    [],
-  );
-
-  const getResource = useCallback(
-    ((id: ontology.ID | ontology.ID[]) => {
-      const isSingle = !Array.isArray(id);
-      const ids = array.toArray(id);
-      const resources = resourceStore.getItem(ids.map((id) => ontology.idToString(id)));
-      if (isSingle) {
-        if (resources[0] == null)
-          throw new Error(`Resource ${ontology.idToString(id)} not found`);
-        return resources[0];
-      }
-      return resources;
-    }) as GetResource,
-    [resourceStore.getItem],
-  );
-
-  const sort = useCallback(
-    (a: Core.Node<string>, b: Core.Node<string>) => {
-      const [aResource] = getResource([ontology.idZ.parse(a.key)]);
-      const [bResource] = getResource([ontology.idZ.parse(b.key)]);
-      if (aResource == null && bResource == null) return 0;
-      if (aResource == null) return 1;
-      if (bResource == null) return -1;
-      if (aResource.id.type === "group" && bResource.id.type !== "group") return -1;
-      if (aResource.id.type !== "group" && bResource.id.type === "group") return 1;
-      return aResource.name.localeCompare(bResource.name);
-    },
->>>>>>> 3c518da9
     [getResource],
   );
 
@@ -656,14 +594,9 @@
     <Context.Provider value={contextValue}>
       <Menu.ContextMenu menu={handleContextMenu} {...menuProps} />
       <Core.Tree<string, ontology.Resource>
-<<<<<<< HEAD
-        showRules
-        {...treeProps}
-=======
         {...treeProps}
         showRules
         shape={deep.copy(shape)}
->>>>>>> 3c518da9
         subscribe={resourceStore.subscribe}
         getItem={resourceStore.getItem}
         onContextMenu={menuProps.open}
