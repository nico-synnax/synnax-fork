// Copyright 2024 Synnax Labs, Inc.
//
// Use of this software is governed by the Business Source License included in the file
// licenses/BSL.txt.
//
// As of the Change Date specified in that file, in accordance with the Business Source
// License, use of this software will be governed by the Apache License, Version 2.0,
// included in the file licenses/APL.txt.

import { type ontology, type Synnax } from "@synnaxlabs/client";
import { type Haul, Status, type Tree } from "@synnaxlabs/pluto";
import { type location } from "@synnaxlabs/x";
import { type FC, type ReactElement } from "react";

import { type Layout } from "@/layout";
import { type RootStore } from "@/store";

export interface BaseProps {
  client: Synnax;
  store: RootStore;
  placeLayout: Layout.Placer;
  removeLayout: Layout.Remover;
  services: Services;
  addStatus: (status: Status.CrudeSpec) => void;
}

export interface HandleSelectProps extends BaseProps {
  selection: ontology.Resource[];
}

export type HandleSelect = (props: HandleSelectProps) => void;

export interface HandleMosaicDropProps {
  client: Synnax;
  store: RootStore;
  placeLayout: Layout.Placer;
  nodeKey: number;
  location: location.Location;
  id: ontology.ID;
}

export type HandleMosaicDrop = (props: HandleMosaicDropProps) => void;

export interface TreeContextMenuProps extends Omit<HandleSelectProps, "selection"> {
  selection: {
    parent: Tree.Node | null;
    resources: ontology.Resource[];
    nodes: Tree.NodeWithPosition[];
  };
  state: {
    resources: ontology.Resource[];
    nodes: Tree.Node[];
    setNodes: (nodes: Tree.Node[]) => void;
    setResources: (resources: ontology.Resource[]) => void;
    setSelection: (keys: string[]) => void;
<<<<<<< HEAD
    setExpanded: (keys: string[]) => void;
=======
    expand: (key: string) => void;
    contract: (key: string) => void;
    setLoading: (key: string | false) => void;
>>>>>>> dad89ce1
  };
}

export type TreeContextMenu = FC<TreeContextMenuProps>;

export interface HandleTreeRenameProps extends BaseProps {
  id: ontology.ID;
  name: string;
  state: {
    resources: ontology.Resource[];
    nodes: Tree.Node[];
    setNodes: (nodes: Tree.Node[]) => void;
    setResources: (resources: ontology.Resource[]) => void;
  };
}

export type HandleTreeRename = (props: HandleTreeRenameProps) => void;

export interface NodeAdapterProps extends BaseProps {
  node: Tree.FlattenedNode;
}

export interface Service {
  type: ontology.ResourceType;
  icon: ReactElement;
  hasChildren: boolean;
  onSelect: HandleSelect;
  canDrop: Haul.CanDrop;
  haulItems: (resource: ontology.Resource) => Haul.Item[];
  allowRename: (res: ontology.Resource) => boolean;
  Item?: Tree.Item;
  onRename?: (ctx: HandleTreeRenameProps) => void;
  onMosaicDrop?: HandleMosaicDrop;
  TreeContextMenu?: TreeContextMenu;
}

export type Services = Record<ontology.ResourceType, Service>;<|MERGE_RESOLUTION|>--- conflicted
+++ resolved
@@ -53,13 +53,9 @@
     setNodes: (nodes: Tree.Node[]) => void;
     setResources: (resources: ontology.Resource[]) => void;
     setSelection: (keys: string[]) => void;
-<<<<<<< HEAD
-    setExpanded: (keys: string[]) => void;
-=======
     expand: (key: string) => void;
     contract: (key: string) => void;
     setLoading: (key: string | false) => void;
->>>>>>> dad89ce1
   };
 }
 
