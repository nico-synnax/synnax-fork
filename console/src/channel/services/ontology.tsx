--- conflicted
+++ resolved
@@ -262,10 +262,6 @@
   const groupFromSelection = Group.useCreateFromSelection();
   const setAlias = useSetAlias();
   const resources = getResource(resourceIDs);
-<<<<<<< HEAD
-  // const showDeleteAlias = resources.some(({ data }) => data.alias != null);
-  const showDeleteAlias = true;
-=======
   const channelKeys = useMemo(
     () => resourceIDs.map((r) => Number(r.key)),
     [resourceIDs],
@@ -274,7 +270,6 @@
     params: { rangeKey: activeRange?.key, keys: channelKeys },
   });
   const showDeleteAlias = channels.data?.some((c) => c.alias != null) ?? false;
->>>>>>> d9134481
   const first = resources[0];
   const delAlias = useDeleteAlias();
   const del = useDelete();
@@ -355,11 +350,7 @@
     params: { key: Number(id.key), rangeKey: activeRange?.key },
   }).data;
   let name = resource.name;
-<<<<<<< HEAD
-  if (res?.alias != null && res.alias.length > 0) name = res.alias;
-=======
   if (primitive.isNonZero(res?.alias)) name = res?.alias;
->>>>>>> d9134481
   const data = resource.data as channel.Payload;
   const I = PChannel.resolveIcon(data);
   return (
