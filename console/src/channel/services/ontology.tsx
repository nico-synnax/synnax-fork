--- conflicted
+++ resolved
@@ -254,19 +254,11 @@
   const activeRange = Range.useSelect();
   const groupFromSelection = Group.useCreateFromSelection();
   const setAlias = useSetAlias();
-<<<<<<< HEAD
-  const aliases = PChannel.useAliases();
-  const resources = getResource(resourceIDs);
-  const showDeleteAlias = resources.some(
-    ({ id: { key } }) => aliases[Number(key)] != null,
-  );
-=======
   const alias = PChannel.retrieveAlias.useDirect({
     params: { channelKey: Number(resourceIDs[0].key), rangeKey: activeRange?.key },
   });
   const resources = getResource(resourceIDs);
   const showDeleteAlias = resources.some(({ key }) => alias.data != null);
->>>>>>> 3c518da9
   const first = resources[0];
   const delAlias = useDeleteAlias();
   const del = useDelete();
@@ -342,15 +334,11 @@
   onRename,
   ...rest
 }: Ontology.TreeItemProps) => {
-<<<<<<< HEAD
-  const alias = PChannel.useAlias(Number(id.key));
-=======
   const activeRange = Range.useSelect();
   const res = PChannel.retrieveAlias.useDirect({
     params: { channelKey: Number(id.key), rangeKey: activeRange?.key },
   });
   const alias = res.data?.alias;
->>>>>>> 3c518da9
   const data = resource.data as channel.Payload;
   const I = PChannel.resolveIcon(data);
   return (
