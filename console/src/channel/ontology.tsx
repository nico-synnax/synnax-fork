--- conflicted
+++ resolved
@@ -20,12 +20,8 @@
 import { Tree } from "@synnaxlabs/pluto/tree";
 import { type ReactElement } from "react";
 
-<<<<<<< HEAD
 import { Cluster } from "@/cluster";
-import { Menu as ConsoleMenu } from "@/components";
-=======
 import { Menu } from "@/components/menu";
->>>>>>> ca7a7bd9
 import { Group } from "@/group";
 import { Layout } from "@/layout";
 import { LinePlot } from "@/lineplot";
@@ -214,15 +210,10 @@
       )}
       <PMenu.Item itemKey="delete" startIcon={<Icon.Delete />}>
         Delete
-<<<<<<< HEAD
-      </Menu.Item>
+      </PMenu.Item>
       <Ontology.LinkAddressMenuItem />
-    </Menu.Menu>
-=======
-      </PMenu.Item>
       <Menu.HardReloadItem />
     </PMenu.Menu>
->>>>>>> ca7a7bd9
   );
 };
 
