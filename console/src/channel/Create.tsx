// Copyright 2025 Synnax Labs, Inc.
//
// Use of this software is governed by the Business Source License included in the file
// licenses/BSL.txt.
//
// As of the Change Date specified in that file, in accordance with the Business Source
// License, use of this software will be governed by the Apache License, Version 2.0,
// included in the file licenses/APL.txt.

import { type channel, DataType } from "@synnaxlabs/client";
import {
  Align,
  Button,
  Channel,
  Form,
  Input,
  Nav,
  Select,
  Text,
} from "@synnaxlabs/pluto";
import { useState } from "react";

import { CSS } from "@/css";
import { type Layout } from "@/layout";
import { Modals } from "@/modals";
import { Triggers } from "@/triggers";

export const CREATE_LAYOUT_TYPE = "createChannel";

export const CREATE_LAYOUT: Layout.BaseState = {
  key: CREATE_LAYOUT_TYPE,
  type: CREATE_LAYOUT_TYPE,
  name: "Channel.Create",
  icon: "Channel",
  location: "modal",
  window: {
    resizable: false,
    size: { height: 375, width: 700 },
    navTop: true,
    showTitle: true,
  },
};

export const Create: Layout.Renderer = ({ onClose }) => {
  const [createMore, setCreateMore] = useState(false);
  const { form, variant, save } = Channel.useForm({
    params: {},
    afterSave: async ({ form }) => {
      if (createMore) form.reset();
      else onClose();
    },
  });

<<<<<<< HEAD
  const isIndex = Form.useFieldValue<boolean, boolean, typeof Channel.formSchema>(
    "isIndex",
    { ctx: form },
  );
  const isVirtual = Form.useFieldValue<boolean, boolean, typeof Channel.formSchema>(
    "virtual",
    { ctx: form },
  );
=======
  const isIndex = Form.useFieldValue<boolean, boolean, Schema>("isIndex", {
    ctx: methods,
  });
  const isVirtual = Form.useFieldValue<boolean, boolean, Schema>("virtual", {
    ctx: methods,
  });
>>>>>>> 5d302309

  return (
    <Align.Space className={CSS.B("channel-edit-layout")} grow empty>
      <Align.Space className="console-form" style={{ padding: "3rem" }} grow>
        <Form.Form<typeof Channel.formSchema> {...form}>
          <Form.Field<string> path="name" label="Name">
            {(p) => (
              <Input.Text
                autoFocus
                level="h2"
                variant="natural"
                placeholder="Name"
                {...p}
              />
            )}
          </Form.Field>
          <Align.Space x size="large">
            <Form.SwitchField
              path="virtual"
              label="Virtual"
              inputProps={{ disabled: isIndex }}
              onChange={(v, ctx) => {
                if (!v) {
                  const dataType = ctx.get<string>("dataType").value;
                  if (new DataType(dataType).isVariable)
                    ctx.set("dataType", DataType.FLOAT32.toString());
                  return;
                }
                ctx.set("isIndex", false);
                ctx.set("index", 0);
              }}
            />
            <Form.SwitchField
              path="isIndex"
              label="Is Index"
              inputProps={{ disabled: isVirtual }}
              onChange={(v, ctx) => {
                if (!v) return;
                ctx.set("dataType", DataType.TIMESTAMP.toString());
                if (ctx.get("index").value !== 0) ctx.set("index", 0);
              }}
            />
            <Form.Field<string> path="dataType" label="Data Type" grow>
              {({ variant: _, ...p }) => (
                <Select.DataType
                  {...p}
                  disabled={isIndex}
                  maxHeight="small"
                  zIndex={100}
                  hideVariableDensity={!isVirtual}
                />
              )}
            </Form.Field>
          </Align.Space>
          <Form.Field<channel.Key> path="index" label="Index">
            {(p) => (
              <Channel.SelectSingle
                placeholder="Select Index"
                searchOptions={{ isIndex: true }}
                disabled={isIndex || isVirtual}
                maxHeight="small"
                allowNone={false}
                zIndex={100}
                {...p}
              />
            )}
          </Form.Field>
        </Form.Form>
      </Align.Space>
      <Modals.BottomNavBar>
        <Triggers.SaveHelpText />
        <Nav.Bar.End align="center" size="large">
          <Align.Space x align="center" size="small">
            <Input.Switch value={createMore} onChange={setCreateMore} />
            <Text.Text level="p" shade={11}>
              Create More
            </Text.Text>
          </Align.Space>
          <Button.Button
            disabled={variant === "loading"}
            loading={variant === "loading"}
            onClick={() => save()}
            triggers={[Triggers.SAVE]}
          >
            Create
          </Button.Button>
        </Nav.Bar.End>
      </Modals.BottomNavBar>
    </Align.Space>
  );
};<|MERGE_RESOLUTION|>--- conflicted
+++ resolved
@@ -51,23 +51,12 @@
     },
   });
 
-<<<<<<< HEAD
-  const isIndex = Form.useFieldValue<boolean, boolean, typeof Channel.formSchema>(
-    "isIndex",
-    { ctx: form },
-  );
-  const isVirtual = Form.useFieldValue<boolean, boolean, typeof Channel.formSchema>(
-    "virtual",
-    { ctx: form },
-  );
-=======
-  const isIndex = Form.useFieldValue<boolean, boolean, Schema>("isIndex", {
-    ctx: methods,
+  const isIndex = Form.useFieldValue<boolean, boolean, typeof Channel.formSchema>("isIndex", {
+    ctx: form,
   });
-  const isVirtual = Form.useFieldValue<boolean, boolean, Schema>("virtual", {
-    ctx: methods,
+  const isVirtual = Form.useFieldValue<boolean, boolean, typeof Channel.formSchema>("virtual", {
+    ctx: form,
   });
->>>>>>> 5d302309
 
   return (
     <Align.Space className={CSS.B("channel-edit-layout")} grow empty>
