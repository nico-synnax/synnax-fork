// Copyright 2025 Synnax Labs, Inc.
//
// Use of this software is governed by the Business Source License included in the file
// licenses/BSL.txt.
//
// As of the Change Date specified in that file, in accordance with the Business Source
// License, use of this software will be governed by the Apache License, Version 2.0,
// included in the file licenses/APL.txt.

import { type channel } from "@synnaxlabs/client";
import {
  Button,
  Channel,
  Flex,
  Form,
  Input,
  Nav,
  Status,
  Synnax,
  Telem,
  Text,
  useAsyncEffect,
} from "@synnaxlabs/pluto";
import { unique } from "@synnaxlabs/x";
import { type ReactElement, useCallback, useState } from "react";

import { type CalculatedLayoutArgs } from "@/channel/calculatedLayout";
import { Code } from "@/code";
import { Lua } from "@/code/lua";
import {
  usePhantomGlobals,
  type UsePhantomGlobalsReturn,
  type Variable,
} from "@/code/phantom";
import { bindChannelsAsGlobals, useSuggestChannels } from "@/code/useSuggestChannels";
import { CSS } from "@/css";
import { Layout } from "@/layout";
import { Modals } from "@/modals";
import { Triggers } from "@/triggers";

const FAILED_TO_UPDATE_AUTOCOMPLETE =
  "Failed to update calculated channel auto-complete";

const GLOBALS: Variable[] = [
  {
    key: "get",
    name: "get",
    value: `
    -- Get a channel's value by its name. This function should be used when
    -- the channel name cannot be used directly as a variable. For example,
    -- hyphenated names such as 'my-channel' should be accessed with get("my-channel")
    -- instead of just my-channel.
    function get(name)
    end
    `,
  },
];

export const Calculated: Layout.Renderer = ({ layoutKey, onClose }): ReactElement => {
  const client = Synnax.use();
  const args = Layout.useSelectArgs<CalculatedLayoutArgs>(layoutKey);
  const isEdit = args?.channelKey !== 0;

<<<<<<< HEAD
  const { form, variant, save } = Channel.useCalculatedForm({
    params: { key: args?.channelKey },
=======
  const { form, variant, save, status } = Channel.useCalculatedForm({
    params: { key: args?.channelKey },
    afterSave: ({ form }) => {
      if (createMore) form.reset();
      else onClose();
    },
>>>>>>> 3c518da9
  });

  const handleError = Status.useErrorHandler();
  const [createMore, setCreateMore] = useState(false);

  const isIndex = Form.useFieldValue<
    boolean,
    boolean,
    typeof Channel.calculatedFormSchema
  >("isIndex", { ctx: form });

  const globals = usePhantomGlobals({
    language: Lua.LANGUAGE,
    stringifyVar: Lua.stringifyVar,
    initialVars: GLOBALS,
  });
  useAsyncEffect(
    async (signal) => {
      if (client == null) return;
      const channels = form.get<channel.Key[]>("requires").value;
      try {
        const chs = await client.channels.retrieve(channels);
        if (signal.aborted) return;
        chs.forEach((ch) => globals.set(ch.key.toString(), ch.name, ch.key.toString()));
      } catch (e) {
        handleError(e, FAILED_TO_UPDATE_AUTOCOMPLETE);
      }
    },
    [form, globals, client],
  );

  if (variant !== "success")
    return (
      <Status.Summary
        variant={status.variant}
        message={status.message}
        description={status.description}
      />
    );

  return (
    <Flex.Box className={CSS.B("channel-edit-layout")} grow empty>
      <Flex.Box className="console-form" style={{ padding: "3rem" }} grow>
        <Form.Form<typeof Channel.calculatedFormSchema> {...form}>
          <Form.Field<string> path="name" label="Name">
            {(p) => (
              <Input.Text
                autoFocus
                level="h2"
                variant="text"
                placeholder="Name"
                {...p}
              />
            )}
          </Form.Field>

          <Form.Field<string> path="expression" grow>
            {({ value, onChange }) => (
              <Editor
                value={value}
                language={Lua.LANGUAGE}
                onChange={onChange}
                bordered
                rounded
                style={{ height: 150 }}
                globals={globals}
              />
            )}
          </Form.Field>
          <Flex.Box x>
            <Form.Field<string>
              path="dataType"
              label="Output Data Type"
              style={{ width: 150 }}
            >
              {({ variant: _, ...p }) => (
                <Telem.SelectDataType
                  {...p}
                  disabled={isIndex}
                  zIndex={100}
                  style={{ width: 150 }}
                />
              )}
            </Form.Field>
            <Form.Field<channel.Key[]>
              path="requires"
              required
              label="Required Channels"
              grow
              onChange={(v, extra) => {
                if (client == null) return;
                handleError(
                  async () =>
                    await bindChannelsAsGlobals(
                      client,
                      extra.get<channel.Key[]>("requires").value,
                      v,
                      globals,
                    ),
                  FAILED_TO_UPDATE_AUTOCOMPLETE,
                );
              }}
            >
              {({ variant: _, ...p }) => <Channel.SelectMultiple zIndex={100} {...p} />}
            </Form.Field>
          </Flex.Box>
        </Form.Form>
      </Flex.Box>
      <Modals.BottomNavBar>
        <Triggers.SaveHelpText action={isEdit ? "Save" : "Create"} />
        <Nav.Bar.End align="center" gap="large">
          {isEdit && (
            <Flex.Box x align="center" gap="small">
              <Input.Switch value={createMore} onChange={setCreateMore} />
<<<<<<< HEAD
              <Text.Text>Create More</Text.Text>
=======
              <Text.Text color={9}>Create More</Text.Text>
>>>>>>> 3c518da9
            </Flex.Box>
          )}
          <Flex.Box x align="center">
            <Button.Button
              status={variant}
              trigger={Triggers.SAVE}
              variant="filled"
              onClick={() => save()}
            >
              {isEdit ? "Save" : "Create"}
            </Button.Button>
          </Flex.Box>
        </Nav.Bar.End>
      </Modals.BottomNavBar>
    </Flex.Box>
  );
};

interface EditorProps extends Code.EditorProps {
  globals?: UsePhantomGlobalsReturn;
}

const Editor = ({ globals, ...props }: EditorProps): ReactElement => {
  const methods = Form.useContext();
  const onAccept = useCallback(
    (channel: channel.Payload) => {
      if (globals == null) return;
      globals.set(channel.key.toString(), channel.name, channel.key.toString());
      methods.set(
        "requires",
        unique.unique([...methods.get<channel.Key[]>("requires").value, channel.key]),
      );
    },
    [methods, globals],
  );

  useSuggestChannels(onAccept);

  return <Code.Editor {...props} />;
};<|MERGE_RESOLUTION|>--- conflicted
+++ resolved
@@ -61,17 +61,12 @@
   const args = Layout.useSelectArgs<CalculatedLayoutArgs>(layoutKey);
   const isEdit = args?.channelKey !== 0;
 
-<<<<<<< HEAD
-  const { form, variant, save } = Channel.useCalculatedForm({
-    params: { key: args?.channelKey },
-=======
   const { form, variant, save, status } = Channel.useCalculatedForm({
     params: { key: args?.channelKey },
     afterSave: ({ form }) => {
       if (createMore) form.reset();
       else onClose();
     },
->>>>>>> 3c518da9
   });
 
   const handleError = Status.useErrorHandler();
@@ -186,11 +181,7 @@
           {isEdit && (
             <Flex.Box x align="center" gap="small">
               <Input.Switch value={createMore} onChange={setCreateMore} />
-<<<<<<< HEAD
-              <Text.Text>Create More</Text.Text>
-=======
               <Text.Text color={9}>Create More</Text.Text>
->>>>>>> 3c518da9
             </Flex.Box>
           )}
           <Flex.Box x align="center">
