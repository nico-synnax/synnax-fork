// Copyright 2025 Synnax Labs, Inc.
//
// Use of this software is governed by the Business Source License included in the file
// licenses/BSL.txt.
//
// As of the Change Date specified in that file, in accordance with the Business Source
// License, use of this software will be governed by the Apache License, Version 2.0,
// included in the file licenses/APL.txt.

import { type channel } from "@synnaxlabs/client";
import {
  Align,
  Button,
  Channel,
  Form,
  Input,
  Nav,
  Select,
  Status,
  Synnax,
  Text,
  useAsyncEffect,
} from "@synnaxlabs/pluto";
import { unique } from "@synnaxlabs/x";
import { type ReactElement, useCallback, useState } from "react";

import { type CalculatedLayoutArgs } from "@/channel/calculatedLayout";
import { Code } from "@/code";
import { Lua } from "@/code/lua";
import {
  usePhantomGlobals,
  type UsePhantomGlobalsReturn,
  type Variable,
} from "@/code/phantom";
import { bindChannelsAsGlobals, useSuggestChannels } from "@/code/useSuggestChannels";
import { CSS } from "@/css";
import { Layout } from "@/layout";
import { Modals } from "@/modals";
import { Triggers } from "@/triggers";

const FAILED_TO_UPDATE_AUTOCOMPLETE =
  "Failed to update calculated channel auto-complete";

const GLOBALS: Variable[] = [
  {
    key: "get",
    name: "get",
    value: `
    -- Get a channel's value by its name. This function should be used when
    -- the channel name cannot be used directly as a variable. For example,
    -- hyphenated names such as 'my-channel' should be accessed with get("my-channel")
    -- instead of just my-channel.
    function get(name)
    end
    `,
  },
];

export const Calculated: Layout.Renderer = ({ layoutKey }): ReactElement => {
  const client = Synnax.use();
  const { channelKey } = Layout.useSelectArgs<CalculatedLayoutArgs>(layoutKey);
  const isEdit = channelKey !== 0;

  const { form, variant, save } = Channel.useCalculatedForm({
    params: { key: channelKey },
  });

  const handleError = Status.useErrorHandler();
  const [createMore, setCreateMore] = useState(false);

  const isIndex = Form.useFieldValue<
    boolean,
    boolean,
    typeof Channel.calculatedFormSchema
  >("isIndex", { ctx: form });

  const globals = usePhantomGlobals({
    language: Lua.LANGUAGE,
    stringifyVar: Lua.stringifyVar,
    initialVars: GLOBALS,
  });
  useAsyncEffect(
    async (signal) => {
      if (client == null) return;
      const channels = form.get<channel.Key[]>("requires").value;
      try {
        const chs = await client.channels.retrieve(channels);
        if (signal.aborted) return;
        chs.forEach((ch) => globals.set(ch.key.toString(), ch.name, ch.key.toString()));
      } catch (e) {
        handleError(e, FAILED_TO_UPDATE_AUTOCOMPLETE);
      }
    },
    [form, globals, client],
  );

  return (
    <Align.Space className={CSS.B("channel-edit-layout")} grow empty>
      <Align.Space className="console-form" style={{ padding: "3rem" }} grow>
        <Form.Form<typeof Channel.calculatedFormSchema> {...form}>
          <Form.Field<string> path="name" label="Name">
            {(p) => (
              <Input.Text
                autoFocus
                level="h2"
                variant="natural"
                placeholder="Name"
                {...p}
              />
            )}
          </Form.Field>

          <Form.Field<string> path="expression" grow>
            {({ value, onChange }) => (
              <Editor
                value={value}
                language={Lua.LANGUAGE}
                onChange={onChange}
                bordered
                rounded
                style={{ height: 150 }}
                globals={globals}
              />
            )}
          </Form.Field>
          <Align.Space x>
            <Form.Field<string>
              path="dataType"
              label="Output Data Type"
              style={{ width: 150 }}
            >
              {({ variant: _, ...p }) => (
                <Select.DataType
                  {...p}
                  disabled={isIndex}
                  maxHeight="small"
                  zIndex={100}
                  style={{ width: 150 }}
                />
              )}
            </Form.Field>
            <Form.Field<channel.Key[]>
              path="requires"
              required
              label="Required Channels"
              grow
              onChange={(v, extra) => {
                if (client == null) return;
                handleError(
                  async () =>
                    await bindChannelsAsGlobals(
                      client,
                      extra.get<channel.Key[]>("requires").value,
                      v,
                      globals,
                    ),
                  FAILED_TO_UPDATE_AUTOCOMPLETE,
                );
              }}
            >
              {({ variant: _, ...p }) => <Channel.SelectMultiple zIndex={100} {...p} />}
            </Form.Field>
          </Align.Space>
        </Form.Form>
      </Align.Space>
      <Modals.BottomNavBar>
<<<<<<< HEAD
        <Triggers.SaveHelpText action={isEdit ? "Save" : "Create"} />
        <Nav.Bar.End align="center" size="large">
          {isEdit && (
            <Align.Space x align="center" size="small">
=======
        <Triggers.SaveHelpText action={initialValues.key !== 0 ? "Save" : "Create"} />
        <Nav.Bar.End align="center" gap="large">
          {initialValues.key !== 0 && (
            <Align.Space x align="center" gap="small">
>>>>>>> d4c60eff
              <Input.Switch value={createMore} onChange={setCreateMore} />
              <Text.Text level="p" shade={11}>
                Create More
              </Text.Text>
            </Align.Space>
          )}
          <Align.Space x align="center">
            <Button.Button
              disabled={variant === "loading"}
              loading={variant === "loading"}
              triggers={Triggers.SAVE}
              onClick={() => save()}
            >
              {isEdit ? "Save" : "Create"}
            </Button.Button>
          </Align.Space>
        </Nav.Bar.End>
      </Modals.BottomNavBar>
    </Align.Space>
  );
};

interface EditorProps extends Code.EditorProps {
  globals?: UsePhantomGlobalsReturn;
}

const Editor = ({ globals, ...props }: EditorProps): ReactElement => {
  const methods = Form.useContext();
  const onAccept = useCallback(
    (channel: channel.Payload) => {
      if (globals == null) return;
      globals.set(channel.key.toString(), channel.name, channel.key.toString());
      methods.set(
        "requires",
        unique.unique([...methods.get<channel.Key[]>("requires").value, channel.key]),
      );
    },
    [methods, globals],
  );

  useSuggestChannels(onAccept);

  return <Code.Editor {...props} />;
};<|MERGE_RESOLUTION|>--- conflicted
+++ resolved
@@ -164,17 +164,10 @@
         </Form.Form>
       </Align.Space>
       <Modals.BottomNavBar>
-<<<<<<< HEAD
         <Triggers.SaveHelpText action={isEdit ? "Save" : "Create"} />
-        <Nav.Bar.End align="center" size="large">
+        <Nav.Bar.End align="center" gap="large">
           {isEdit && (
-            <Align.Space x align="center" size="small">
-=======
-        <Triggers.SaveHelpText action={initialValues.key !== 0 ? "Save" : "Create"} />
-        <Nav.Bar.End align="center" gap="large">
-          {initialValues.key !== 0 && (
             <Align.Space x align="center" gap="small">
->>>>>>> d4c60eff
               <Input.Switch value={createMore} onChange={setCreateMore} />
               <Text.Text level="p" shade={11}>
                 Create More
