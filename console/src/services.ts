--- conflicted
+++ resolved
@@ -50,9 +50,6 @@
   allow_all: createEmptyService("allow_all"),
   log: LogServices.ONTOLOGY_SERVICE,
   table: TableServices.ONTOLOGY_SERVICE,
-<<<<<<< HEAD
+  status: createEmptyService("status"),
   arc: ArcServices.ONTOLOGY_SERVICE,
-=======
-  status: createEmptyService("status"),
->>>>>>> 12b9b771
 };