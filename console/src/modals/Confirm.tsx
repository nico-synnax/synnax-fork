--- conflicted
+++ resolved
@@ -44,10 +44,7 @@
       label: cancelLabel = "Cancel",
       delay: cancelDelay = 0,
     } = cancel;
-<<<<<<< HEAD
-=======
     console.log(confirmDelay);
->>>>>>> c3cb4200
     const footer = (
       <>
         <Triggers.SaveHelpText action={confirmLabel} />
