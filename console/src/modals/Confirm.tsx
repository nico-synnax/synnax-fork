--- conflicted
+++ resolved
@@ -15,7 +15,7 @@
 import { Triggers } from "@/triggers";
 
 interface ConfirmButtonProps {
-  variant?: Status.Variant;
+  variant?: status.Variant;
   label?: string;
   delay?: number;
 }
@@ -23,13 +23,8 @@
 export interface PromptConfirmLayoutArgs extends BaseArgs<boolean> {
   message: string;
   description: string;
-<<<<<<< HEAD
   confirm?: ConfirmButtonProps;
   cancel?: ConfirmButtonProps;
-=======
-  confirm?: { variant?: status.Variant; label?: string };
-  cancel?: { variant?: status.Variant; label?: string };
->>>>>>> 27ea5539
 }
 
 export const CONFIRM_LAYOUT_TYPE = "confirm";
