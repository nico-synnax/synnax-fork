--- conflicted
+++ resolved
@@ -7,11 +7,7 @@
 // License, use of this software will be governed by the Apache License, Version 2.0,
 // included in the file licenses/APL.txt.
 
-<<<<<<< HEAD
-import { ontology, type Synnax, table } from "@synnaxlabs/client";
-=======
 import { ontology, type Synnax } from "@synnaxlabs/client";
->>>>>>> 3c518da9
 import { Icon, Menu as PMenu, Mosaic, Text, Tree } from "@synnaxlabs/pluto";
 import { errors, strings } from "@synnaxlabs/x";
 import { useMutation } from "@tanstack/react-query";
