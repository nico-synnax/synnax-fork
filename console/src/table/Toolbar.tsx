--- conflicted
+++ resolved
@@ -13,19 +13,12 @@
   Flex,
   Form,
   Icon,
-<<<<<<< HEAD
-  Status,
-=======
->>>>>>> 3c518da9
   Table,
   TableCells,
+  Text,
   useSyncedRef,
 } from "@synnaxlabs/pluto";
-<<<<<<< HEAD
-import { deep } from "@synnaxlabs/x";
-=======
 import { deep, record } from "@synnaxlabs/x";
->>>>>>> 3c518da9
 import { type ReactElement, useCallback } from "react";
 import { useDispatch, useStore } from "react-redux";
 
@@ -54,10 +47,6 @@
   const selectedCells = useSelectSelectedCells(layoutKey);
   const selectedCellMeta = useSelectSelectedCellPos(layoutKey);
 
-<<<<<<< HEAD
-  const isSingleCellSelected = selectedCells.length === 1;
-=======
->>>>>>> 3c518da9
   const firstCell = selectedCells[0];
   const dispatch = useDispatch();
   const store = useStore<RootState>();
@@ -81,41 +70,19 @@
       <Core.Header>
         <Flex.Box x align="center">
           <Breadcrumb.Breadcrumb>
-<<<<<<< HEAD
-            <Breadcrumb.Segment weight={500} color={8} level="h5">
-=======
             <Breadcrumb.Segment weight={500} color={9} level="h5">
->>>>>>> 3c518da9
               <Icon.Table />
               {name}
             </Breadcrumb.Segment>
             {selectedCellMeta != null && (
-<<<<<<< HEAD
-              <Breadcrumb.Segment>
-=======
               <Breadcrumb.Segment color={8}>
->>>>>>> 3c518da9
                 {Table.getCellColumn(selectedCellMeta.x)}
                 {selectedCellMeta.y + 1}
               </Breadcrumb.Segment>
             )}
           </Breadcrumb.Breadcrumb>
-<<<<<<< HEAD
-          {isSingleCellSelected && (
-            <TableCells.SelectVariant
-              allowNone={false}
-              value={firstCell.variant}
-              onChange={(variant: TableCells.Variant) =>
-                handleVariantChange(variant, firstCell.key)
-              }
-            />
-          )}
-        </Flex.Box>
-        <Flex.Box x style={{ width: 66 }} empty>
-=======
         </Flex.Box>
         <Flex.Box x style={TOOLBAR_BUTTONS_STYLE} empty>
->>>>>>> 3c518da9
           <Export.ToolbarButton onExport={() => handleExport(layoutKey)} />
           <Cluster.CopyLinkToolbarButton
             name={name}
@@ -177,15 +144,7 @@
 };
 
 const EmptyContent = () => (
-<<<<<<< HEAD
-  <Flex.Box x gap="small" full>
-    <Status.Text variant="disabled" hideIcon>
-      No cell selected. Select a cell to view its properties.
-    </Status.Text>
-  </Flex.Box>
-=======
   <Text.Text status="disabled" center>
     No cell selected. Select a cell to view its properties.
   </Text.Text>
->>>>>>> 3c518da9
 );