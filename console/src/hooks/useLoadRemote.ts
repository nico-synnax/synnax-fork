--- conflicted
+++ resolved
@@ -1,11 +1,7 @@
 import { PayloadAction } from "@reduxjs/toolkit";
 import { Synnax } from "@synnaxlabs/client";
 import { Status, Synnax as PSynnax, useAsyncEffect } from "@synnaxlabs/pluto";
-<<<<<<< HEAD
-import { id, migrate } from "@synnaxlabs/x";
-=======
-import { compare, migrate } from "@synnaxlabs/x";
->>>>>>> 2cbf56fe
+import { compare, id, migrate } from "@synnaxlabs/x";
 import { useMutation } from "@tanstack/react-query";
 import { useDispatch } from "react-redux";
 
