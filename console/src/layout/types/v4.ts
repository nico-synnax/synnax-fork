// Copyright 2025 Synnax Labs, Inc.
//
// Use of this software is governed by the Business Source License included in the file
// licenses/BSL.txt.
//
// As of the Change Date specified in that file, in accordance with the Business Source
// License, use of this software will be governed by the Apache License, Version 2.0,
// included in the file licenses/APL.txt.

import { Color } from "@synnaxlabs/pluto";
import { color, migrate } from "@synnaxlabs/x";
import { z } from "zod";

import * as v1 from "@/layout/types/v1";
import * as v3 from "@/layout/types/v3";

export const VERSION = "4.0.0";

export const sliceStateZ = v3.sliceStateZ.omit({ version: true }).extend({
  version: z.literal(VERSION),
<<<<<<< HEAD
  colorContext: Color.contextStateZ.transform(color.transformColorsToHex),
=======
  colorContext: Color.contextStateZ,
>>>>>>> 831c09e9
});

export type SliceState = z.infer<typeof sliceStateZ>;

export const ZERO_SLICE_STATE: SliceState = sliceStateZ.parse({
  ...v3.ZERO_SLICE_STATE,
  version: VERSION,
  colorContext: Color.ZERO_CONTEXT_STATE,
});

export const sliceMigration: migrate.Migration<v3.SliceState, SliceState> =
  migrate.createMigration({
    name: v1.SLICE_MIGRATION_NAME,
    migrate: (s) => ({
      ...s,
      version: VERSION,
<<<<<<< HEAD
      colorContext: color.transformColorsToHex(Color.ZERO_CONTEXT_STATE),
=======
      colorContext: Color.ZERO_CONTEXT_STATE,
>>>>>>> 831c09e9
    }),
  });<|MERGE_RESOLUTION|>--- conflicted
+++ resolved
@@ -8,7 +8,7 @@
 // included in the file licenses/APL.txt.
 
 import { Color } from "@synnaxlabs/pluto";
-import { color, migrate } from "@synnaxlabs/x";
+import { migrate } from "@synnaxlabs/x";
 import { z } from "zod";
 
 import * as v1 from "@/layout/types/v1";
@@ -18,11 +18,7 @@
 
 export const sliceStateZ = v3.sliceStateZ.omit({ version: true }).extend({
   version: z.literal(VERSION),
-<<<<<<< HEAD
-  colorContext: Color.contextStateZ.transform(color.transformColorsToHex),
-=======
   colorContext: Color.contextStateZ,
->>>>>>> 831c09e9
 });
 
 export type SliceState = z.infer<typeof sliceStateZ>;
@@ -39,10 +35,6 @@
     migrate: (s) => ({
       ...s,
       version: VERSION,
-<<<<<<< HEAD
-      colorContext: color.transformColorsToHex(Color.ZERO_CONTEXT_STATE),
-=======
       colorContext: Color.ZERO_CONTEXT_STATE,
->>>>>>> 831c09e9
     }),
   });