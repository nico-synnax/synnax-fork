--- conflicted
+++ resolved
@@ -53,14 +53,6 @@
 const StaticListItem = Component.renderProp(
   (props: List.ItemProps<string> & { range: StaticRange }) => {
     const { range } = props;
-<<<<<<< HEAD
-    const parent = Ranger.retrieveParent.useDirect({
-      params: { id: ranger.ontologyID(range.key) },
-    }).data;
-    return (
-      <Select.ListItem {...props} justify="between">
-        <Ranger.Breadcrumb key={range.key} name={range.name} parent={parent} />
-=======
     const parent = Ranger.useRetrieveParent({ id: ranger.ontologyID(range.key) }).data;
     return (
       <Select.ListItem {...props} justify="between">
@@ -70,7 +62,6 @@
           parent={parent}
           timeRange={range.timeRange}
         />
->>>>>>> c40a282a
         <Ranger.TimeRangeChip level="small" timeRange={range.timeRange} />
       </Select.ListItem>
     );
@@ -105,11 +96,7 @@
   );
 };
 
-<<<<<<< HEAD
-export const renderTag = Component.renderProp(RangeTag);
-=======
 const renderTag = Component.renderProp(RangeTag);
->>>>>>> c40a282a
 
 const SelectMultipleRanges = (props: SelectMultipleRangesProps): ReactElement => {
   const entries = useSelectMultiple();
@@ -130,32 +117,7 @@
   );
 };
 
-<<<<<<< HEAD
-interface SelectSingleRangeProps
-  extends Omit<
-    Select.SingleProps<string, Range>,
-    "resourceName" | "data" | "children"
-  > {}
-
-const SelectRange = ({ value, onChange }: SelectSingleRangeProps): ReactElement => {
-  const data = useSelectKeys();
-  return (
-    <Select.Single<string, Range>
-      resourceName="Range"
-      value={value}
-      onChange={onChange}
-      data={data}
-      icon={<Icon.Range />}
-    >
-      {listItem}
-    </Select.Single>
-  );
-};
-
-interface SelectMultipleInputItemProps
-=======
 export interface SelectMultipleInputItemProps
->>>>>>> c40a282a
   extends Omit<Input.ItemProps, "label" | "onChange" | "children">,
     Omit<SelectMultipleRangesProps, "status"> {
   value: string[];
@@ -172,24 +134,4 @@
   <Input.Item x label="Ranges" {...rest}>
     <SelectMultipleRanges value={value} onChange={onChange} {...selectProps} />
   </Input.Item>
-<<<<<<< HEAD
-);
-
-interface SelectInputItemProps
-  extends Omit<Input.ItemProps, "label" | "onChange" | "children">,
-    Omit<SelectSingleRangeProps, "status"> {
-  selectProps?: Partial<SelectSingleRangeProps>;
-}
-
-export const SelectInputItem = ({
-  value,
-  onChange,
-  selectProps,
-  ...rest
-}: SelectInputItemProps): ReactElement => (
-  <Input.Item label="Range:" {...rest}>
-    <SelectRange value={value} onChange={onChange} {...selectProps} />
-  </Input.Item>
-=======
->>>>>>> c40a282a
 );