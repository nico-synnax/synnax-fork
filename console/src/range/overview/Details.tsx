// Copyright 2025 Synnax Labs, Inc.
//
// Use of this software is governed by the Business Source License included in the file
// licenses/BSL.txt.
//
// As of the Change Date specified in that file, in accordance with the Business Source
// License, use of this software will be governed by the Apache License, Version 2.0,
// included in the file licenses/APL.txt.

import { ranger } from "@synnaxlabs/client";
import {
  Button,
  Divider,
  Flex,
  Form,
  Icon,
  Input,
  Ranger,
  Status,
  Text,
} from "@synnaxlabs/pluto";
import { type NumericTimeRange } from "@synnaxlabs/x";
import { type FC, type ReactElement, useCallback } from "react";

import { Cluster } from "@/cluster";
import { CSS } from "@/css";
import { CSV } from "@/csv";
import { useCopyToClipboard } from "@/hooks/useCopyToClipboard";
import { Label } from "@/label";
import { Layout } from "@/layout";
<<<<<<< HEAD
import { rename } from "@/layout/slice";
import { FavoriteButton } from "@/range/FavoriteButton";
=======
>>>>>>> e229321e
import { OVERVIEW_LAYOUT } from "@/range/overview/layout";

interface ParentRangeButtonProps {
  rangeKey: string;
}

const ParentRangeButton = ({
  rangeKey,
}: ParentRangeButtonProps): ReactElement | null => {
  const res = Ranger.retrieveParent.useDirect({
    params: { id: ranger.ontologyID(rangeKey) },
  });
  const placeLayout = Layout.usePlacer();
  if (res.variant !== "success" || res.data == null) return null;
  const parent = res.data;
  const Icon = Ranger.STAGE_ICONS[parent.stage];
  return (
    <Flex.Box x gap="small" align="center">
      <Text.Text weight={450} color={9}>
        Child Range of
      </Text.Text>
      <Button.Button
        color={8}
        variant="text"
        weight={400}
        gap="small"
        style={{ padding: "1rem" }}
        onClick={() =>
          placeLayout({ ...OVERVIEW_LAYOUT, key: parent.key, name: parent.name })
        }
      >
        <Icon />
        {parent.name}
      </Button.Button>
    </Flex.Box>
  );
};

export interface DetailsProps {
  rangeKey: string;
}

export const Details: FC<DetailsProps> = ({ rangeKey }) => {
<<<<<<< HEAD
  const layoutName = Layout.useSelect(rangeKey)?.name;
  const prevLayoutName = usePrevious(layoutName);
  const dispatch = useDispatch();
  const { data: range } = Ranger.useRetrieve({ params: { key: rangeKey } });
=======
>>>>>>> e229321e
  const { form, status } = Ranger.useForm({
    params: { key: rangeKey },
    initialValues: {
      key: rangeKey,
      stage: "to_do",
      name: "",
      timeRange: { start: 0, end: 0 },
      labels: [],
    },
    autoSave: true,
  });

  const handleLink = Cluster.useCopyLinkToClipboard();
  const handleError = Status.useErrorHandler();
  const name = Form.useFieldValue<string, string, typeof Ranger.formSchema>("name", {
    ctx: form,
  });
  const handleCopyLink = () =>
    handleLink({ name, ontologyID: ranger.ontologyID(rangeKey) });

  const handleLayoutNameChange = useCallback(
    (name: string) => {
      if (status.variant !== "success") return;
      form.set("name", name);
    },
    [form.set, status?.variant],
  );
  Layout.useSyncName(rangeKey, name, handleLayoutNameChange);

  const copy = useCopyToClipboard();
  const handleCopyPythonCode = () => {
    copy(
      `
      # Retrieve ${name}
      rng = client.ranges.retrieve(key="${rangeKey}")
    `,
      `Python code to retrieve ${name}`,
    );
  };

  const handleCopyTypeScriptCode = () => {
    const name = form.get<string>("name").value;
    copy(
      `
      // Retrieve ${name}
      const rng = await client.ranges.retrieve("${rangeKey}")
    `,
      `TypeScript code to retrieve ${name}`,
    );
  };

  const promptDownloadCSVModal = CSV.useDownloadModal();

  if (status.variant === "error")
    return (
      <Status.Summary
        variant={status.variant}
        message={status.message}
        description={status.description}
      />
    );

  return (
    <Form.Form<typeof Ranger.formSchema> {...form}>
      <Flex.Box y gap="large">
        <Flex.Box x justify="between" className={CSS.B("header")}>
          <Flex.Box y grow>
            <Form.TextField
              path="name"
              showLabel={false}
              inputProps={{
                variant: "text",
                level: "h1",
                placeholder: "Name",
                onlyChangeOnBlur: true,
                resetOnBlurIfEmpty: true,
              }}
              padHelpText={false}
            />
            <ParentRangeButton rangeKey={rangeKey} />
          </Flex.Box>
          <Flex.Box x style={{ height: "fit-content" }} gap="small">
            <Button.Button
              tooltip={`Download data for ${name} as a CSV`}
              tooltipLocation={"bottom"}
              variant="text"
              onClick={() =>
                handleError(async () => {
                  await promptDownloadCSVModal(
                    {
                      timeRanges: [form.get<NumericTimeRange>("timeRange").value],
                      name,
                    },
                    { icon: "Range" },
                  );
                }, "Failed to download CSV")
              }
            >
              <Icon.CSV color={9} />
            </Button.Button>
            <Button.Button
              tooltip={`Copy Python code to retrieve ${name}`}
              tooltipLocation="bottom"
              variant="text"
              onClick={handleCopyPythonCode}
            >
              <Icon.Python color={9} />
            </Button.Button>
            <Button.Button
              variant="text"
              tooltip={`Copy TypeScript code to retrieve ${name}`}
              tooltipLocation="bottom"
              onClick={handleCopyTypeScriptCode}
            >
              <Icon.TypeScript color={9} />
            </Button.Button>
            <Button.Button
              variant="text"
              tooltip={`Copy link to ${name}`}
              tooltipLocation="bottom"
              onClick={handleCopyLink}
              textColor={9}
            >
              <Icon.Link color={9} />
            </Button.Button>
            <Divider.Divider y />
            {range != null && <FavoriteButton range={range} size="medium" />}
          </Flex.Box>
        </Flex.Box>
        <Flex.Box className={CSS.B("time-range")} x gap="medium" align="center">
          <Form.Field<number> path="timeRange.start" padHelpText={false} label="From">
            {(p) => (
              <Input.DateTime level="h4" variant="text" onlyChangeOnBlur {...p} />
            )}
          </Form.Field>
          <Icon.Arrow.Right style={{ width: "3rem", height: "3rem" }} color={9} />
          <Form.Field<number> padHelpText={false} path="timeRange.end" label="To">
            {(p) => (
              <Input.DateTime onlyChangeOnBlur level="h4" variant="text" {...p} />
            )}
          </Form.Field>
        </Flex.Box>
<<<<<<< HEAD
        <Flex.Box x>
          <Form.Field<ranger.Stage> path="stage" required={false}>
            {({ onChange, value }) => (
              <Ranger.SelectStage
                onChange={onChange}
                value={value}
                allowNone={false}
                triggerProps={{ variant: "text", hideCaret: true }}
                variant="floating"
                location="bottom"
              />
            )}
          </Form.Field>

          <Form.Field<string[]> required={false} path="labels">
            {({ variant: _, ...p }) => (
              <Label.SelectMultiple
                zIndex={100}
                variant="floating"
                location="bottom"
                style={{ width: "fit-content" }}
                {...p}
              />
            )}
          </Form.Field>
        </Flex.Box>
=======
        <Form.Field<string[]> required={false} path="labels">
          {({ value, onChange }) => (
            <Label.SelectMultiple
              zIndex={100}
              variant="floating"
              style={{ width: "fit-content" }}
              value={value}
              onChange={onChange}
            />
          )}
        </Form.Field>
>>>>>>> e229321e
      </Flex.Box>
    </Form.Form>
  );
};<|MERGE_RESOLUTION|>--- conflicted
+++ resolved
@@ -28,11 +28,8 @@
 import { useCopyToClipboard } from "@/hooks/useCopyToClipboard";
 import { Label } from "@/label";
 import { Layout } from "@/layout";
-<<<<<<< HEAD
 import { rename } from "@/layout/slice";
 import { FavoriteButton } from "@/range/FavoriteButton";
-=======
->>>>>>> e229321e
 import { OVERVIEW_LAYOUT } from "@/range/overview/layout";
 
 interface ParentRangeButtonProps {
@@ -76,13 +73,10 @@
 }
 
 export const Details: FC<DetailsProps> = ({ rangeKey }) => {
-<<<<<<< HEAD
   const layoutName = Layout.useSelect(rangeKey)?.name;
   const prevLayoutName = usePrevious(layoutName);
   const dispatch = useDispatch();
   const { data: range } = Ranger.useRetrieve({ params: { key: rangeKey } });
-=======
->>>>>>> e229321e
   const { form, status } = Ranger.useForm({
     params: { key: rangeKey },
     initialValues: {
@@ -225,7 +219,6 @@
             )}
           </Form.Field>
         </Flex.Box>
-<<<<<<< HEAD
         <Flex.Box x>
           <Form.Field<ranger.Stage> path="stage" required={false}>
             {({ onChange, value }) => (
@@ -252,19 +245,6 @@
             )}
           </Form.Field>
         </Flex.Box>
-=======
-        <Form.Field<string[]> required={false} path="labels">
-          {({ value, onChange }) => (
-            <Label.SelectMultiple
-              zIndex={100}
-              variant="floating"
-              style={{ width: "fit-content" }}
-              value={value}
-              onChange={onChange}
-            />
-          )}
-        </Form.Field>
->>>>>>> e229321e
       </Flex.Box>
     </Form.Form>
   );
