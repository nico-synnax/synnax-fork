// Copyright 2025 Synnax Labs, Inc.
//
// Use of this software is governed by the Business Source License included in the file
// licenses/BSL.txt.
//
// As of the Change Date specified in that file, in accordance with the Business Source
// License, use of this software will be governed by the Apache License, Version 2.0,
// included in the file licenses/APL.txt.

import { ranger } from "@synnaxlabs/client";
import {
  Align,
  Button,
  Divider,
  Form,
  Icon,
  Input,
  Ranger,
  Text,
  usePrevious,
} from "@synnaxlabs/pluto";
import { type change, deep } from "@synnaxlabs/x";
import { type FC, type ReactElement, useEffect } from "react";
import { useDispatch } from "react-redux";
import { z } from "zod/v4";

import { Cluster } from "@/cluster";
import { CSS } from "@/css";
import { useCopyToClipboard } from "@/hooks/useCopyToClipboard";
import { Layout } from "@/layout";
<<<<<<< HEAD
import { useParent } from "@/range/ContextMenu";
import { Labels } from "@/range/overview/Labels";
=======
>>>>>>> d0e4900d
import { OVERVIEW_LAYOUT } from "@/range/overview/layout";
import { useSelect } from "@/range/selectors";
import { add, type StaticRange } from "@/range/slice";

interface ParentRangeButtonProps {
  rangeKey: string;
}

const ParentRangeButton = ({
  rangeKey,
}: ParentRangeButtonProps): ReactElement | null => {
  const parent = Ranger.useRetrieveParentRange(rangeKey);
  const placeLayout = Layout.usePlacer();

  if (parent == null) return null;
  return (
    <Align.Space x size="small" align="center">
      <Text.Text level="p" shade={11} weight={450}>
        Child Range of
      </Text.Text>
      <Button.Button
        variant="text"
        shade={1}
        weight={400}
        startIcon={<Icon.Range />}
        iconSpacing="small"
        style={{ padding: "1rem" }}
        onClick={() =>
          placeLayout({ ...OVERVIEW_LAYOUT, key: parent.key, name: parent.name })
        }
      >
        {parent.name}
      </Button.Button>
    </Align.Space>
  );
};

export interface DetailsProps {
  rangeKey: string;
}

const formSchema = z.object({
  name: z.string().min(1, "Name must not be empty"),
  timeRange: z.object({
    start: z.number(),
    end: z.number(),
  }),
});

export const Details: FC<DetailsProps> = ({ rangeKey }) => {
  const existingRangeInState = useSelect(rangeKey);
  const layoutName = Layout.useSelect(rangeKey)?.name;
  const prevLayoutName = usePrevious(layoutName);
  const dispatch = useDispatch();

  const formCtx = Form.useSynced<
    typeof formSchema,
    change.Change<string, ranger.Range>[]
  >({
    name: "Range",
    key: [rangeKey, "details"],
    schema: formSchema,
    values: {
      name: "",
      timeRange: { start: 0, end: 0 },
    },
    queryFn: async ({ client }) => {
      const rng = await client.ranges.retrieve(rangeKey);
      return {
        name: rng.name,
        timeRange: {
          start: Number(rng.timeRange.start),
          end: Number(rng.timeRange.end),
        },
      };
    },
    openObservable: async (client) => await client.ranges.openTracker(),
    applyObservable: ({ changes, ctx }) => {
      const target = changes.find((c) => c.variant === "set" && c.key === rangeKey);
      if (target == null || target.value == null) return;
      ctx.set("", {
        name: target.value.name,
        timeRange: {
          start: Number(target.value.timeRange.start),
          end: Number(target.value.timeRange.end),
        },
      });
    },
    applyChanges: async ({ client, path, values, prev }) => {
      if (client == null || deep.equal(values, prev)) return;
      const { name, timeRange } = values;
      await client.ranges.create({ key: rangeKey, name, timeRange });
      if (existingRangeInState == null) return;
      if (path.includes("name")) dispatch(Layout.rename({ key: rangeKey, name }));
      const newRange: StaticRange = {
        key: rangeKey,
        persisted: true,
        variant: "static",
        name,
        timeRange: {
          start: Number(timeRange.start),
          end: Number(timeRange.end),
        },
      };
      dispatch(add({ ranges: [newRange], switchActive: false }));
    },
  });
  const name = Form.useFieldValue<string, string, typeof formSchema>(
    "name",
    false,
    formCtx,
  );
  const handleLink = Cluster.useCopyLinkToClipboard();
  const handleCopyLink = () => {
    handleLink({ name, ontologyID: ranger.ontologyID(rangeKey) });
  };

  useEffect(() => {
    if (prevLayoutName == layoutName || prevLayoutName == null) return;
    formCtx.set("name", layoutName);
  }, [layoutName]);

  const copy = useCopyToClipboard();
  const handleCopyPythonCode = () => {
    copy(
      `
      # Retrieve ${name}
      rng = client.ranges.retrieve(key="${rangeKey}")
    `,
      `Python code to retrieve ${name}`,
    );
  };

  const handleCopyTypeScriptCode = () => {
    const name = formCtx.get<string>("name").value;
    copy(
      `
      // Retrieve ${name}
      const rng = await client.ranges.retrieve("${rangeKey}")
    `,
      `TypeScript code to retrieve ${name}`,
    );
  };

  return (
    <Align.Space
      y
      size="large"
      style={{ padding: "3rem" }}
      rounded={2}
      background={1}
      bordered
    >
      <Form.Form<typeof formSchema> {...formCtx}>
        <Align.Space x justify="spaceBetween" className={CSS.B("header")}>
          <Align.Space y grow>
            <Form.TextField
              path="name"
              showLabel={false}
              inputProps={{
                variant: "natural",
                weight: 500,
                level: "h1",
                placeholder: "Name",
                onlyChangeOnBlur: true,
                resetOnBlurIfEmpty: true,
              }}
              padHelpText={false}
            />
            <ParentRangeButton rangeKey={rangeKey} />
          </Align.Space>
          <Align.Space
            x
            className={CSS.B("copy-buttons")}
            style={{ height: "fit-content" }}
            size="small"
          >
            <Align.Space x size="small">
              <Button.Icon
                tooltip={`Copy Python code to retrieve ${name}`}
                tooltipLocation="bottom"
                variant="text"
                onClick={handleCopyPythonCode}
              >
                <Icon.Python color={10} />
              </Button.Icon>
              <Button.Icon
                variant="text"
                tooltip={`Copy TypeScript code to retrieve ${name}`}
                tooltipLocation="bottom"
                onClick={handleCopyTypeScriptCode}
              >
                <Icon.TypeScript color={10} />
              </Button.Icon>
            </Align.Space>
            <Divider.Divider y />
            <Button.Icon
              variant="text"
              tooltip={`Copy link to ${name}`}
              tooltipLocation="bottom"
              onClick={handleCopyLink}
            >
              <Icon.Link color={10} />
            </Button.Icon>
          </Align.Space>
        </Align.Space>
        <Align.Space className={CSS.B("time-range")} x size="medium" align="center">
          <Form.Field<number>
            path="timeRange.start"
            padHelpText={false}
            required={false}
            label="From"
          >
            {(p) => (
              <Input.DateTime level="h4" variant="natural" onlyChangeOnBlur {...p} />
            )}
          </Form.Field>
          <Text.WithIcon
            className={CSS.B("time-range-divider")}
            level="h4"
            startIcon={<Icon.Arrow.Right />}
          />
          <Form.Field<number>
            required={false}
            padHelpText={false}
            path="timeRange.end"
            label="To"
          >
            {(p) => (
              <Input.DateTime onlyChangeOnBlur level="h4" variant="natural" {...p} />
            )}
          </Form.Field>
        </Align.Space>
        <Labels rangeKey={rangeKey} />
      </Form.Form>
    </Align.Space>
  );
};<|MERGE_RESOLUTION|>--- conflicted
+++ resolved
@@ -28,11 +28,6 @@
 import { CSS } from "@/css";
 import { useCopyToClipboard } from "@/hooks/useCopyToClipboard";
 import { Layout } from "@/layout";
-<<<<<<< HEAD
-import { useParent } from "@/range/ContextMenu";
-import { Labels } from "@/range/overview/Labels";
-=======
->>>>>>> d0e4900d
 import { OVERVIEW_LAYOUT } from "@/range/overview/layout";
 import { useSelect } from "@/range/selectors";
 import { add, type StaticRange } from "@/range/slice";
