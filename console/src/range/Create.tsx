// Copyright 2025 Synnax Labs, Inc.
//
// Use of this software is governed by the Business Source License included in the file
// licenses/BSL.txt.
//
// As of the Change Date specified in that file, in accordance with the Business Source
// License, use of this software will be governed by the Apache License, Version 2.0,
// included in the file licenses/APL.txt.

import "@/range/Create.css";

import { type ranger, TimeStamp } from "@synnaxlabs/client";
import {
  Button,
  Flex,
  Form,
  Icon,
  Input,
  Nav,
  Ranger,
  Synnax,
  Text,
} from "@synnaxlabs/pluto";
import { uuid } from "@synnaxlabs/x";
import { useCallback, useRef } from "react";
import { useDispatch } from "react-redux";
import { type z } from "zod";

import { CSS } from "@/css";
import { Label } from "@/label";
import { Layout } from "@/layout";
import { Modals } from "@/modals";
import { add } from "@/range/slice";
import { Triggers } from "@/triggers";

export type CreateLayoutArgs = Partial<z.infer<typeof Ranger.formSchema>>;

export const CREATE_LAYOUT_TYPE = "editRange";

export const CREATE_LAYOUT: Layout.BaseState<CreateLayoutArgs> = {
  key: CREATE_LAYOUT_TYPE,
  type: CREATE_LAYOUT_TYPE,
  location: "modal",
  name: "Range.Create",
  icon: "Range",
  window: {
    resizable: false,
    size: { height: 440, width: 700 },
    navTop: true,
  },
};

export const createCreateLayout = (
  initial: CreateLayoutArgs = {},
): Layout.BaseState<CreateLayoutArgs> => ({
  ...CREATE_LAYOUT,
  args: initial,
});

export const ParentRangeIcon = Icon.createComposite(Icon.Range, {
  bottomRight: Icon.Arrow.Up,
});

export const Create: Layout.Renderer = (props) => {
  const { layoutKey, onClose } = props;
  const now = useRef(Number(TimeStamp.now().valueOf())).current;
  const args = Layout.useSelectArgs<CreateLayoutArgs>(layoutKey);
  const dispatch = useDispatch();

  const client = Synnax.use();
  const clientExists = client != null;
  const { form, save, variant } = Ranger.useForm({
    params: { key: args?.key },
    autoSave: false,
    initialValues: {
      key: uuid.create(),
      name: "",
      labels: [],
      stage: "to_do",
      timeRange: { start: now, end: now },
      parent: "",
      ...args,
    },
    afterSave: ({ form }) => {
      onClose();
      const { name, key, timeRange } = form.value();
      if (key == null) return;
      dispatch(
        add({
          ranges: [
            {
              name,
              key,
              persisted: true,
              variant: "static",
              timeRange,
            },
          ],
        }),
      );
    },
  });

  // Makes sure the user doesn't have the option to select the range itself as a parent
  const recursiveParentFilter = useCallback(
    (data: ranger.Payload) => data.key !== args?.key,
    [args?.key],
  );

  return (
    <Flex.Box className={CSS.B("range-create-layout")} grow empty>
      <Flex.Box
        className="console-form"
        justify="center"
        style={{ padding: "1rem 3rem" }}
        grow
      >
        <Form.Form<typeof Ranger.formSchema> {...form}>
          <Form.Field<string> path="name">
            {(p) => (
              <Input.Text
                autoFocus
                level="h2"
                variant="text"
                placeholder="Range Name"
                {...p}
              />
            )}
          </Form.Field>
<<<<<<< HEAD
          <Form.Field<ranger.Stage> path="stage" required={false}>
            {({ value, onChange }) => (
              <Ranger.SelectStage
                value={value}
                onChange={onChange}
                style={{ width: 150 }}
                triggerProps={{ variant: "outlined" }}
              />
            )}
          </Form.Field>
          <Align.Space x gap="large">
            <Form.Field<number> path="timeRange.start" label="From" required={false}>
              {(p) => <Input.DateTime level="h4" variant="natural" {...p} />}
            </Form.Field>
            <Text.WithIcon level="h4" startIcon={<Icon.Arrow.Right />} />
            <Form.Field<number> path="timeRange.end" label="To" required={false}>
              {(p) => <Input.DateTime level="h4" variant="natural" {...p} />}
=======
          <Flex.Box x gap="large">
            <Form.Field<number> path="timeRange.start" label="From">
              {(p) => <Input.DateTime level="h4" variant="text" {...p} />}
            </Form.Field>
            <Text.Text level="h4">
              <Icon.Arrow.Right />
            </Text.Text>
            <Form.Field<number> path="timeRange.end" label="To">
              {(p) => <Input.DateTime level="h4" variant="text" {...p} />}
>>>>>>> f0078d5d
            </Form.Field>
          </Flex.Box>
          <Flex.Box x>
            <Form.Field<string> path="parent" visible padHelpText={false}>
              {({ onChange, value }) => (
                <Ranger.SelectSingle
                  style={{ width: "fit-content" }}
                  zIndex={-1}
                  filter={recursiveParentFilter}
                  value={value}
                  onChange={(v: ranger.Key) => onChange(v ?? "")}
                  icon={<ParentRangeIcon />}
                  allowNone
                />
              )}
            </Form.Field>
            <Form.Field<string[]> path="labels" required={false}>
              {({ variant, ...p }) => (
                <Label.SelectMultiple zIndex={100} location="bottom" {...p} />
              )}
            </Form.Field>
          </Flex.Box>
        </Form.Form>
      </Flex.Box>
      <Modals.BottomNavBar>
        <Triggers.SaveHelpText action="Save to Synnax" />
        <Nav.Bar.End>
          <Button.Button onClick={() => save()} disabled={variant === "loading"}>
            Save Locally
          </Button.Button>
          <Button.Button
            variant="filled"
            onClick={() => save()}
            disabled={!clientExists}
            tooltip={clientExists ? "Save to Cluster" : "No Cluster Connected"}
            tooltipLocation="bottom"
            status={variant}
            trigger={Triggers.SAVE}
          >
            Save to Synnax
          </Button.Button>
        </Nav.Bar.End>
      </Modals.BottomNavBar>
    </Flex.Box>
  );
};<|MERGE_RESOLUTION|>--- conflicted
+++ resolved
@@ -127,7 +127,6 @@
               />
             )}
           </Form.Field>
-<<<<<<< HEAD
           <Form.Field<ranger.Stage> path="stage" required={false}>
             {({ value, onChange }) => (
               <Ranger.SelectStage
@@ -138,14 +137,6 @@
               />
             )}
           </Form.Field>
-          <Align.Space x gap="large">
-            <Form.Field<number> path="timeRange.start" label="From" required={false}>
-              {(p) => <Input.DateTime level="h4" variant="natural" {...p} />}
-            </Form.Field>
-            <Text.WithIcon level="h4" startIcon={<Icon.Arrow.Right />} />
-            <Form.Field<number> path="timeRange.end" label="To" required={false}>
-              {(p) => <Input.DateTime level="h4" variant="natural" {...p} />}
-=======
           <Flex.Box x gap="large">
             <Form.Field<number> path="timeRange.start" label="From">
               {(p) => <Input.DateTime level="h4" variant="text" {...p} />}
@@ -155,7 +146,6 @@
             </Text.Text>
             <Form.Field<number> path="timeRange.end" label="To">
               {(p) => <Input.DateTime level="h4" variant="text" {...p} />}
->>>>>>> f0078d5d
             </Form.Field>
           </Flex.Box>
           <Flex.Box x>
