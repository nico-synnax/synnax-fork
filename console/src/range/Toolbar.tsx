// Copyright 2024 Synnax Labs, Inc.
//
// Use of this software is governed by the Business Source License included in the file
// licenses/BSL.txt.
//
// As of the Change Date specified in that file, in accordance with the Business Source
// License, use of this software will be governed by the Apache License, Version 2.0,
// included in the file licenses/APL.txt.

import "@/range/Toolbar.css";

import { type label, TimeRange } from "@synnaxlabs/client";
import { Icon } from "@synnaxlabs/media";
import {
  componentRenderProp,
  Header,
  Ranger,
  Status,
  Synnax,
  Tag,
  Tooltip,
  useAsyncEffect,
} from "@synnaxlabs/pluto";
import { Align } from "@synnaxlabs/pluto/align";
import { List as Core } from "@synnaxlabs/pluto/list";
import { Menu as PMenu } from "@synnaxlabs/pluto/menu";
import { Text } from "@synnaxlabs/pluto/text";
import { errors } from "@synnaxlabs/x";
import { useMutation } from "@tanstack/react-query";
import { type ReactElement, useState } from "react";
import { useDispatch } from "react-redux";

import { ToolbarHeader, ToolbarTitle } from "@/components";
import { Menu } from "@/components/menu";
import { Confirm } from "@/confirm";
import { CSS } from "@/css";
import { Layout } from "@/layout";
import { Link } from "@/link";
import { createEditLayout } from "@/range/EditLayout";
import { useSelect, useSelectMultiple } from "@/range/selectors";
import {
  add,
  type Range,
  remove,
  rename,
  setActive,
  type StaticRange,
} from "@/range/slice";

export const List = (): ReactElement => {
  const menuProps = PMenu.useContextMenu();
  const client = Synnax.use();
  const placeLayout = Layout.usePlacer();
  const dispatch = useDispatch();
  const ranges = useSelectMultiple();
  const selectedRange = useSelect();

  const handleAddOrEdit = (key?: string): void => {
    const layout = createEditLayout(key == null ? "Range.Create" : "Range.Edit");
    placeLayout({ ...layout, key: key ?? layout.key });
  };

  const handleRemove = (keys: string[]): void => {
    dispatch(remove({ keys }));
  };

  const handleSelect = (key: string): void => {
    dispatch(setActive(key));
  };

  const addStatus = Status.useAggregator();

  const confirm = Confirm.useModal();
  const del = useMutation<void, Error, string, Range | undefined>({
    onMutate: async (key: string) => {
      const rng = ranges.find((r) => r.key === key);
      if (
        !(await confirm({
          message: `Are you sure you want to delete ${rng?.name}?`,
          description: "This action cannot be undone.",
          cancel: { label: "Cancel" },
          confirm: { label: "Delete", variant: "error" },
        }))
      )
        throw errors.CANCELED;
      handleRemove([key]);
      return rng;
    },
    mutationFn: async (key: string) => await client?.ranges.delete(key),
    onError: (e, _, range) => {
      if (errors.CANCELED.matches(e)) return;
      addStatus({
        variant: "error",
        message: "Failed to rename range",
        description: e.message,
      });
      dispatch(add({ ranges: [range as Range] }));
    },
  });

  const save = useMutation<void, Error, string, Range | undefined>({
    mutationFn: async (key: string) => {
      const range = ranges.find((r) => r.key === key);
      if (range == null || range.variant === "dynamic") return;
      await client?.ranges.create({
        key: range.key,
        timeRange: new TimeRange(range.timeRange.start, range.timeRange.end),
        name: range.name,
      });
      dispatch(add({ ranges: [{ ...range, persisted: true }] }));
    },
    onError: (e, _, range) => {
      addStatus({
        variant: "error",
        message: "Failed to save range",
        description: e.message,
      });
      dispatch(add({ ranges: [range as Range] }));
    },
  });

  const handleLink = Link.useCopyToClipboard();

  const NoRanges = (): ReactElement => {
    const handleLinkClick: React.MouseEventHandler<HTMLParagraphElement> = (e) => {
      e.stopPropagation();
      handleAddOrEdit();
    };

    return (
      <Align.Space empty style={{ height: "100%", position: "relative" }}>
        <Align.Center direction="y" style={{ height: "100%" }} size="small">
          <Text.Text level="p">No ranges added.</Text.Text>
          <Text.Link level="p" onClick={handleLinkClick}>
            Add a range
          </Text.Link>
        </Align.Center>
      </Align.Space>
    );
  };

  const ContextMenu = ({
    keys: [key],
  }: PMenu.ContextMenuMenuProps): ReactElement | null => {
    const rng = ranges.find((r) => r.key === key);

    const handleSelect = {
      rename: (): void => Text.edit(`text-${key}`),
      create: () => handleAddOrEdit(),
      edit: () => handleAddOrEdit(rng?.key),
      remove: () => rng != null && handleRemove([rng.key]),
      delete: () => rng != null && del.mutate(rng.key),
<<<<<<< HEAD
      save: () => rng != null && save.mutate(rng.key),
      link: () => {
        if (rng == null) return;
        const toCopy = `synnax://cluster/${clusterKey}/range/${rng.key}`;
        void navigator.clipboard.writeText(toCopy);
      },
=======
      save: () => rng != null && handleSave(rng.key),
      setActive: () => rng != null && handleSetActive(rng.key),
      link: () =>
        rng != null &&
        handleLink({
          name: rng.name,
          resource: {
            key: rng.key,
            type: "range",
          },
        }),
>>>>>>> 38329404
    };

    return (
      <PMenu.Menu onChange={handleSelect} level="small" iconSpacing="small">
        <PMenu.Item startIcon={<Icon.Add />} itemKey="create">
          Create New
        </PMenu.Item>
        <PMenu.Divider />
        {rng != null && (
          <>
            <Menu.RenameItem />
            <PMenu.Item startIcon={<Icon.Edit />} itemKey="edit">
              Edit
            </PMenu.Item>
            <PMenu.Divider />
            <PMenu.Item startIcon={<Icon.Close />} itemKey="remove">
              Remove from List
            </PMenu.Item>
            {rng.persisted ? (
              <PMenu.Item startIcon={<Icon.Delete />} itemKey="delete">
                Delete
              </PMenu.Item>
            ) : (
              client != null && (
                <>
                  <PMenu.Divider />
                  <PMenu.Item startIcon={<Icon.Save />} itemKey="save">
                    Save to Synnax
                  </PMenu.Item>
                </>
              )
            )}
            {rng.persisted && (
              <>
                <PMenu.Divider />
                <Link.CopyMenuItem />
              </>
            )}
            <PMenu.Divider />
          </>
        )}
        <Menu.HardReloadItem />
      </PMenu.Menu>
    );
  };

  return (
    <PMenu.ContextMenu menu={(p) => <ContextMenu {...p} />} {...menuProps}>
      <Core.List<string, StaticRange>
        data={ranges.filter((r) => r.variant === "static") as StaticRange[]}
        emptyContent={<NoRanges />}
      >
        <Core.Selector
          value={selectedRange?.key ?? null}
          onChange={handleSelect}
          allowMultiple={false}
          allowNone={true}
        >
          <Core.Core style={{ height: "100%", overflowX: "hidden" }}>
            {componentRenderProp(ListItem)}
          </Core.Core>
        </Core.Selector>
      </Core.List>
    </PMenu.ContextMenu>
  );
};

interface ListItemProps extends Core.ItemProps<string, StaticRange> {}

const ListItem = (props: ListItemProps): ReactElement => {
  const { entry } = props;
  const client = Synnax.use();
  const dispatch = useDispatch();
  const [labels, setLabels] = useState<label.Label[]>([]);
  useAsyncEffect(async () => {
    if (client == null || labels.length > 0 || !entry.persisted) return;
    const labels_ = await (await client.ranges.retrieve(entry.key)).labels();
    setLabels(labels_);
  }, [entry.key, client]);
  const onRename = (name: string): void => {
    if (name.length === 0) return;
    dispatch(rename({ key: entry.key, name }));
    if (!entry.persisted) return;
    void (async () => {
      await client?.ranges.rename(entry.key, name);
    })();
  };
  return (
    <Core.ItemFrame
      className={CSS.B("range-list-item")}
      direction="y"
      rightAligned
      {...props}
      size="small"
    >
      {!entry.persisted && (
        <Tooltip.Dialog location={"left"}>
          <Text.Text level="small">This range is local.</Text.Text>
          <Text.Text className="save-button" weight={700} level="small" shade={7}>
            L
          </Text.Text>
        </Tooltip.Dialog>
      )}
      <Text.MaybeEditable
        id={`text-${entry.key}`}
        level="p"
        value={entry.name}
        onChange={onRename}
        allowDoubleClick={false}
      />
      <Ranger.TimeRangeChip timeRange={entry.timeRange} />
      {labels.length > 0 && (
        <Align.Space
          direction="x"
          size="small"
          wrap
          style={{
            overflowX: "auto",
            height: "fit-content",
          }}
        >
          {labels.map((l) => (
            <Tag.Tag key={l.key} size="small" color={l.color}>
              {l.name}
            </Tag.Tag>
          ))}
        </Align.Space>
      )}
    </Core.ItemFrame>
  );
};

const Content = (): ReactElement => {
  const p = Layout.usePlacer();
  return (
    <Align.Space empty style={{ height: "100%" }}>
      <ToolbarHeader>
        <ToolbarTitle icon={<Icon.Range />}>Ranges</ToolbarTitle>
        <Header.Actions>
          {[
            {
              children: <Icon.Add />,
              onClick: () => p(createEditLayout("Range.Create")),
            },
          ]}
        </Header.Actions>
      </ToolbarHeader>
      <List />
    </Align.Space>
  );
};

export const Toolbar: Layout.NavDrawerItem = {
  key: "range",
  icon: <Icon.Range />,
  content: <Content />,
  tooltip: "Ranges",
  initialSize: 300,
  minSize: 175,
  maxSize: 400,
};<|MERGE_RESOLUTION|>--- conflicted
+++ resolved
@@ -150,16 +150,7 @@
       edit: () => handleAddOrEdit(rng?.key),
       remove: () => rng != null && handleRemove([rng.key]),
       delete: () => rng != null && del.mutate(rng.key),
-<<<<<<< HEAD
       save: () => rng != null && save.mutate(rng.key),
-      link: () => {
-        if (rng == null) return;
-        const toCopy = `synnax://cluster/${clusterKey}/range/${rng.key}`;
-        void navigator.clipboard.writeText(toCopy);
-      },
-=======
-      save: () => rng != null && handleSave(rng.key),
-      setActive: () => rng != null && handleSetActive(rng.key),
       link: () =>
         rng != null &&
         handleLink({
@@ -169,7 +160,6 @@
             type: "range",
           },
         }),
->>>>>>> 38329404
     };
 
     return (
