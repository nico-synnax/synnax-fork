// Copyright 2024 Synnax Labs, Inc.
//
// Use of this software is governed by the Business Source License included in the file
// licenses/BSL.txt.
//
// As of the Change Date specified in that file, in accordance with the Business Source
// License, use of this software will be governed by the Apache License, Version 2.0,
// included in the file licenses/APL.txt.

import { type Store } from "@reduxjs/toolkit";
import { type ontology, type ranger, type Synnax } from "@synnaxlabs/client";
import { Icon } from "@synnaxlabs/media";
<<<<<<< HEAD
import { type Haul, Menu } from "@synnaxlabs/pluto";
import { Tree } from "@synnaxlabs/pluto/tree";
import { toArray } from "@synnaxlabs/x";

import { Cluster } from "@/cluster";
=======
import { type Haul, Menu as PMenu } from "@synnaxlabs/pluto";
import { Tree } from "@synnaxlabs/pluto/tree";
import { toArray } from "@synnaxlabs/x";

import { Menu } from "@/components/menu";
>>>>>>> ca7a7bd9
import { Group } from "@/group";
import { Layout } from "@/layout";
import { LinePlot } from "@/lineplot";
import { Ontology } from "@/ontology";
import { createEditLayout } from "@/range/EditLayout";
import { type Range } from "@/range/range";
import { select } from "@/range/selectors";
import { add, remove, setActive, type StoreState } from "@/range/slice";

const fromClientRange = (ranges: ranger.Range | ranger.Range[]): Range[] =>
  toArray(ranges).map((range) => ({
    variant: "static",
    key: range.key,
    name: range.name,
    timeRange: {
      start: Number(range.timeRange.start.valueOf()),
      end: Number(range.timeRange.end.valueOf()),
    },
    persisted: true,
  }));

const handleSelect: Ontology.HandleSelect = ({ selection, client, store }) => {
  void (async () => {
    const ranges = await client.ranges.retrieve(selection.map((s) => s.id.key));
    store.dispatch(add({ ranges: fromClientRange(ranges) }));
  })();
};

const handleDelete = async ({
  client,
  store,
  selection: { resources },
}: Ontology.TreeContextMenuProps): Promise<void> => {
  const keys = resources.map((r) => r.id.key);
  await client.ranges.delete(keys);
  store.dispatch(remove({ keys }));
};

const handleRename: Ontology.HandleTreeRename = ({
  id,
  name,
  client,
  state,
  store,
}) => {
  if (name.length === 0) return;
  void (async () => {
    if (client == null || id.type !== "range") return;
    await client.ranges.rename(id.key, name);
    const next = Tree.updateNode({
      tree: state.nodes,
      key: id.toString(),
      updater: (node) => ({
        ...node,
        name,
      }),
    });
    state.setNodes([...next]);
    const existing = select(store.getState(), id.key);
    if (existing == null) return;
    const range = await client.ranges.retrieve(id.key);
    store.dispatch(add({ ranges: fromClientRange(range) }));
  })();
};

const fetchIfNotInState = async (
  store: Store<StoreState>,
  client: Synnax,
  key: string,
): Promise<void> => {
  const existing = select(store.getState(), key);
  if (existing == null) {
    const range = await client.ranges.retrieve(key);
    store.dispatch(add({ ranges: fromClientRange(range) }));
  }
};

const handleActivate = async ({
  client,
  store,
  selection: { resources },
}: Ontology.TreeContextMenuProps): Promise<void> => {
  const res = resources[0];
  await fetchIfNotInState(store, client, res.id.key);
  store.dispatch(setActive(res.id.key));
};

const handleAddToActivePlot = async ({
  client,
  selection: { resources },
  store,
}: Ontology.TreeContextMenuProps): Promise<void> => {
  const active = Layout.selectActiveMosaicTab(store.getState());
  if (active == null) return;
  const res = resources[0];
  await fetchIfNotInState(store, client, res.id.key);
  store.dispatch(
    LinePlot.setRanges({
      key: active.key,
      axisKey: "x1",
      mode: "add",
      ranges: [res.id.key],
    }),
  );
};

const handleAddToNewPlot = async ({
  client,
  placeLayout,
  selection: { resources },
  store,
}: Ontology.TreeContextMenuProps): Promise<void> => {
  const res = resources[0];
  await fetchIfNotInState(store, client, res.id.key);
  placeLayout(
    LinePlot.create({
      name: `Plot for ${res.name}`,
      ranges: {
        x1: [res.id.key],
        x2: [],
      },
    }),
  );
};

const handleEdit = ({
  selection: { resources },
  placeLayout,
}: Ontology.TreeContextMenuProps): void => {
  placeLayout({ ...createEditLayout("Edit Range"), key: resources[0].id.key });
};

const TreeContextMenu: Ontology.TreeContextMenu = (props) => {
  const { selection, store } = props;
  const state = store.getState();
  const activeRange = select(state);
  const layout = Layout.selectActiveMosaicTab(state);
  const { resources, nodes } = selection;
  const clusterKey = Cluster.useSelectActiveKey();

  const handleSelect = (itemKey: string): void => {
    switch (itemKey) {
      case "delete":
        void handleDelete(props);
        return;
      case "rename":
        Tree.startRenaming(nodes[0].key);
        return;
      case "activate":
        void handleActivate(props);
        return;
      case "addToActivePlot":
        void handleAddToActivePlot(props);
        return;
      case "addToNewPlot":
        void handleAddToNewPlot(props);
        return;
      case "edit":
        handleEdit(props);
        return;
      case "group":
        void Group.fromSelection(props);
      case "link":
        const toCopy = `synnax://cluster/${clusterKey}/range/${resources[0].id.key}`;
        void navigator.clipboard.writeText(toCopy);
        return;
    }
  };

  const isSingle = resources.length === 1;

  return (
    <PMenu.Menu onChange={handleSelect} level="small" iconSpacing="small">
      <Group.GroupMenuItem selection={selection} />
      {isSingle && (
        <>
          {resources[0].id.key !== activeRange?.key && (
            <PMenu.Item itemKey="activate">Set as Active Range</PMenu.Item>
          )}
          <Ontology.RenameMenuItem />
          <PMenu.Item itemKey="edit" startIcon={<Icon.Edit />}>
            Edit
          </PMenu.Item>
        </>
      )}
      {layout?.type === "lineplot" && (
        <PMenu.Item itemKey="addToActivePlot" startIcon={<Icon.Visualize />}>
          Add to {layout.name}
        </PMenu.Item>
      )}
      <PMenu.Item
        itemKey="addToNewPlot"
        startIcon={[<Icon.Add key="add" />, <Icon.Visualize key="plot" />]}
      >
        Add to New Plot
      </PMenu.Item>
      <PMenu.Item itemKey="delete" startIcon={<Icon.Delete />}>
        Delete
<<<<<<< HEAD
      </Menu.Item>
      <Ontology.LinkAddressMenuItem />
    </Menu.Menu>
=======
      </PMenu.Item>
      <Menu.HardReloadItem />
    </PMenu.Menu>
>>>>>>> ca7a7bd9
  );
};

const haulItems = ({ id }: ontology.Resource): Haul.Item[] => [
  {
    type: "range",
    key: id.key,
  },
];

export const ONTOLOGY_SERVICE: Ontology.Service = {
  type: "range",
  hasChildren: true,
  icon: <Icon.Range />,
  canDrop: () => true,
  onSelect: handleSelect,
  TreeContextMenu,
  haulItems,
  allowRename: () => true,
  onRename: handleRename,
};<|MERGE_RESOLUTION|>--- conflicted
+++ resolved
@@ -10,19 +10,12 @@
 import { type Store } from "@reduxjs/toolkit";
 import { type ontology, type ranger, type Synnax } from "@synnaxlabs/client";
 import { Icon } from "@synnaxlabs/media";
-<<<<<<< HEAD
-import { type Haul, Menu } from "@synnaxlabs/pluto";
-import { Tree } from "@synnaxlabs/pluto/tree";
-import { toArray } from "@synnaxlabs/x";
-
-import { Cluster } from "@/cluster";
-=======
 import { type Haul, Menu as PMenu } from "@synnaxlabs/pluto";
 import { Tree } from "@synnaxlabs/pluto/tree";
 import { toArray } from "@synnaxlabs/x";
 
+import { Cluster } from "@/cluster";
 import { Menu } from "@/components/menu";
->>>>>>> ca7a7bd9
 import { Group } from "@/group";
 import { Layout } from "@/layout";
 import { LinePlot } from "@/lineplot";
@@ -221,15 +214,10 @@
       </PMenu.Item>
       <PMenu.Item itemKey="delete" startIcon={<Icon.Delete />}>
         Delete
-<<<<<<< HEAD
-      </Menu.Item>
+      </PMenu.Item>
       <Ontology.LinkAddressMenuItem />
-    </Menu.Menu>
-=======
-      </PMenu.Item>
       <Menu.HardReloadItem />
     </PMenu.Menu>
->>>>>>> ca7a7bd9
   );
 };
 
