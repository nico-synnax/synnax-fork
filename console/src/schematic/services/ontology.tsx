--- conflicted
+++ resolved
@@ -7,11 +7,7 @@
 // License, use of this software will be governed by the Apache License, Version 2.0,
 // included in the file licenses/APL.txt.
 
-<<<<<<< HEAD
-import { ontology, Synnax } from "@synnaxlabs/client";
-=======
 import { ontology, type Synnax } from "@synnaxlabs/client";
->>>>>>> 3cdc4452
 import { Icon } from "@synnaxlabs/media";
 import { Menu as PMenu, Mosaic, Tree } from "@synnaxlabs/pluto";
 import { errors } from "@synnaxlabs/x";
@@ -216,21 +212,13 @@
     store.dispatch(Layout.rename({ key: id.key, name })),
 };
 
-<<<<<<< HEAD
-export const loadSchematic = async (
-=======
 const loadSchematic = async (
->>>>>>> 3cdc4452
   client: Synnax,
   id: ontology.ID,
   placeLayout: Layout.Placer,
 ) => {
   const schematic = await client.workspaces.schematic.retrieve(id.key);
-<<<<<<< HEAD
-  return placeLayout(
-=======
   placeLayout(
->>>>>>> 3cdc4452
     create({
       ...(schematic.data as unknown as State),
       key: schematic.key,
@@ -238,13 +226,6 @@
       snapshot: schematic.snapshot,
     }),
   );
-<<<<<<< HEAD
-};
-
-const handleSelect: Ontology.HandleSelect = ({ client, selection, placeLayout }) => {
-  void loadSchematic(client, selection[0].id, placeLayout);
-=======
->>>>>>> 3cdc4452
 };
 
 const handleSelect: Ontology.HandleSelect = async ({
