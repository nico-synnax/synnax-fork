// Copyright 2025 Synnax Labs, Inc.
//
// Use of this software is governed by the Business Source License included in the file
// licenses/BSL.txt.
//
// As of the Change Date specified in that file, in accordance with the Business Source
// License, use of this software will be governed by the Apache License, Version 2.0,
// included in the file licenses/APL.txt.

<<<<<<< HEAD
import { ontology, user } from "@synnaxlabs/client";
=======
import { ontology, type user } from "@synnaxlabs/client";
>>>>>>> 3c518da9
import { Icon, Menu as PMenu, Text, Tree } from "@synnaxlabs/pluto";
import { errors } from "@synnaxlabs/x";
import { useMutation } from "@tanstack/react-query";

import { Menu } from "@/components";
import { Ontology } from "@/ontology";
import { Permissions } from "@/permissions";
import { useSelectHasPermission } from "@/user/selectors";

const editPermissions = ({
  placeLayout,
  selection: { resourceIDs },
  state: { getResource },
}: Ontology.TreeContextMenuProps) => {
  const user = getResource(resourceIDs[0]).data as user.User;
  const layout = Permissions.createEditLayout(user);
  placeLayout(layout);
};

const useDelete = (): ((props: Ontology.TreeContextMenuProps) => void) => {
  const confirm = Ontology.useConfirmDelete({ type: "User" });
  return useMutation<void, Error, Ontology.TreeContextMenuProps, Tree.Node[]>({
    onMutate: async ({
      state: { nodes, setNodes, getResource },
      selection: { resourceIDs },
    }) => {
      const resources = getResource(resourceIDs);
      if (!(await confirm(resources))) throw new errors.Canceled();
      const prevNodes = Tree.deepCopy(nodes);
      setNodes([
        ...Tree.removeNode({
          tree: nodes,
          keys: resourceIDs.map((id) => ontology.idToString(id)),
        }),
      ]);
      return prevNodes;
    },
    mutationFn: async ({ selection: { resourceIDs }, client }) =>
      await client.user.delete(resourceIDs.map((id) => id.key)),
    onError: (e, { handleError, state: { setNodes } }, prevNodes) => {
      if (prevNodes != null) setNodes(prevNodes);
      if (errors.Canceled.matches(e)) return;
      handleError(e, "Failed to delete users");
    },
  }).mutate;
};

const TreeContextMenu: Ontology.TreeContextMenu = (props) => {
  const {
    client,
    state: { getResource },
    selection: { resourceIDs },
  } = props;
  const handleDelete = useDelete();
  const handleSelect = {
    permissions: () => editPermissions(props),
<<<<<<< HEAD
    rename: () => Text.edit(resourceIDs[0].key),
=======
    rename: () => Text.edit(ontology.idToString(resourceIDs[0])),
>>>>>>> 3c518da9
    delete: () => handleDelete(props),
  };
  const singleResource = resourceIDs.length === 1;
  const hasRootUser = resourceIDs.some((id) => {
    const user = getResource(id).data as user.User;
    return user.rootUser;
  });
  const isNotCurrentUser = getResource(resourceIDs[0]).name !== client.props.username;
  const canEditPermissions = Permissions.useSelectCanEditPolicies();
  const canEditOrDelete = useSelectHasPermission();

  return (
    <PMenu.Menu onChange={handleSelect} level="small" gap="small">
      {singleResource && isNotCurrentUser && (
        <>
          {canEditPermissions && !hasRootUser && (
            <PMenu.Item itemKey="permissions">
              <Icon.Access />
              Edit Permissions
            </PMenu.Item>
          )}
          {canEditOrDelete && (
            <>
              <PMenu.Item itemKey="rename">
                <Icon.Rename />
                Change Username
              </PMenu.Item>
              <PMenu.Divider />
            </>
          )}
        </>
      )}
      {canEditOrDelete && !hasRootUser && (
        <>
          <Menu.DeleteItem />
          <PMenu.Divider />
        </>
      )}
      <Menu.HardReloadItem />
    </PMenu.Menu>
  );
};

const handleRename: Ontology.HandleTreeRename = {
  execute: async ({ client, id, name }) =>
    await client.user.changeUsername(id.key, name),
};

export const ONTOLOGY_SERVICE: Ontology.Service = {
  ...Ontology.NOOP_SERVICE,
  type: "user",
  icon: <Icon.User />,
  allowRename: () => true,
  onRename: handleRename,
  TreeContextMenu,
};<|MERGE_RESOLUTION|>--- conflicted
+++ resolved
@@ -7,11 +7,7 @@
 // License, use of this software will be governed by the Apache License, Version 2.0,
 // included in the file licenses/APL.txt.
 
-<<<<<<< HEAD
-import { ontology, user } from "@synnaxlabs/client";
-=======
 import { ontology, type user } from "@synnaxlabs/client";
->>>>>>> 3c518da9
 import { Icon, Menu as PMenu, Text, Tree } from "@synnaxlabs/pluto";
 import { errors } from "@synnaxlabs/x";
 import { useMutation } from "@tanstack/react-query";
@@ -68,11 +64,7 @@
   const handleDelete = useDelete();
   const handleSelect = {
     permissions: () => editPermissions(props),
-<<<<<<< HEAD
-    rename: () => Text.edit(resourceIDs[0].key),
-=======
     rename: () => Text.edit(ontology.idToString(resourceIDs[0])),
->>>>>>> 3c518da9
     delete: () => handleDelete(props),
   };
   const singleResource = resourceIDs.length === 1;
