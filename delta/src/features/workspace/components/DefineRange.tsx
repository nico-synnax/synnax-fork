--- conflicted
+++ resolved
@@ -1,6 +1,3 @@
-<<<<<<< HEAD
-import { TimeStamp } from "@synnaxlabs/client";
-=======
 // Copyright 2022 Synnax Labs, Inc.
 //
 // Use of this software is governed by the Business Source License included in the file
@@ -10,23 +7,23 @@
 // License, use of this software will be governed by the Apache License, Version 2.0,
 // included in the file licenses/APL.txt.
 
->>>>>>> 5de6366c
-import { Space, Input, Header, Nav, Button } from "@synnaxlabs/pluto";
-import type { InputDateProps, InputTimeProps } from "@synnaxlabs/pluto";
-import { useForm } from "react-hook-form";
-import { AiFillBoxPlot } from "react-icons/ai";
-import { useDispatch } from "react-redux";
+import {TimeStamp} from "@synnaxlabs/client";
+import type {InputDateProps, InputTimeProps} from "@synnaxlabs/pluto";
+import {Button, Header, Input, Nav, Space} from "@synnaxlabs/pluto";
+import {useForm} from "react-hook-form";
+import {AiFillBoxPlot} from "react-icons/ai";
+import {useDispatch} from "react-redux";
 
-import { addRange } from "../store/slice";
+import {addRange} from "../store/slice";
 
-import { LayoutRendererProps } from "@/features/layout";
+import {LayoutRendererProps} from "@/features/layout";
 
 export const DefineRange = ({
-  layoutKey,
-  onClose,
-}: LayoutRendererProps): JSX.Element => {
+                              layoutKey,
+                              onClose,
+                            }: LayoutRendererProps): JSX.Element => {
   const now = TimeStamp.now();
-  const { control, handleSubmit } = useForm({
+  const {control, handleSubmit} = useForm({
     defaultValues: {
       startDate: now,
       startTime: now,
@@ -54,7 +51,7 @@
   return (
     <Space grow>
       <Header level="h4" divided>
-        <Header.Title startIcon={<AiFillBoxPlot />}>Define a Range</Header.Title>
+        <Header.Title startIcon={<AiFillBoxPlot/>}>Define a Range</Header.Title>
       </Header>
       <form
         onSubmit={(e) => {
@@ -64,7 +61,7 @@
         id="define-range"
       >
         <Space grow className="delta-form">
-          <Input.ItemC control={control} name="name" />
+          <Input.ItemC control={control} name="name"/>
           <Space direction="horizontal">
             <Input.ItemC<string, InputDateProps>
               name="startDate"
@@ -92,7 +89,7 @@
         </Space>
       </form>
       <Nav.Bar location="bottom" size={48}>
-        <Nav.Bar.End style={{ padding: "1rem" }}>
+        <Nav.Bar.End style={{padding: "1rem"}}>
           <Button type="submit" form="define-range">
             Save
           </Button>
