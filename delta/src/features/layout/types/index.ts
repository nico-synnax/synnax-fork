--- conflicted
+++ resolved
@@ -1,6 +1,3 @@
-<<<<<<< HEAD
-import type { ComponentType } from "react";
-=======
 // Copyright 2022 Synnax Labs, Inc.
 //
 // Use of this software is governed by the Business Source License included in the file
@@ -10,11 +7,8 @@
 // License, use of this software will be governed by the Apache License, Version 2.0,
 // included in the file licenses/APL.txt.
 
-import { ComponentType } from "react";
->>>>>>> 5de6366c
-
-import type { Dispatch, AnyAction } from "@reduxjs/toolkit";
-import type { WindowProps } from "@synnaxlabs/drift";
+import type {ComponentType} from "react";
+import type {WindowProps} from "@synnaxlabs/drift";
 
 /** The location options for placing a layout */
 export type LayoutPlacementLocation = "window" | "mosaic";
