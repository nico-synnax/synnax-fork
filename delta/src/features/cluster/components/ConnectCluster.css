<<<<<<< HEAD
=======
/* Copyright 2022 Synnax Labs, Inc. */
/* */
/* Use of this software is governed by the Business Source License included in the file */
/* licenses/BSL.txt. */
/* */
/* As of the Change Date specified in that file, in accordance with the Business Source */
/* License, use of this software will be governed by the Apache License, Version 2.0, */
/* included in the file licenses/APL.txt. */

.delta-connect-cluster__input--host {
    flex-grow: 1;
}

>>>>>>> 5de6366c
.delta-connect-cluster__input--port {
    width: 20rem;
}

.delta-connect-cluster__input--password {
    width: 100%;
}

.delta-connect-cluster-footer__left {
    padding: 0 2rem;
}

.delta-connect-cluster-footer__right {
    padding: 1rem;
}<|MERGE_RESOLUTION|>--- conflicted
+++ resolved
@@ -1,5 +1,3 @@
-<<<<<<< HEAD
-=======
 /* Copyright 2022 Synnax Labs, Inc. */
 /* */
 /* Use of this software is governed by the Business Source License included in the file */
@@ -13,7 +11,6 @@
     flex-grow: 1;
 }
 
->>>>>>> 5de6366c
 .delta-connect-cluster__input--port {
     width: 20rem;
 }
