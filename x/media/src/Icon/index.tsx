// Copyright 2024 Synnax Labs, Inc.
//
// Use of this software is governed by the Business Source License included in the file
// licenses/BSL.txt.
//
// As of the Change Date specified in that file, in accordance with the Business Source
// License, use of this software will be governed by the Apache License, Version 2.0,
// included in the file licenses/APL.txt.

import "@/Icon/Icon.css";

import { type runtime } from "@synnaxlabs/x";
import clsx from "clsx";
import { type FC } from "react";
import {
  AiFillDelete,
  AiFillFolder,
  AiFillGithub,
  AiFillInfoCircle,
  AiFillLinkedin,
  AiFillWarning,
  AiOutlineBorder,
  AiOutlineCheck,
  AiOutlineClose,
  AiOutlineExpand,
  AiOutlineLoading,
  AiOutlineMinus,
  AiOutlineSync,
} from "react-icons/ai";
import { BiLinkExternal, BiRename } from "react-icons/bi";
import { BsLightbulbFill, BsShiftFill } from "react-icons/bs";
import {
  FaAlignCenter,
  FaAlignLeft,
  FaAlignRight,
  FaApple,
  FaBezierCurve,
  FaBookOpen,
  FaDocker,
  FaLinux,
  FaProjectDiagram,
  FaStream,
  FaWindows,
} from "react-icons/fa";
import { GiHamburgerMenu } from "react-icons/gi";
import { GrAttachment, GrDrag, GrPan } from "react-icons/gr";
import { HiDownload, HiLightningBolt, HiOutlinePlus } from "react-icons/hi";
import { HiSquare3Stack3D } from "react-icons/hi2";
import { IoMdRefresh } from "react-icons/io";
import { IoBookSharp, IoCopy, IoShapes, IoTime } from "react-icons/io5";
import {
  MdAlignHorizontalCenter,
  MdAlignHorizontalLeft,
  MdAlignHorizontalRight,
  MdAlignVerticalBottom,
  MdAlignVerticalCenter,
  MdAlignVerticalTop,
  MdAreaChart,
  MdArticle,
  MdAutoAwesome,
  MdCommit,
  MdDataArray,
  MdDataObject,
  MdEdit,
  MdEditOff,
  MdFiberManualRecord,
  MdFileUpload,
  MdFilterCenterFocus,
  MdGrain,
  MdHardware,
  MdInsights,
  MdKeyboardAlt,
  MdKeyboardArrowDown,
  MdKeyboardArrowLeft,
  MdKeyboardArrowRight,
  MdKeyboardArrowUp,
  MdKeyboardBackspace,
  MdKeyboardCapslock,
  MdKeyboardCommandKey,
  MdKeyboardControlKey,
  MdKeyboardHide,
  MdKeyboardOptionKey,
  MdKeyboardReturn,
  MdKeyboardTab,
  MdLabel,
  MdLink,
  MdOutlineAccessTimeFilled,
  MdOutlineDeviceHub,
  MdOutlineMotionPhotosOff,
  MdOutlineMotionPhotosOn,
  MdOutlineOpenInNew,
  MdOutlineTableRows,
  MdOutlineWebAsset,
  MdPause,
  MdPerson,
  MdPictureInPicture,
  MdPlayArrow,
  MdQuestionMark,
  MdSaveAlt,
  MdSensors,
  MdShield,
  MdSquareFoot,
  MdTypeSpecimen,
  MdWorkspacesFilled,
} from "react-icons/md";
import {
  PiCaretDown,
  PiCaretLeft,
  PiCaretRight,
  PiCaretUpBold,
  PiDownloadSimple,
  PiListFill,
  PiMagnifyingGlassBold,
  PiSelectionPlusBold,
} from "react-icons/pi";
import {
  RiFileListLine,
  RiSettings3Fill as RiSettingsFill,
  RiShapesFill,
} from "react-icons/ri";
import {
  SiGooglenearby,
  SiNpm,
  SiPnpm,
  SiPython,
  SiTypescript,
  SiYarn,
} from "react-icons/si";
import {
  TbArrowAutofitWidth,
  TbArrowDown,
  TbArrowLeft,
  TbArrowRight,
  TbArrowUp,
  TbLivePhoto,
  TbPlugConnected,
  TbPlugConnectedX,
  TbRadarFilled,
  TbVariable,
} from "react-icons/tb";
import { VscSplitHorizontal, VscSplitVertical } from "react-icons/vsc";

export interface IconProps extends React.SVGProps<SVGSVGElement> {}
type IconFC = FC<IconProps>;

export const NI: IconFC = (props) => (
  <svg
    xmlns="http://www.w3.org/2000/svg"
    viewBox="0 0 78 51"
    {...props}
    className={clsx(props.className, "logo")}
    stroke="currentColor"
    fill="currentColor"
  >
    <g clipPath="url(#clip0_327_656)">
      <path
        d="M17.3026 17.0048V51.0427H0V17.0048H17.3026ZM34.6051 -0.0140575C36.8587 -0.0327593 39.0939 0.392621 41.1831 1.23779C43.2723 2.08297 45.1746 3.33138 46.7813 4.91175C48.388 6.49211 49.6677 8.37348 50.5473 10.4484C51.4269 12.5234 51.8891 14.7512 51.9077 17.0048V51.0427H34.6051V17.0048H17.3026V-0.0140575H34.6051ZM77.8615 -0.0140575V51.0427C75.6074 51.0632 73.3714 50.6391 71.2813 49.7946C69.1913 48.9501 67.2883 47.7018 65.6812 46.1211C64.0741 44.5403 62.7945 42.6582 61.9156 40.5824C61.0366 38.5066 60.5756 36.2779 60.559 34.0238V-0.0140575H77.8615Z"
        fill="#03B584"
      ></path>
    </g>
    <defs>
      <clipPath id="clip0_327_656">
        <rect width="77.8615" height="51" fill="white"></rect>
      </clipPath>
    </defs>
  </svg>
);

const OPC: IconFC = ({ className, style, ...props }) => (
  <svg
    xmlns="http://www.w3.org/2000/svg"
    version="1.1"
    className={clsx(className, "logo")}
    {...props}
    stroke="currentColor"
    fill="currentColor"
    viewBox="0 0 512 325.74567"
    style={{
      // Runs a little small
      transform: "scale(1.25)",
      ...style,
    }}
  >
    <g transform="translate(-151.28831,-121.30134)" id="layer1">
      <g transform="matrix(2.7387317,0,0,2.7387317,-938.60269,-766.86241)" id="g3606">
        <path
          d="m 405.36669,375.73826 c 4.0225,-3.7175 9.16125,-7.18625 15.20125,-10.32375 -0.74875,-2.4425 -1.085,-5.12 -1.085,-7.64375 0,-7.5075 2.73,-16.49375 11.71625,-16.49375 8.5125,0 11.5125,8.06125 11.80625,15.2925 10.53625,-3.17125 22.36875,-5.64 35.15375,-7.165 2.115,-6.09125 6.77375,-8.1275 10.68125,-8.1275 4.88875,0 7.94625,2.72625 9.6675,6.4675 3.5775,-0.1425 7.2475,-0.15875 10.915,-0.15875 9.17001,0 18.09501,0.40125 26.64001,1.25875 1.5525,-4.33625 4.76,-7.5675 11.15875,-7.5675 4.89125,0 9.32875,3.52625 9.4425,8.53125 l 18.76875,0 c -1.36625,-15.585 -14.4475,-23.32 -29.12125,-23.32 -14.0825,0 -24.29,7.3775 -28.6275,18.84125 -3.36625,-10.705 -11.15626,-18.84125 -24.40876,-18.84125 -6.825,0 -12.51125,2.95875 -16.265,8.5325 l -0.2275,0 0,-6.82625 -18.4275,0 0,13.57625 c -5.16625,-9.26625 -14.9475,-15.2825 -27.15625,-15.2825 -18.3125,0 -31.05375,13.5375 -31.05375,31.2825 0,6.79375 1.89,12.95125 5.22125,17.9675"
          id="path3299"
          fillRule="nonzero"
          fillOpacity={1}
        />
        <path
          d="m 426.05169,372.92451 c 1.42625,0.78 3.13,1.2275 5.1475,1.2275 6.175,0 9.45875,-4.1875 10.9025,-9.24375 10.05,-4.0125 21.88125,-7.235 34.94875,-9.4375 -0.0275,0.5225 -0.04,1.06125 -0.04,1.6175 0,10.3525 2.9575,17.06375 11.71625,17.06375 8.645,0 11.6025,-8.98625 11.6025,-17.06375 0,-1.42875 -0.0937,-2.88625 -0.32,-4.31 5.86,-0.40625 11.865,-0.61625 18.00001,-0.61625 5.82375,0 11.54375,0.19125 17.1225,0.5575 -0.30875,1.95125 -0.4225,3.98625 -0.4225,5.9625 0,7.62125 3.3,15.47 11.48875,15.47 6.7125,0 10.125,-3.8675 11.03375,-10.12375 l 18.76875,0 c -1.705,15.81125 -13.99125,24.9125 -29.68875,24.9125 -13.22625,0 -23.925,-6.76375 -28.51625,-17.6975 -3.2875,10.0525 -10.92501,17.6975 -23.04001,17.6975 -7.28,0 -12.85375,-2.73125 -16.83625,-8.0775 l -0.2275,0 0,28.92 -19.33625,0 0,-36.04 c -5.16625,9.2325 -14.9475,15.1975 -27.15625,15.1975 -6.8475,0 -12.8975,-1.8775 -17.8125,-5.155 3.10875,-3.875 7.38125,-7.51875 12.665,-10.86125"
          id="path3301"
          fillOpacity={1}
          fillRule="nonzero"
        />
        <path
          d="m 582.7117,362.38451 c -19.015,-7.0775 -43.9375,-11.36875 -71.22126,-11.36875 -59.675,0 -108.05,20.525 -108.05,45.84375 0,21.07875 33.53,38.83125 79.19375,44.1875 -41.985,-6.12625 -72.15125,-22.9375 -72.15125,-42.7175 0,-24.96 48.005,-45.19375 107.22251,-45.19375 24.4475,0 46.97,3.4425 65.00625,9.24875"
          id="path3303"
          fillOpacity={1}
          fillRule="nonzero"
        />
      </g>
    </g>
  </svg>
);

interface WrapIconOpts {
  className?: string;
}

export const wrapIcon = (
  Icon: IconFC,
  name: string,
  { className }: WrapIconOpts = {},
): IconFC => {
  const O: IconFC = (props) => (
    <Icon
      {...props}
      className={clsx(props.className, `synnax-icon-${name}`, className, "synnax-icon")}
    />
  );
  O.displayName = Icon.displayName || Icon.name;
  return O;
};

const IconOS: Record<runtime.OS, IconFC> = {
  Linux: FaLinux,
  MacOS: FaApple,
  Windows: FaWindows,
  Docker: FaDocker,
};

export const Icon: IconType = {
  Pause: wrapIcon(MdPause, "pause"),
  Play: wrapIcon(MdPlayArrow, "play"),
  Circle: wrapIcon(MdFiberManualRecord, "circle"),
  Edit: wrapIcon(MdEdit, "edit"),
  EditOff: wrapIcon(MdEditOff, "edit-off"),
  Add: wrapIcon(HiOutlinePlus, "add"),
  Subtract: wrapIcon(AiOutlineMinus, "subtract"),
  Copy: wrapIcon(IoCopy, "copy"),
  Close: wrapIcon(AiOutlineClose, "close"),
  Info: wrapIcon(AiFillInfoCircle, "info"),
  Warning: wrapIcon(AiFillWarning, "warning"),
  Check: wrapIcon(AiOutlineCheck, "check"),
  Refresh: wrapIcon(IoMdRefresh, "refresh"),
  Delete: wrapIcon(AiFillDelete, "delete"),
  Time: wrapIcon(IoTime, "time"),
  Acquire: wrapIcon(FaStream, "acquire"),
  Analyze: wrapIcon(FaBezierCurve, "analyze"),
  Concepts: wrapIcon(BsLightbulbFill, "concepts"),
  Visualize: wrapIcon(MdAreaChart, "visualize"),
  LinePlot: wrapIcon(MdAreaChart, "line-plot"),
  Expand: wrapIcon(AiOutlineExpand, "expand"),
  Cluster: wrapIcon(HiSquare3Stack3D, "cluster"),
  Loading: wrapIcon(AiOutlineLoading, "loading", { className: "media--spin" }),
  Schematic: wrapIcon(IoShapes, "schematic"),
  Caret: {
    Right: wrapIcon(PiCaretRight, "caret-right"),
    Bottom: wrapIcon(PiCaretDown, "caret-bottom"),
    Left: wrapIcon(PiCaretLeft, "caret-left"),
    Up: wrapIcon(PiCaretUpBold, "caret-up"),
    Top: wrapIcon(PiCaretUpBold, "caret-top"),
    Down: wrapIcon(PiCaretDown, "caret-down"),
  },
  Settings: wrapIcon(RiSettingsFill, "settings"),
  Reference: wrapIcon(IoBookSharp, "reference"),
  Bolt: wrapIcon(HiLightningBolt, "bolt"),
  Download: wrapIcon(HiDownload, "download"),
  Import: wrapIcon(MdFileUpload, "import"),
  Export: wrapIcon(PiDownloadSimple, "export"),
  Range: wrapIcon(MdOutlineAccessTimeFilled, "range"),
  Node: wrapIcon(MdOutlineDeviceHub, "node"),
  Channel: wrapIcon(MdSensors, "channel"),
  Resources: wrapIcon(AiFillFolder, "resources"),
  Group: wrapIcon(AiFillFolder, "group"),
  Workspace: wrapIcon(MdWorkspacesFilled, "workspace"),
  OS: {
    Linux: wrapIcon(IconOS.Linux, "os-linux"),
    MacOS: wrapIcon(IconOS.MacOS, "os-macos"),
    Windows: wrapIcon(IconOS.Windows, "os-windows"),
    Docker: wrapIcon(IconOS.Docker, "os-docker"),
  },
  Box: wrapIcon(AiOutlineBorder, "box"),
  Python: wrapIcon(SiPython, "python"),
  TypeScript: wrapIcon(SiTypescript, "typescript"),
  NPM: wrapIcon(SiNpm, "npm"),
  PNPM: wrapIcon(SiPnpm, "pnpm"),
  Yarn: wrapIcon(SiYarn, "yarn"),
  QuestionMark: wrapIcon(MdQuestionMark, "question-mark"),
  Menu: wrapIcon(GiHamburgerMenu, "menu"),
  Logo: {
    Github: wrapIcon(AiFillGithub, "logo-github"),
    LinkedIn: wrapIcon(AiFillLinkedin, "logo-linkedin"),
    NI: wrapIcon(NI, "logo-ni"),
    OPC: wrapIcon(OPC, "logo-opc"),
  },
  Arrow: {
    Right: wrapIcon(TbArrowRight, "arrow-right"),
    Down: wrapIcon(TbArrowDown, "arrow-down"),
    Bottom: wrapIcon(TbArrowDown, "arrow-bottom"),
    Up: wrapIcon(TbArrowUp, "arrow-up"),
    Left: wrapIcon(TbArrowLeft, "arrow-left"),
    Top: wrapIcon(TbArrowUp, "arrow-top"),
  },
  Keyboard: {
    Command: wrapIcon(MdKeyboardCommandKey, "keyboard-command"),
    Windows: wrapIcon(FaWindows, "keyboard-windows"),
    Tab: wrapIcon(MdKeyboardTab, "keyboard-tab"),
    Return: wrapIcon(MdKeyboardReturn, "keyboard-return"),
    Backspace: wrapIcon(MdKeyboardBackspace, "keyboard-backspace"),
    Capslock: wrapIcon(MdKeyboardCapslock, "keyboard-capslock"),
    Hide: wrapIcon(MdKeyboardHide, "keyboard-hide"),
    Control: wrapIcon(MdKeyboardControlKey, "keyboard-control"),
    Arrow: {
      Up: wrapIcon(MdKeyboardArrowUp, "keyboard-arrow-up"),
      Down: wrapIcon(MdKeyboardArrowDown, "keyboard-arrow-down"),
      Left: wrapIcon(MdKeyboardArrowLeft, "keyboard-arrow-left"),
      Right: wrapIcon(MdKeyboardArrowRight, "keyboard-arrow-right"),
    },
    Alt: wrapIcon(MdKeyboardAlt, "keyboard-alt"),
    Option: wrapIcon(MdKeyboardOptionKey, "keyboard-option"),
    Shift: wrapIcon(BsShiftFill, "keyboard-shift"),
  },
  Tooltip: wrapIcon(MdInsights, "tooltip"),
  Annotate: wrapIcon(MdLabel, "annotate"),
  Zoom: wrapIcon(PiMagnifyingGlassBold, "zoom"),
  Selection: wrapIcon(PiSelectionPlusBold, "selection"),
  Pan: wrapIcon(GrPan, "pan"),
  Rule: wrapIcon(MdSquareFoot, "rule"),
  User: wrapIcon(MdPerson, "user"),
  Rename: wrapIcon(BiRename, "rename"),
  Snapshot: wrapIcon(MdPictureInPicture, "snapshot"),
  Sync: wrapIcon(AiOutlineSync, "sync"),
  Search: wrapIcon(PiMagnifyingGlassBold, "search"),
  Auto: wrapIcon(MdAutoAwesome, "auto"),
  Table: wrapIcon(MdOutlineTableRows, "table"),
  Align: {
    Right: wrapIcon(MdAlignHorizontalRight, "align-right"),
    Left: wrapIcon(MdAlignHorizontalLeft, "align-left"),
    XCenter: wrapIcon(MdAlignHorizontalCenter, "align-x-center"),
    YCenter: wrapIcon(MdAlignVerticalCenter, "align-y-center"),
    Top: wrapIcon(MdAlignVerticalTop, "align-top"),
    Bottom: wrapIcon(MdAlignVerticalBottom, "align-bottom"),
  },
  TextAlign: {
    Center: wrapIcon(FaAlignCenter, "text-align-center"),
    Left: wrapIcon(FaAlignLeft, "text-align-left"),
    Right: wrapIcon(FaAlignRight, "text-align-right"),
  },
  Connect: wrapIcon(TbPlugConnected, "connect"),
  Disconnect: wrapIcon(TbPlugConnectedX, "disconnect"),
  Hardware: wrapIcon(MdHardware, "hardware"),
  Save: wrapIcon(MdSaveAlt, "save"),
  Task: wrapIcon(TbRadarFilled, "task"),
  Device: wrapIcon(SiGooglenearby, "device"),
  Link: wrapIcon(MdLink, "link"),
  Attachment: wrapIcon(GrAttachment, "attachment"),
  Drag: wrapIcon(GrDrag, "drag"),
  Dynamic: wrapIcon(TbLivePhoto, "dynamic"),
  Enable: wrapIcon(MdOutlineMotionPhotosOn, "enable"),
  Disable: wrapIcon(MdOutlineMotionPhotosOff, "disable"),
  Variable: wrapIcon(TbVariable, "variable"),
  Object: wrapIcon(MdDataObject, "object"),
  Type: wrapIcon(MdTypeSpecimen, "type"),
  Array: wrapIcon(MdDataArray, "array"),
  Label: wrapIcon(MdLabel, "label"),
  Details: wrapIcon(MdOutlineTableRows, "details"),
  LinkExternal: wrapIcon(BiLinkExternal, "link-external"),
  Access: wrapIcon(MdShield, "access"),
  JSON: wrapIcon(MdDataObject, "json"),
  Guide: wrapIcon(FaBookOpen, "guide"),
  Focus: wrapIcon(MdFilterCenterFocus, "focus"),
  OpenInNewWindow: wrapIcon(MdOutlineOpenInNew, "open-in-new-window"),
  MoveToMainWindow: wrapIcon(MdOutlineWebAsset, "move-to-main-window"),
  SplitX: wrapIcon(VscSplitHorizontal, "split-x"),
  SplitY: wrapIcon(VscSplitVertical, "split-y"),
  AutoFitWidth: wrapIcon(TbArrowAutofitWidth, "auto-fit-width"),
<<<<<<< HEAD
  Log: wrapIcon(FaStream, "log"),
=======
  Commit: wrapIcon(MdCommit, "commit"),
>>>>>>> 88f1a940
};

export interface IconType {
  Pause: IconFC;
  Play: IconFC;
  Circle: IconFC;
  Edit: IconFC;
  EditOff: IconFC;
  Add: IconFC;
  Subtract: IconFC;
  Copy: IconFC;
  Close: IconFC;
  Info: IconFC;
  Warning: IconFC;
  Check: IconFC;
  Refresh: IconFC;
  Delete: IconFC;
  Time: IconFC;
  Acquire: IconFC;
  Analyze: IconFC;
  Concepts: IconFC;
  Expand: IconFC;
  Visualize: IconFC;
  Cluster: IconFC;
  Schematic: IconFC;
  Settings: IconFC;
  Table: IconFC;
  Caret: {
    Right: IconFC;
    Left: IconFC;
    Up: IconFC;
    Down: IconFC;
    Top: IconFC;
    Bottom: IconFC;
  };
  Arrow: {
    Right: IconFC;
    Left: IconFC;
    Up: IconFC;
    Down: IconFC;
    Top: IconFC;
    Bottom: IconFC;
  };
  Reference: IconFC;
  Bolt: IconFC;
  Download: IconFC;
  Import: IconFC;
  Export: IconFC;
  Range: IconFC;
  Node: IconFC;
  Channel: IconFC;
  Resources: IconFC;
  Group: IconFC;
  Workspace: IconFC;
  OS: Record<runtime.OS, IconFC>;
  Box: IconFC;
  Python: IconFC;
  TypeScript: IconFC;
  NPM: IconFC;
  PNPM: IconFC;
  Yarn: IconFC;
  QuestionMark: IconFC;
  Menu: IconFC;
  Logo: {
    Github: IconFC;
    LinkedIn: IconFC;
    NI: IconFC;
    OPC: IconFC;
  };
  Keyboard: {
    Command: IconFC;
    Windows: IconFC;
    Tab: IconFC;
    Return: IconFC;
    Backspace: IconFC;
    Capslock: IconFC;
    Hide: IconFC;
    Control: IconFC;
    Arrow: {
      Up: IconFC;
      Down: IconFC;
      Left: IconFC;
      Right: IconFC;
    };
    Alt: IconFC;
    Option: IconFC;
    Shift: IconFC;
  };
  Zoom: IconFC;
  Pan: IconFC;
  Selection: IconFC;
  Tooltip: IconFC;
  Annotate: IconFC;
  Rule: IconFC;
  User: IconFC;
  Rename: IconFC;
  Snapshot: IconFC;
  Loading: IconFC;
  Sync: IconFC;
  Search: IconFC;
  Auto: IconFC;
  Align: {
    Right: IconFC;
    Left: IconFC;
    XCenter: IconFC;
    YCenter: IconFC;
    Top: IconFC;
    Bottom: IconFC;
  };
  TextAlign: {
    Left: IconFC;
    Center: IconFC;
    Right: IconFC;
  };
  Hardware: IconFC;
  Device: IconFC;
  Task: IconFC;
  Save: IconFC;
  Connect: IconFC;
  Disconnect: IconFC;
  Drag: IconFC;
  Link: IconFC;
  Attachment: IconFC;
  Disable: IconFC;
  Enable: IconFC;
  Dynamic: IconFC;
  Variable: IconFC;
  Object: IconFC;
  Type: IconFC;
  LinePlot: IconFC;
  Array: IconFC;
  Label: IconFC;
  Details: IconFC;
  LinkExternal: IconFC;
  Access: IconFC;
  JSON: IconFC;
  Guide: IconFC;
  Focus: IconFC;
  OpenInNewWindow: IconFC;
  MoveToMainWindow: IconFC;
  SplitX: IconFC;
  SplitY: IconFC;
  AutoFitWidth: IconFC;
<<<<<<< HEAD
  Log: IconFC;
=======
  Commit: IconFC;
>>>>>>> 88f1a940
}<|MERGE_RESOLUTION|>--- conflicted
+++ resolved
@@ -56,7 +56,6 @@
   MdAlignVerticalCenter,
   MdAlignVerticalTop,
   MdAreaChart,
-  MdArticle,
   MdAutoAwesome,
   MdCommit,
   MdDataArray,
@@ -66,7 +65,6 @@
   MdFiberManualRecord,
   MdFileUpload,
   MdFilterCenterFocus,
-  MdGrain,
   MdHardware,
   MdInsights,
   MdKeyboardAlt,
@@ -378,11 +376,8 @@
   SplitX: wrapIcon(VscSplitHorizontal, "split-x"),
   SplitY: wrapIcon(VscSplitVertical, "split-y"),
   AutoFitWidth: wrapIcon(TbArrowAutofitWidth, "auto-fit-width"),
-<<<<<<< HEAD
+  Commit: wrapIcon(MdCommit, "commit"),
   Log: wrapIcon(FaStream, "log"),
-=======
-  Commit: wrapIcon(MdCommit, "commit"),
->>>>>>> 88f1a940
 };
 
 export interface IconType {
@@ -526,9 +521,6 @@
   SplitX: IconFC;
   SplitY: IconFC;
   AutoFitWidth: IconFC;
-<<<<<<< HEAD
+  Commit: IconFC;
   Log: IconFC;
-=======
-  Commit: IconFC;
->>>>>>> 88f1a940
 }