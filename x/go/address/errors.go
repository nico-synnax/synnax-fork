--- conflicted
+++ resolved
@@ -14,14 +14,8 @@
 // ErrNotFound is a general error used when an address is not found.
 var ErrNotFound = errors.New("[address] - not found")
 
-<<<<<<< HEAD
-// ErrTargetNotFound returns an error indicating that the target at address %s could
-// not be located.
-func ErrTargetNotFound(target Address) error {
-=======
 // NewErrTargetNotFound returns an error indicating that the target at the given
 // address could not be located.
 func NewErrTargetNotFound(target Address) error {
->>>>>>> 413a05fe
 	return errors.Wrapf(ErrNotFound, "target %s not found", target)
 }