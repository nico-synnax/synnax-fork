// Copyright 2025 Synnax Labs, Inc.
//
// Use of this software is governed by the Business Source License included in the file
// licenses/BSL.txt.
//
// As of the Change Date specified in that file, in accordance with the Business Source
// License, use of this software will be governed by the Apache License, Version 2.0,
// included in the file licenses/APL.txt.

package address

import "github.com/synnaxlabs/x/errors"

<<<<<<< HEAD
var ErrNotFound = errors.New("[address] - not found")

func TargetNotFound(target Address) error {
	return errors.Wrapf(ErrNotFound, "[address] - target %s not found", target)
=======
// ErrNotFound is a general error used when an address is not found.
var ErrNotFound = errors.New("[address] - not found")

// NewErrTargetNotFound returns an error indicating that the target at the given
// address could not be located.
func NewErrTargetNotFound(target Address) error {
	return errors.Wrapf(ErrNotFound, "target %s not found", target)
>>>>>>> 831c09e9
}<|MERGE_RESOLUTION|>--- conflicted
+++ resolved
@@ -11,12 +11,6 @@
 
 import "github.com/synnaxlabs/x/errors"
 
-<<<<<<< HEAD
-var ErrNotFound = errors.New("[address] - not found")
-
-func TargetNotFound(target Address) error {
-	return errors.Wrapf(ErrNotFound, "[address] - target %s not found", target)
-=======
 // ErrNotFound is a general error used when an address is not found.
 var ErrNotFound = errors.New("[address] - not found")
 
@@ -24,5 +18,4 @@
 // address could not be located.
 func NewErrTargetNotFound(target Address) error {
 	return errors.Wrapf(ErrNotFound, "target %s not found", target)
->>>>>>> 831c09e9
 }