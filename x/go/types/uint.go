--- conflicted
+++ resolved
@@ -9,15 +9,6 @@
 
 package types
 
-<<<<<<< HEAD
-// Uint12 is a 12-bit precision unsigned integer.
-
-type Uint12 uint16
-
-// Uint20 is a 20-bit precision unsigned integer.
-type Uint20 uint32
-
-=======
 // Uint12 is a 12-bit precision unsigned integer that uses uint16 as it's underlying
 // type. It is designed to represent values with a maximum precision of 2^12 (4096).
 type Uint12 uint16
@@ -27,7 +18,6 @@
 type Uint20 uint32
 
 // BoolToUint8 returns uint8(1) if b is true and uint8(0) if b is false.
->>>>>>> bbbc54a4
 func BoolToUint8(b bool) uint8 {
 	if b {
 		return 1
