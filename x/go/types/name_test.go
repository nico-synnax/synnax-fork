--- conflicted
+++ resolved
@@ -119,8 +119,6 @@
 			Expect(types.ValueName(reflect.ValueOf(func() {}))).To(Equal("func"))
 		})
 
-<<<<<<< HEAD
-=======
 		It("Should handle send directional channels", func() {
 			v := make(chan<- string)
 			Expect(types.ValueName(reflect.ValueOf(v))).To(Equal("chan<- string"))
@@ -131,7 +129,6 @@
 			Expect(types.ValueName(reflect.ValueOf(v))).To(Equal("<-chan string"))
 		})
 
->>>>>>> d0e4900d
 		It("Should handle interface types", func() {
 			var i testInterface = impl{}
 			Expect(types.ValueName(reflect.ValueOf(i))).To(Equal("types_test.impl"))
@@ -149,8 +146,6 @@
 			Expect(types.ValueName(reflect.ValueOf(make(chan []string)))).To(Equal("chan []string"))
 		})
 	})
-<<<<<<< HEAD
-=======
 
 	Context("PackageName", func() {
 		It("Should extract package name from custom types", func() {
@@ -158,5 +153,4 @@
 			Expect(types.PackageName(reflect.TypeOf(customNamed{}))).To(Equal("types_test"))
 		})
 	})
->>>>>>> d0e4900d
 })