// Copyright 2025 Synnax Labs, Inc.
//
// Use of this software is governed by the Business Source License included in the file
// licenses/BSL.txt.
//
// As of the Change Date specified in that file, in accordance with the Business Source
// License, use of this software will be governed by the Apache License, Version 2.0,
// included in the file licenses/APL.txt.

// Package confluence implements a generic, template based component framework for
// building concurrent value passing programs. Confluence is built around two core
// types: Value and Segment.
//
// A Value can is any piece of data that can be passed through
// a go channel. Because channels are typically mutex locked, values should generally
// be exchanged as batches of data as opposed to individual entities (i.e.
// pass []int as the as opposed to int).
//
// A Segment is an entity that processes values. A Segment is typically
// a goroutine that reads values from an input channel, does some operation on them
// (sum, avg, IO write, network write, etc.), and passes a result to an output channel.
// This is not to say that the functionality of a Segment cannot extend beyond a
// simple transformation.
//
// For example, a Segment can route values from a set of inputs (called Outlets) to
// a set of outputs (called Inlets). The input-Outlet, outlet-Inlet naming convention
// might seem strange at first, but the general idea is that an Outlet is the end of a
// stream that emits values (i.e. <-chan Value) and an Inlet is a stream that receives
// values (i.e. chan<- Value). Inlets and Outlets are also addressable, which allows you
// to send messages to segments with different addresses based on some criteria.
//
// Collections of segments also be composed into a pipeline using the plumber
// package's plumber.Pipeline. The Pipeline type is itself a Segment that can be
// connected to other Segments. This allows for a flexible and powerful
// composition capabilities.
//
// The confluence package provides a number of built-in Frame that can be used
// by themselves or embedded into custom Segment(sink) that provide functionality specific
// to your use case.
//
// A Segment is a composition of three interfaces:
//
//  1. Flow - Flow.Flow method is used to start any and all operations (goroutines,
//     network pipes, etc.) used by a Segment. The context provided to Flow should be
//     used to stop operations and clear process resources.
//
//  2. Source - A Source is the part of the Segment that can send values to output
//     streams (Inlet(sink)). Inlets(sink) are bound to the Sink (and therefore Segment)
//     by calling the ApplySink.OutTo(inlets ...Inlet[ValueType]) method.
//
//  3. Sink - A Sink is the part of the Segment that can receive values.
//     Input streams (Outlet(sink)). Outlet(sink) are bound to the Sink (and therefore Segment)
//     by calling the Sink.InFrom(outlets ...Outlet[ValueType]) method.
//
// All of this flexibility comes at the cost of needing to follow a few important rules
// and principles when writing programs based on confluence:
//
//  1. All input streams (Outlets) must be bound to a Segment by using
//     the InFrom() method.
//
//  2. All output streams (Inlets) must be bound to a Segment by using
//     the OutTo() method.
//
//  3. The only way to start a Segment is by calling the Flow.Flow method. A single
//     instance of a Segment (if passed as a pointer) should generally only be running
//     once at a time. This is not to say that Segments shouldn't be restarted. This
//     rule is more of a guideline, and can be broken when you know what you're doing.
//
// Related packages:
//
//  1. freightfluence - implements transport for writing Segment(sink) that
//     interact with a network freighter.
//
//  2. plumber - components for connecting Segment(sink) together and routing
//     streams between them.
package confluence

import (
	"context"

	"github.com/synnaxlabs/x/address"
	"github.com/synnaxlabs/x/signal"
)

// Value represents an item that can be sent through a Stream.
type Value = any

// Segment is a type that reads a value from a set of Inlet(sink), performs some operation,
// transformation, etc.and writes a value to a set of Outlet(sink). The user of a Segment
// should be unaware of what occurs internally, and should only pass values through the
// Inlet and Outlet interfaces.
type Segment[I, O Value] interface {
	Sink[I]
	Source[O]
}

// Flow is an entity that starts goroutines that process a stream of values.
// All processing goroutines should be started when Flow is called, and should stop
// when the provided context is cancelled. Any options defined or provided should
// not affect the algorithmic structure of the Flow, and should instead modify
// runtime context or behavior.
type Flow interface {
	// Flow starts the Flow process under the provided signal.Context.
	Flow(ctx signal.Context, opts ...Option)
}

// Sink is an interface that accepts values from a set of Outlet(sink). The user of a Sink
// should be unaware of what occurs internally, and should only pass values through
// the Outlet interfaces.
type Sink[O Value] interface {
	InFrom(outlets ...Outlet[O])
	Flow
}

// Source is an interface that sends values to a set of Inlet(sink). The user of a Source
// should be unaware of what occurs internally, and should only pass values through // the Inlet interfaces.
type Source[I Value] interface {
	OutTo(inlets ...Inlet[I])
	Flow
}

// TransformFunc is a function that transforms a value from one type to
// another. It takes in the input value i and converts it to an output value O. If
<<<<<<< HEAD
// the returned error is not nil, the transform goroutine will exit with the error. If ok
// is false, the output value will not be sent, and the transform will move on to
// processing the next value.
type TransformFunc[I, O Value] func(ctx context.Context, i I) (o O, ok bool, err error)

// GeneratorFunc returns a function that generates a new value. If ok is false, the
// returned function will not be used and the generator will proceed to the next cycle.
// If the returned error is not nil, the generator goroutine will exit with the error.
type GeneratorFunc[I, O Value] func(ctx context.Context, i I) (gen func() O, ok bool, err error)
=======
// the returned error is not nil, the transform goroutine will exit with the error.
// If shouldSend is false, the output value will not be sent, and the transform will
// move on to processing the next value.
type TransformFunc[I, O Value] func(ctx context.Context, i I) (o O, shouldSend bool, err error)

// GeneratorFunc returns a function that generates a new value. If shouldSend is false,
// the returned function will not be used and the generator will proceed to the next cycle.
// If the returned error is not nil, the generator goroutine will exit with the error.
type GeneratorFunc[I, O Value] func(ctx context.Context, i I) (gen func() O, shouldSend bool, err error)
>>>>>>> 413a05fe

// Inlet is the end of a Stream that accepts values and can be addressed.
type Inlet[V Value] interface {
	// Inlet pipes a value through the Stream.
	Inlet() chan<- V
	// InletAddress returns the address of the Inlet.
	InletAddress() address.Address
	// SetInletAddress sets the OutletAddress of the Inlet.
	SetInletAddress(address.Address)
	Closable
}

type Closable interface {
	// Close closes the Closable.
	Close()
	// Acquire acquires the Closable.
	Acquire(n int32)
}

// Outlet is the end of a Stream that emits values and can be addressed.
type Outlet[V Value] interface {
	// Outlet receives a value from the Stream.
	Outlet() <-chan V
	// OutletAddress returns the address of the Outlet.
	OutletAddress() address.Address
	// SetOutletAddress sets the OutletAddress of the Outlet.
	SetOutletAddress(address.Address)
}

// NopFlow implements Flow and does nothing.
type NopFlow struct{}

// Flow implements Flow.
func (NopFlow) Flow(signal.Context, ...Option) {}

// Drain drains the provided Outlet.
func Drain[V Value](out Outlet[V]) {
	for range out.Outlet() {
	}
}<|MERGE_RESOLUTION|>--- conflicted
+++ resolved
@@ -121,17 +121,6 @@
 
 // TransformFunc is a function that transforms a value from one type to
 // another. It takes in the input value i and converts it to an output value O. If
-<<<<<<< HEAD
-// the returned error is not nil, the transform goroutine will exit with the error. If ok
-// is false, the output value will not be sent, and the transform will move on to
-// processing the next value.
-type TransformFunc[I, O Value] func(ctx context.Context, i I) (o O, ok bool, err error)
-
-// GeneratorFunc returns a function that generates a new value. If ok is false, the
-// returned function will not be used and the generator will proceed to the next cycle.
-// If the returned error is not nil, the generator goroutine will exit with the error.
-type GeneratorFunc[I, O Value] func(ctx context.Context, i I) (gen func() O, ok bool, err error)
-=======
 // the returned error is not nil, the transform goroutine will exit with the error.
 // If shouldSend is false, the output value will not be sent, and the transform will
 // move on to processing the next value.
@@ -141,7 +130,6 @@
 // the returned function will not be used and the generator will proceed to the next cycle.
 // If the returned error is not nil, the generator goroutine will exit with the error.
 type GeneratorFunc[I, O Value] func(ctx context.Context, i I) (gen func() O, shouldSend bool, err error)
->>>>>>> 413a05fe
 
 // Inlet is the end of a Stream that accepts values and can be addressed.
 type Inlet[V Value] interface {
