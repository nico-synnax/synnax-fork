--- conflicted
+++ resolved
@@ -38,13 +38,8 @@
 }
 
 func (l *LinearTransform[I, O]) transform(ctx context.Context, i I) error {
-<<<<<<< HEAD
-	v, ok, err := l.Transform(ctx, i)
-	if err != nil || !ok {
-=======
 	v, shouldSend, err := l.Transform(ctx, i)
 	if err != nil || !shouldSend {
->>>>>>> 413a05fe
 		return err
 	}
 	return signal.SendUnderContext(ctx, l.Out.Inlet(), v)
