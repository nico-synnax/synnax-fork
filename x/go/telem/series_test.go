// Copyright 2025 Synnax Labs, Inc.
//
// Use of this software is governed by the Business Source License included in the file
// licenses/BSL.txt.
//
// As of the Change Date specified in that file, in accordance with the Business Source
// License, use of this software will be governed by the Apache License, Version 2.0,
// included in the file licenses/APL.txt.

package telem_test

import (
	"bytes"

	. "github.com/onsi/ginkgo/v2"
	. "github.com/onsi/gomega"
	"github.com/synnaxlabs/x/telem"
)

<<<<<<< HEAD
func MarshalSeriesTest[T telem.Sample](data []T, dt telem.DataType) func() {
=======
func marshalSeriesTest[T telem.Sample](data []T, dt telem.DataType) func() {
>>>>>>> 413a05fe
	return func() {
		s := telem.NewSeries(data)
		ExpectWithOffset(1, s.DataType).To(Equal(dt))
		ExpectWithOffset(1, s.Len()).To(Equal(int64(len(data))))
		ExpectWithOffset(1, telem.UnmarshalSeries[T](s)).To(Equal(data))
	}
}

<<<<<<< HEAD
func MarshalUnmarshalSliceTest[T telem.Sample](data []T, dt telem.DataType) func() {
=======
func marshalUnmarshalSliceTest[T telem.Sample](data []T, dt telem.DataType) func() {
>>>>>>> 413a05fe
	return func() {
		s := telem.MarshalSlice[T](data)
		Expect(telem.UnmarshalSlice[T](s, dt)).To(Equal(data))
	}
}

<<<<<<< HEAD
func ValueAtTest[T telem.Sample](value T, dt telem.DataType) func() {
=======
func valueAtTest[T telem.Sample](value T, dt telem.DataType) func() {
>>>>>>> 413a05fe
	return func() {
		s := telem.NewSeriesV(value)
		ExpectWithOffset(1, s.DataType).To(Equal(dt))
		ExpectWithOffset(1, telem.ValueAt[T](s, 0)).To(Equal(value))
	}
}

var _ = Describe("Series", func() {
	Describe("Len", func() {
		It("Should correctly return the number of samples in a series with a fixed length data type", func() {
			s := telem.NewSeriesV[int64](1, 2, 3)
			Expect(s.Len()).To(Equal(int64(3)))
		})
		It("Should correctly return the number of samples in a series with a variable length data type", func() {
			s := telem.NewSeriesStringsV("bob", "alice", "charlie")
			Expect(s.Len()).To(Equal(int64(3)))
		})
	})

	Describe("Factory", func() {
		Describe("MarshalSeries", func() {
<<<<<<< HEAD
			Specify("float64", MarshalSeriesTest([]float64{1.0, 2.0, 3.0}, telem.Float64T))
			Specify("float32", MarshalSeriesTest([]float32{1.0, 2.0, 3.0}, telem.Float32T))
			Specify("int64", MarshalSeriesTest([]int64{1, 2, 3}, telem.Int64T))
			Specify("int32", MarshalSeriesTest([]int32{1, 2, 3}, telem.Int32T))
			Specify("int16", MarshalSeriesTest([]int16{1, 2, 3}, telem.Int16T))
			Specify("int8", MarshalSeriesTest([]int8{1, 2, 3}, telem.Int8T))
			Specify("uint64", MarshalSeriesTest([]uint64{1, 2, 3}, telem.Uint64T))
			Specify("uint32", MarshalSeriesTest([]uint32{1, 2, 3}, telem.Uint32T))
			Specify("uint16", MarshalSeriesTest([]uint16{1, 2, 3}, telem.Uint16T))
			Specify("uint8", MarshalSeriesTest([]uint8{1, 2, 3}, telem.Uint8T))
			Specify("timestamp", MarshalSeriesTest([]telem.TimeStamp{1, 2, 3}, telem.TimeStampT))
=======
			Specify("float64", marshalSeriesTest([]float64{1.0, 2.0, 3.0}, telem.Float64T))
			Specify("float32", marshalSeriesTest([]float32{1.0, 2.0, 3.0}, telem.Float32T))
			Specify("int64", marshalSeriesTest([]int64{1, 2, 3}, telem.Int64T))
			Specify("int32", marshalSeriesTest([]int32{1, 2, 3}, telem.Int32T))
			Specify("int16", marshalSeriesTest([]int16{1, 2, 3}, telem.Int16T))
			Specify("int8", marshalSeriesTest([]int8{1, 2, 3}, telem.Int8T))
			Specify("uint64", marshalSeriesTest([]uint64{1, 2, 3}, telem.Uint64T))
			Specify("uint32", marshalSeriesTest([]uint32{1, 2, 3}, telem.Uint32T))
			Specify("uint16", marshalSeriesTest([]uint16{1, 2, 3}, telem.Uint16T))
			Specify("uint8", marshalSeriesTest([]uint8{1, 2, 3}, telem.Uint8T))
			Specify("timestamp", marshalSeriesTest([]telem.TimeStamp{1, 2, 3}, telem.TimeStampT))
>>>>>>> 413a05fe
			Specify("bad data type", func() {
				type BadType uint32
				Expect(func() {
					telem.NewSeriesV[BadType](1, 2, 3)
				}).To(Panic())
			})
		})

		Describe("MarshalSlice", func() {
<<<<<<< HEAD
			Specify("float64", MarshalUnmarshalSliceTest([]float64{1.0, 2.0, 3.0}, telem.Float64T))
			Specify("float32", MarshalUnmarshalSliceTest([]float32{1.0, 2.0, 3.0}, telem.Float32T))
			Specify("int64", MarshalUnmarshalSliceTest([]int64{1, 2, 3}, telem.Int64T))
			Specify("int32", MarshalUnmarshalSliceTest([]int32{1, 2, 3}, telem.Int32T))
			Specify("int16", MarshalUnmarshalSliceTest([]int16{1, 2, 3}, telem.Int16T))
			Specify("int8", MarshalUnmarshalSliceTest([]int8{1, 2, 3}, telem.Int8T))
			Specify("uint64", MarshalUnmarshalSliceTest([]uint64{1, 2, 3}, telem.Uint64T))
			Specify("uint32", MarshalUnmarshalSliceTest([]uint32{1, 2, 3}, telem.Uint32T))
			Specify("uint16", MarshalUnmarshalSliceTest([]uint16{1, 2, 3}, telem.Uint16T))
			Specify("uint8", MarshalUnmarshalSliceTest([]uint8{1, 2, 3}, telem.Uint8T))
			Specify("timestamp", MarshalUnmarshalSliceTest([]telem.TimeStamp{1, 2, 3}, telem.TimeStampT))
=======
			Specify("float64", marshalUnmarshalSliceTest([]float64{1.0, 2.0, 3.0}, telem.Float64T))
			Specify("float32", marshalUnmarshalSliceTest([]float32{1.0, 2.0, 3.0}, telem.Float32T))
			Specify("int64", marshalUnmarshalSliceTest([]int64{1, 2, 3}, telem.Int64T))
			Specify("int32", marshalUnmarshalSliceTest([]int32{1, 2, 3}, telem.Int32T))
			Specify("int16", marshalUnmarshalSliceTest([]int16{1, 2, 3}, telem.Int16T))
			Specify("int8", marshalUnmarshalSliceTest([]int8{1, 2, 3}, telem.Int8T))
			Specify("uint64", marshalUnmarshalSliceTest([]uint64{1, 2, 3}, telem.Uint64T))
			Specify("uint32", marshalUnmarshalSliceTest([]uint32{1, 2, 3}, telem.Uint32T))
			Specify("uint16", marshalUnmarshalSliceTest([]uint16{1, 2, 3}, telem.Uint16T))
			Specify("uint8", marshalUnmarshalSliceTest([]uint8{1, 2, 3}, telem.Uint8T))
			Specify("timestamp", marshalUnmarshalSliceTest([]telem.TimeStamp{1, 2, 3}, telem.TimeStampT))
>>>>>>> 413a05fe
			Specify("bad data type", func() {
				type BadType uint32
				Expect(func() {
					telem.MarshalSlice[BadType]([]BadType{1, 2, 3})
				}).To(Panic())
			})
		})

		Describe("Marshal Individual Samples", func() {
			Specify("Uint8", func() {
				b := make([]byte, 1)
				telem.MarshalUint8[uint8](b, 1)
				Expect(telem.UnmarshalUint8[uint8](b)).To(Equal(uint8(1)))
			})
			Specify("Uint16", func() {
				b := make([]byte, 2)
				telem.MarshalUint16[uint16](b, 2)
				Expect(telem.UnmarshalUint16[uint16](b)).To(Equal(uint16(2)))
			})
			Specify("Uint32", func() {
				b := make([]byte, 4)
				telem.MarshalUint32[uint32](b, 4)
				Expect(telem.UnmarshalUint32[uint32](b)).To(Equal(uint32(4)))
			})
			Specify("Uint64", func() {
				b := make([]byte, 8)
				telem.MarshalUint64[uint64](b, 8)
				Expect(telem.UnmarshalUint64[uint64](b)).To(Equal(uint64(8)))
			})
			Specify("Float32", func() {
				b := make([]byte, 4)
				telem.MarshalFloat32[float32](b, 4)
				Expect(telem.UnmarshalFloat32[float32](b)).To(Equal(float32(4)))
			})
			Specify("Int64", func() {
				b := make([]byte, 8)
				telem.MarshalInt64[int64](b, 8)
				Expect(telem.UnmarshalInt64[int64](b)).To(Equal(int64(8)))
			})
			Specify("Int32", func() {
				b := make([]byte, 4)
				telem.MarshalInt32[int32](b, 4)
				Expect(telem.UnmarshalInt32[int32](b)).To(Equal(int32(4)))
			})
			Specify("Int16", func() {
				b := make([]byte, 4)
				telem.MarshalInt16[int16](b, 4)
				Expect(telem.UnmarshalInt16[int16](b)).To(Equal(int16(4)))
			})
			Specify("Int8", func() {
				b := make([]byte, 4)
				telem.MarshalInt8[int8](b, 4)
				Expect(telem.UnmarshalInt8[int8](b)).To(Equal(int8(4)))
			})
			Specify("TimeStamp", func() {
				b := make([]byte, 8)
				telem.MarshalTimeStamp[telem.TimeStamp](b, 12)
				Expect(telem.UnmarshalTimeStamp[telem.TimeStamp](b)).To(Equal(telem.TimeStamp(12)))
			})
		})

		Describe("MarshalF + UnmarshalF", func() {
			Specify("Float64", func() {
				dt := telem.Float64T
				marshalF, unmarshalF := telem.MarshalF[float64](dt), telem.UnmarshalF[float64](dt)
				b := make([]byte, dt.Density())
				marshalF(b, 12)
				Expect(unmarshalF(b)).To(Equal(float64(12)))
			})
			Specify("Float32", func() {
				dt := telem.Float32T
				marshalF, unmarshalF := telem.MarshalF[float32](dt), telem.UnmarshalF[float32](dt)
				b := make([]byte, dt.Density())
				marshalF(b, 12)
				Expect(unmarshalF(b)).To(Equal(float32(12)))
			})
			Specify("Int64", func() {
				dt := telem.Int64T
				marshalF, unmarshalF := telem.MarshalF[int64](dt), telem.UnmarshalF[int64](dt)
				b := make([]byte, dt.Density())
				marshalF(b, 12)
				Expect(unmarshalF(b)).To(Equal(int64(12)))
			})
			Specify("Int32", func() {
				dt := telem.Int32T
				marshalF, unmarshalF := telem.MarshalF[int32](dt), telem.UnmarshalF[int32](dt)
				b := make([]byte, dt.Density())
				marshalF(b, 12)
				Expect(unmarshalF(b)).To(Equal(int32(12)))
			})
			Specify("Int16", func() {
				dt := telem.Int16T
				marshalF, unmarshalF := telem.MarshalF[int16](dt), telem.UnmarshalF[int16](dt)
				b := make([]byte, dt.Density())
				marshalF(b, 12)
				Expect(unmarshalF(b)).To(Equal(int16(12)))
			})
			Specify("Int8", func() {
				dt := telem.Int8T
				marshalF, unmarshalF := telem.MarshalF[int8](dt), telem.UnmarshalF[int8](dt)
				b := make([]byte, dt.Density())
				marshalF(b, 12)
				Expect(unmarshalF(b)).To(Equal(int8(12)))
			})
			Specify("Uint8", func() {
				dt := telem.Uint8T
				marshalF, unmarshalF := telem.MarshalF[uint8](dt), telem.UnmarshalF[uint8](dt)
				b := make([]byte, dt.Density())
				marshalF(b, 12)
				Expect(unmarshalF(b)).To(Equal(uint8(12)))
			})
			Specify("Uint16", func() {
				dt := telem.Uint16T
				marshalF, unmarshalF := telem.MarshalF[uint16](dt), telem.UnmarshalF[uint16](dt)
				b := make([]byte, dt.Density())
				marshalF(b, 12)
				Expect(unmarshalF(b)).To(Equal(uint16(12)))
			})
			Specify("Uint64", func() {
				dt := telem.Uint64T
				marshalF, unmarshalF := telem.MarshalF[uint64](dt), telem.UnmarshalF[uint64](dt)
				b := make([]byte, dt.Density())
				marshalF(b, 12)
				Expect(unmarshalF(b)).To(Equal(uint64(12)))
			})
			Specify("Uint32", func() {
				dt := telem.Uint32T
				marshalF, unmarshalF := telem.MarshalF[uint32](dt), telem.UnmarshalF[uint32](dt)
				b := make([]byte, dt.Density())
				marshalF(b, 12)
				Expect(unmarshalF(b)).To(Equal(uint32(12)))
			})
			Specify("TimeStamp", func() {
				dt := telem.TimeStampT
				marshalF, unmarshalF := telem.MarshalF[telem.TimeStamp](dt), telem.UnmarshalF[telem.TimeStamp](dt)
				b := make([]byte, dt.Density())
				marshalF(b, 12)
				Expect(unmarshalF(b)).To(Equal(telem.TimeStamp(12)))
			})
		})

		Describe("StaticJSONV", func() {
			It("Should correctly marshal a static JSON data structure", func() {
				data := map[string]any{
					"cat": map[string]any{
						"one": "two",
					},
				}
				s := telem.NewSeriesStaticJSONV(data)
				Expect(s.Len()).To(Equal(int64(1)))
			})
		})
	})

	Describe("MakeSeries", func() {
		It("Should make a series with the specified length", func() {
			s := telem.MakeSeries(telem.Int64T, 20)
			Expect(s.Len()).To(Equal(int64(20)))
<<<<<<< HEAD
			Expect(s.Size()).To(Equal(telem.ByteSize * 20 * 8))
=======
			Expect(s.Size()).To(Equal(telem.Byte * 20 * 8))
>>>>>>> 413a05fe
		})
	})

	Describe("At", func() {
		Context("Fixed Density", func() {
			It("Should return the the value at the given index", func() {
				s := telem.NewSeriesV[uint8](1, 2, 3)
				Expect(s.At(0)).To(Equal([]byte{1}))
				Expect(s.At(1)).To(Equal([]byte{2}))
				Expect(s.At(2)).To(Equal([]byte{3}))
			})

			It("Should panic when the index is out of bounds", func() {
				s := telem.NewSeriesV[uint8](1, 2, 3)
				Expect(func() {
					s.At(5)
				}).To(Panic())
				Expect(func() {
					s.At(-10)
				}).To(Panic())
			})
		})

		Context("Variable Density", func() {
			It("Should return the value at the given index", func() {
				s := telem.NewSeriesStringsV("a", "b", "c")
				Expect(s.At(0)).To(Equal([]byte("a")))
				Expect(s.At(1)).To(Equal([]byte("b")))
				Expect(s.At(2)).To(Equal([]byte("c")))
			})

			It("Should panic when the index is out of bounds", func() {
				s := telem.NewSeriesStringsV("a", "b", "c")
				Expect(func() {
					s.At(5)
				}).To(Panic())
				Expect(func() {
					s.At(-10)
				}).To(Panic())
			})
		})
	})

	Describe("ValueAt", func() {
		Describe("Happy Path", func() {
<<<<<<< HEAD
			Specify("uint8", ValueAtTest(uint8(1), telem.Uint8T))
			Specify("uint16", ValueAtTest(uint16(1), telem.Uint16T))
			Specify("uint32", ValueAtTest(uint32(1), telem.Uint32T))
			Specify("uint64", ValueAtTest(uint64(1), telem.Uint64T))
			Specify("int8", ValueAtTest(int8(1), telem.Int8T))
			Specify("int16", ValueAtTest(int16(1), telem.Int16T))
			Specify("int32", ValueAtTest(int32(1), telem.Int32T))
			Specify("int64", ValueAtTest(int64(1), telem.Int64T))
			Specify("float32", ValueAtTest(float32(1.0), telem.Float32T))
			Specify("float64", ValueAtTest(float64(1.0), telem.Float64T))
=======
			Specify("uint8", valueAtTest(uint8(1), telem.Uint8T))
			Specify("uint16", valueAtTest(uint16(1), telem.Uint16T))
			Specify("uint32", valueAtTest(uint32(1), telem.Uint32T))
			Specify("uint64", valueAtTest(uint64(1), telem.Uint64T))
			Specify("int8", valueAtTest(int8(1), telem.Int8T))
			Specify("int16", valueAtTest(int16(1), telem.Int16T))
			Specify("int32", valueAtTest(int32(1), telem.Int32T))
			Specify("int64", valueAtTest(int64(1), telem.Int64T))
			Specify("float32", valueAtTest(float32(1.0), telem.Float32T))
			Specify("float64", valueAtTest(float64(1.0), telem.Float64T))
>>>>>>> 413a05fe
		})
		Describe("Negative Index", func() {
			It("Should return a value at the given negative index", func() {
				s := telem.NewSeriesV[int64](1, 2, 3)
				Expect(telem.ValueAt[int64](s, -1)).To(Equal(int64(3)))
				Expect(telem.ValueAt[int64](s, -2)).To(Equal(int64(2)))
				Expect(telem.ValueAt[int64](s, -3)).To(Equal(int64(1)))
			})
		})
		Describe("Out of Bounds", func() {
			It("Should panic when the index is out of bounds", func() {
				s := telem.NewSeriesV[int64](1, 2, 3)
				Expect(func() { telem.ValueAt[int64](s, 3) }).To(Panic())
				Expect(func() { telem.ValueAt[int64](s, -4) }).To(Panic())
			})
		})
	})

	Describe("SetValueAt", func() {
		It("Should set the value at the given index", func() {
			s := telem.NewSeriesV[int64](1, 2, 3)
			telem.SetValueAt[int64](s, 0, 4)
			Expect(telem.ValueAt[int64](s, 0)).To(Equal(int64(4)))
		})

		It("Should support negative indices", func() {
			s := telem.NewSeriesV[int64](1, 2, 3)
			telem.SetValueAt[int64](s, -1, 4)
			Expect(telem.ValueAt[int64](s, -1)).To(Equal(int64(4)))
		})

		It("Should panic when the index is out of bounds", func() {
			s := telem.NewSeriesV[int64](1, 2, 3)
			Expect(func() { telem.SetValueAt[int64](s, 3, 4) }).To(Panic())
			Expect(func() { telem.SetValueAt[int64](s, -4, 4) }).To(Panic())
		})
	})

	Describe("String", func() {
		Context("Empty Series", func() {
			It("Should properly format an empty series", func() {
				s := telem.Series{DataType: telem.Uint64T}
				Expect(s.String()).To(ContainSubstring("Len: 0"))
				Expect(s.String()).To(ContainSubstring("Contents: []"))
			})
		})

		Context("Short Series", func() {
			It("Should show all values for series with <= 12 elements", func() {
				s := telem.NewSeriesV[int64](1, 2, 3, 4, 5)
				Expect(s.String()).To(Equal("Series{TimeRange: 1970-01-01T00:00:00Z - 00:00:00 (0s), DataType: int64, Len: 5, Size: 40 bytes, Contents: [1 2 3 4 5]}"))
			})

			It("Should properly format float values", func() {
				s := telem.NewSeriesV(1.1, 2.2, 3.3)
				str := s.String()
				Expect(str).To(ContainSubstring("DataType: float64"))
				Expect(str).To(ContainSubstring("[1.1 2.2 3.3]"))
			})

			It("Should properly format string values", func() {
				s := telem.NewSeriesStringsV("a", "b", "c")
				str := s.String()
				Expect(str).To(ContainSubstring("DataType: string"))
				Expect(str).To(ContainSubstring("[a b c]"))
			})
		})

		DescribeTable("DataString", func(s telem.Series, expected string) {
			Expect(s.DataString()).To(Equal(expected))
		},
			Entry("uint8", telem.NewSeriesV[uint8](1, 2, 3), "[1 2 3]"),
			Entry("uint16", telem.NewSeriesV[uint16](1, 2, 3), "[1 2 3]"),
			Entry("uint32", telem.NewSeriesV[uint32](1, 2, 3), "[1 2 3]"),
			Entry("uint64", telem.NewSeriesV[uint64](1, 2, 3), "[1 2 3]"),
			Entry("int8", telem.NewSeriesV[int8](1, 2, 3), "[1 2 3]"),
			Entry("int16", telem.NewSeriesV[int16](1, 2, 3), "[1 2 3]"),
			Entry("int32", telem.NewSeriesV[int32](1, 2, 3), "[1 2 3]"),
			Entry("int64", telem.NewSeriesV[int64](1, 2, 3), "[1 2 3]"),
			Entry("float32", telem.NewSeriesV[float32](1.0, 2.0, 3.0), "[1 2 3]"),
			Entry("float64", telem.NewSeriesV(1.0, 2.0, 3.0), "[1 2 3]"),
			Entry("string", telem.NewSeriesStringsV("a", "b", "c"), "[a b c]"),
			Entry("json", telem.NewSeriesStaticJSONV(map[string]any{"a": 1, "b": 2, "c": 3}), `[{"a":1,"b":2,"c":3}]`),
			Entry("timestamp", telem.NewSeriesSecondsTSV(1, 2, 3), "[1970-01-01T00:00:01Z +1s +2s]"),
		)

		Context("Long Series", func() {
			It("Should truncate series with > 14 elements", func() {
				values := make([]int64, 20)
				for i := range values {
					values[i] = int64(i + 1)
				}
				s := telem.NewSeriesV(values...)
				str := s.String()
				Expect(str).To(ContainSubstring("Len: 20"))
				Expect(str).To(ContainSubstring("[1 2 3 4 5 6 ... 15 16 17 18 19 20]"))
			})

			It("Should truncate long float series", func() {
				values := make([]float64, 15)
				for i := range values {
					values[i] = float64(i) + 0.5
				}
				s := telem.NewSeriesV(values...)
				str := s.String()
				Expect(str).To(ContainSubstring("[0.5 1.5 2.5 3.5 4.5 5.5 ... 9.5 10.5 11.5 12.5 13.5 14.5]"))
			})

			It("Should truncate long string series", func() {
				values := []string{"a", "b", "c", "d", "e", "f", "g", "h", "i", "j", "k", "l", "m", "n"}
				s := telem.NewSeriesStringsV(values...)
				str := s.String()
				Expect(str).To(ContainSubstring("[a b c d e f ... i j k l m n]"))
			})

			It("Should truncate a long timestamp series", func() {
				values := telem.NewSeriesSecondsTSV(1, 2, 3, 4, 5, 6, 7, 8, 9, 10, 11, 12, 13, 14, 15, 16, 17, 18, 19, 20)
				Expect(values.DataString()).To(Equal("[1970-01-01T00:00:01Z +1s +2s +3s +4s +5s ... +14s +15s +16s +17s +18s +19s]"))
			})
		})

		Context("Different Data Types", func() {
			It("Should handle uint8 values", func() {
				s := telem.NewSeriesV[uint8](1, 2, 3)
				Expect(s.String()).To(ContainSubstring("DataType: uint8"))
				Expect(s.String()).To(ContainSubstring("[1 2 3]"))
			})

			It("Should handle int16 values", func() {
				s := telem.NewSeriesV[int16](1000, 2000, 3000)
				Expect(s.String()).To(ContainSubstring("DataType: int16"))
				Expect(s.String()).To(ContainSubstring("[1000 2000 3000]"))
			})
		})
	})

	Describe("Downsample", func() {
		Context("Fixed Length Data Types", func() {
			It("Should correctly downsample a series with a factor of 2", func() {
				original := telem.NewSeriesV[int64](1, 2, 3, 4, 5, 6, 7, 8)
				downsampled := original.Downsample(2)

				Expect(downsampled.Len()).To(Equal(int64(4)))
				Expect(telem.UnmarshalSeries[int64](downsampled)).To(Equal([]int64{1, 3, 5, 7}))
				Expect(downsampled.DataType).To(Equal(original.DataType))
				Expect(downsampled.TimeRange).To(Equal(original.TimeRange))
				Expect(downsampled.Alignment).To(Equal(original.Alignment))
			})

			It("Should correctly downsample a series with a factor of 3", func() {
				original := telem.NewSeriesV[int64](1, 2, 3, 4, 5, 6, 7, 8, 9)
				downsampled := original.Downsample(3)

				Expect(downsampled.Len()).To(Equal(int64(3)))
				Expect(telem.UnmarshalSeries[int64](downsampled)).To(Equal([]int64{1, 4, 7}))
			})

			It("Should work when the factor is not an even multiple of the length", func() {
				original := telem.NewSeriesV[int64](1, 2, 3, 4, 5, 6, 7, 8, 9, 10)
				downsampled := original.Downsample(3)

				Expect(downsampled.Len()).To(Equal(int64(4)))
				Expect(telem.UnmarshalSeries[int64](downsampled)).To(Equal([]int64{1, 4, 7, 10}))
			})

			It("Should work with different numeric types", func() {
				original := telem.NewSeriesV(1.1, 2.2, 3.3, 4.4, 5.5, 6.6)
				downsampled := original.Downsample(2)

				Expect(downsampled.Len()).To(Equal(int64(3)))
				Expect(telem.UnmarshalSeries[float64](downsampled)).To(Equal([]float64{1.1, 3.3, 5.5}))
			})

			It("Should preserve alignment information", func() {
				original := telem.NewSeriesV[int64](1, 2, 3, 4, 5, 6)
				original.Alignment = telem.NewAlignment(1, 5)
				downsampled := original.Downsample(2)

				Expect(downsampled.Alignment).To(Equal(original.Alignment))
			})

			It("Should preserve time range information", func() {
				original := telem.NewSeriesV[int64](1, 2, 3, 4, 5, 6)
				original.TimeRange = telem.TimeRange{Start: 100, End: 600}
				downsampled := original.Downsample(2)

				Expect(downsampled.TimeRange).To(Equal(original.TimeRange))
			})
		})

		Context("Variable Length Data Types", func() {
			It("Should correctly down sample a string series", func() {
				original := telem.NewSeriesStringsV("a", "b", "c", "d", "e", "f")
				downsampled := original.Downsample(2)

				Expect(downsampled.Len()).To(Equal(int64(3)))
				Expect(telem.UnmarshalStrings(downsampled.Data)).To(Equal([]string{"a", "c", "e"}))
			})

			It("Should correctly down sample a JSON series", func() {
				data := []map[string]any{
					{"id": 1},
					{"id": 2},
					{"id": 3},
					{"id": 4},
				}

				s := telem.NewSeriesStaticJSONV(data...)
				downsampled := s.Downsample(2)
				Expect(downsampled.Len()).To(Equal(int64(2)))
				split := bytes.Split(downsampled.Data, []byte("\n"))
				Expect(len(split)).To(Equal(3)) // 2 items + empty string after last newline
			})
		})

		Context("Edge Cases", func() {
			It("Should return the original series if factor is <= 1", func() {
				original := telem.NewSeriesV[int64](1, 2, 3)
				downsampled := original.Downsample(0)
				Expect(downsampled).To(Equal(original))
				downsampled = original.Downsample(1)
				Expect(downsampled).To(Equal(original))
				downsampled = original.Downsample(-1)
				Expect(downsampled).To(Equal(original))
			})

			It("Should return the maximum possible downSampling if series length is <= factor", func() {
				original := telem.NewSeriesV[int64](1, 2, 3)
				downsampled := original.Downsample(3)
				Expect(downsampled.Len()).To(Equal(int64(1)))
				Expect(telem.UnmarshalSeries[int64](downsampled)).To(Equal([]int64{1}))
				downsampled = original.Downsample(10)
				Expect(downsampled.Len()).To(Equal(int64(1)))
				Expect(telem.UnmarshalSeries[int64](downsampled)).To(Equal([]int64{1}))
			})

			It("Should handle empty series correctly", func() {
				original := telem.Series{DataType: telem.Int64T}
				downsampled := original.Downsample(2)
				Expect(downsampled).To(Equal(original))
				Expect(downsampled.Len()).To(Equal(int64(0)))
			})
		})
	})

	Describe("MultiSeries", func() {
		Describe("NewMultiSeries", func() {
			It("Should construct a multi-series from a slice of series", func() {
				s1 := telem.NewSeriesSecondsTSV(1, 2, 3)
				s2 := telem.NewSeriesSecondsTSV(4, 5, 6)
				ms := telem.NewMultiSeriesV(s1, s2)
				Expect(ms.Len()).To(Equal(int64(6)))
			})
			It("Should sort the series by alignment on construction", func() {
				s1 := telem.NewSeriesSecondsTSV(1, 2, 3)
				s1.Alignment = telem.NewAlignment(0, 0)
				s2 := telem.NewSeriesSecondsTSV(4, 5, 6)
				s2.Alignment = telem.NewAlignment(0, 3)
				ms := telem.NewMultiSeriesV(s2, s1)
				Expect(ms.Series[0].Alignment).To(Equal(s1.Alignment))
				Expect(ms.Series[1].Alignment).To(Equal(s2.Alignment))
			})
			It("Should panic when trying to construct the series out of different data types", func() {
				s1 := telem.NewSeriesSecondsTSV(1, 2, 3)
				s2 := telem.NewSeriesStringsV("a", "b", "c")
				Expect(func() { telem.NewMultiSeriesV(s1, s2) }).To(Panic())
			})
		})

		Describe("AlignmentBounds", func() {
			It("Should return the alignment bounds of the multi-series", func() {
				s1 := telem.NewSeriesSecondsTSV(1, 2, 3)
				s1.Alignment = telem.NewAlignment(0, 0)
				s2 := telem.NewSeriesSecondsTSV(4, 5, 6)
				s2.Alignment = telem.NewAlignment(0, 3)
				ms := telem.NewMultiSeriesV(s1, s2)
				Expect(ms.AlignmentBounds()).To(Equal(telem.AlignmentBounds{
					Lower: 0,
					Upper: 6,
				}))
			})

			It("Should return [0, 0) for an empty multi-series", func() {
				var ms telem.MultiSeries
				Expect(ms.AlignmentBounds()).To(Equal(telem.AlignmentBounds{
					Lower: 0,
					Upper: 0,
				}))
			})
		})

		Describe("TimeRange", func() {
			It("Should return the time range of the multi-series", func() {
				s1 := telem.NewSeriesSecondsTSV(1, 2, 3)
				s1.TimeRange = telem.TimeRange{Start: 0, End: 3}
				s2 := telem.NewSeriesSecondsTSV(4, 5, 6)
				s2.TimeRange = telem.TimeRange{Start: 3, End: 6}
				ms := telem.NewMultiSeriesV(s1, s2)
				Expect(ms.TimeRange()).To(Equal(telem.TimeRange{
					Start: s1.TimeRange.Start,
					End:   s2.TimeRange.End,
				}))
			})

			It("Should return a zero time range when the multi-series is empty", func() {
				ms := telem.MultiSeries{}
				Expect(ms.TimeRange()).To(Equal(telem.TimeRangeZero))
			})
		})

		Describe("Append", func() {
			It("Should append a series to the multi-series", func() {
				s1 := telem.NewSeriesSecondsTSV(1, 2, 3)
				s2 := telem.NewSeriesSecondsTSV(4, 5, 6)
				ms := telem.NewMultiSeriesV(s1)
				ms = ms.Append(s2)
				Expect(ms.Len()).To(Equal(int64(6)))
				Expect(ms.Series[0].Alignment).To(Equal(s1.Alignment))
				Expect(ms.Series[1].Alignment).To(Equal(s2.Alignment))
			})

			It("Should panic if the series data types do not match", func() {
				s1 := telem.NewSeriesSecondsTSV(1, 2, 3)
				s2 := telem.NewSeriesV[int32](1, 2, 3)
				ms := telem.NewMultiSeriesV(s1)
				Expect(func() {
					ms = ms.Append(s2)
				}).To(Panic())
			})

			It("Should not panic when appending to an empty series", func() {
				s1 := telem.NewSeriesSecondsTSV(1, 2, 3)
				ms := telem.MultiSeries{}
				Expect(func() {
					ms.Append(s1)
				}).NotTo(Panic())
			})
		})

		Describe("FilterGreaterThanOrEqualTo", func() {
			It("Should remove series with alignment bounds that are less than the target threshold", func() {
				s1 := telem.NewSeriesSecondsTSV(1, 2, 3)
				s1.Alignment = telem.NewAlignment(0, 0)
				s2 := telem.NewSeriesSecondsTSV(4, 5, 6)
				s2.Alignment = telem.NewAlignment(0, 3)
				ms := telem.NewMultiSeriesV(s1, s2)
				ms = ms.FilterGreaterThanOrEqualTo(telem.NewAlignment(0, 3))
				Expect(ms.Len()).To(Equal(int64(3)))
				Expect(ms.Series[0].Alignment).To(Equal(s2.Alignment))
			})

			It("Should correctly handle an empty multi-series", func() {
				var ms telem.MultiSeries
				Expect(ms.FilterGreaterThanOrEqualTo(0).Len()).To(Equal(int64(0)))
			})

			It("Should keep all series when alignment bounds is very low", func() {
				s1 := telem.NewSeriesSecondsTSV(1, 2, 3)
				s1.Alignment = 500
				s2 := telem.NewSeriesSecondsTSV(4, 5, 6)
				s2.Alignment = 5000
				ms := telem.NewMultiSeriesV(s1, s2)
				ms = ms.FilterGreaterThanOrEqualTo(5)
				Expect(ms.Len()).To(Equal(int64(6)))
			})

			It("Should filter all series when alignment bounds is very high", func() {
				s1 := telem.NewSeriesSecondsTSV(1, 2, 3)
				s1.Alignment = 0
				s2 := telem.NewSeriesSecondsTSV(4, 5, 6)
				s2.Alignment = 3
				ms := telem.NewMultiSeriesV(s1, s2)
				ms = ms.FilterGreaterThanOrEqualTo(5000)
				Expect(ms).To(Equal(telem.MultiSeries{}))
			})
		})

		Describe("Len", func() {
			It("Should return the accumulated length of all series", func() {
				s1 := telem.NewSeriesSecondsTSV(1, 2, 3)
				s2 := telem.NewSeriesSecondsTSV(4, 5, 6)
				ms := telem.NewMultiSeriesV(s1, s2)
				Expect(ms.Len()).To(Equal(int64(6)))
			})

			It("Should return 0 if there are no series", func() {
				ms := telem.MultiSeries{}
				Expect(ms.Len()).To(Equal(int64(0)))
			})
		})

		Describe("DataType", func() {
			It("Should return the data type of the multi-series", func() {
				s1 := telem.NewSeriesSecondsTSV(1, 2, 3)
				s2 := telem.NewSeriesSecondsTSV(4, 5, 6)
				ms := telem.NewMultiSeriesV(s1, s2)
				Expect(ms.DataType()).To(Equal(telem.TimeStampT))
			})
		})

		Describe("Data", func() {
			It("Should return the aggregate data of the multi-series as a single byte array", func() {
				s1 := telem.NewSeriesV[uint8](1, 2, 3)
				s2 := telem.NewSeriesV[uint8](4, 5, 6)
				ms := telem.NewMultiSeriesV(s1, s2)
				Expect(ms.Data()).To(Equal([]byte{1, 2, 3, 4, 5, 6}))
			})

			It("Should return an empty byte array if there are no series in the frame", func() {
				ts := telem.NewMultiSeriesV()
				Expect(ts.Data()).To(HaveLen(0))
			})
		})

		Describe("MultiSeriesAtAlignment", func() {
			It("Should return the data at the specified alignment", func() {
				s1 := telem.NewSeriesV[uint8](1, 2, 3)
				s1.Alignment = telem.NewAlignment(1, 0)
				s2 := telem.NewSeriesV[uint8](4, 5, 6)
				s2.Alignment = telem.NewAlignment(1, 3)
				ms := telem.NewMultiSeriesV(s1, s2)
				Expect(telem.MultiSeriesAtAlignment[uint8](ms, telem.NewAlignment(1, 3))).To(Equal(uint8(4)))
			})

			It("Should panic when querying a value outside of the expected alignment", func() {
				s1 := telem.NewSeriesV[uint8](1, 2, 3)
				s1.Alignment = telem.NewAlignment(1, 0)
				ms := telem.NewMultiSeriesV(s1)
				Expect(func() {
					telem.MultiSeriesAtAlignment[uint8](ms, 5000)
				}).To(Panic())
			})
		})
	})

	Describe("Samples", func() {
		It("iterates fixed length correctly", func() {
			s := telem.NewSeriesV[int64](1, 2, 3, 4, 5)
			values := make([]int64, 0, 5)
			for sample := range s.Samples() {
				values = append(values, telem.UnmarshalF[int64](s.DataType)(sample))
			}
			Expect(values).To(Equal([]int64{1, 2, 3, 4, 5}))
		})

		It("iterates variable length correctly", func() {
			s := telem.NewSeriesStringsV("foo", "bar", "baz")
			values := make([]string, 0, 3)
			for sample := range s.Samples() {
				values = append(values, string(sample))
			}
			Expect(values).To(Equal([]string{"foo", "bar", "baz"}))
		})

		It("allows early termination", func() {
			s := telem.NewSeriesV[int64](1, 2, 3, 4, 5)
			values := make([]int64, 0, 3)
			count := 0
			for sample := range s.Samples() {
				values = append(values, telem.UnmarshalF[int64](s.DataType)(sample))
				count++
				if count > 2 {
					break
				}
			}
			Expect(values).To(Equal([]int64{1, 2, 3}))
		})

		It("Should allow for early termination in variable length series", func() {
			s := telem.NewSeriesStringsV("foo", "bar", "baz")
			values := make([]string, 0, 3)
			count := 0
			for sample := range s.Samples() {
				count++
				values = append(values, string(sample))
				if count > 1 {
					break
				}
			}
			Expect(values).To(Equal([]string{"foo", "bar"}))
		})

		It("handles empty series", func() {
			s := telem.Series{DataType: telem.Int64T}
			count := 0
			s.Samples()(func(sample []byte) bool {
				count++
				return true
			})
			Expect(count).To(Equal(0))
		})
	})
})<|MERGE_RESOLUTION|>--- conflicted
+++ resolved
@@ -17,11 +17,7 @@
 	"github.com/synnaxlabs/x/telem"
 )
 
-<<<<<<< HEAD
-func MarshalSeriesTest[T telem.Sample](data []T, dt telem.DataType) func() {
-=======
 func marshalSeriesTest[T telem.Sample](data []T, dt telem.DataType) func() {
->>>>>>> 413a05fe
 	return func() {
 		s := telem.NewSeries(data)
 		ExpectWithOffset(1, s.DataType).To(Equal(dt))
@@ -30,22 +26,14 @@
 	}
 }
 
-<<<<<<< HEAD
-func MarshalUnmarshalSliceTest[T telem.Sample](data []T, dt telem.DataType) func() {
-=======
 func marshalUnmarshalSliceTest[T telem.Sample](data []T, dt telem.DataType) func() {
->>>>>>> 413a05fe
 	return func() {
 		s := telem.MarshalSlice[T](data)
 		Expect(telem.UnmarshalSlice[T](s, dt)).To(Equal(data))
 	}
 }
 
-<<<<<<< HEAD
-func ValueAtTest[T telem.Sample](value T, dt telem.DataType) func() {
-=======
 func valueAtTest[T telem.Sample](value T, dt telem.DataType) func() {
->>>>>>> 413a05fe
 	return func() {
 		s := telem.NewSeriesV(value)
 		ExpectWithOffset(1, s.DataType).To(Equal(dt))
@@ -67,19 +55,6 @@
 
 	Describe("Factory", func() {
 		Describe("MarshalSeries", func() {
-<<<<<<< HEAD
-			Specify("float64", MarshalSeriesTest([]float64{1.0, 2.0, 3.0}, telem.Float64T))
-			Specify("float32", MarshalSeriesTest([]float32{1.0, 2.0, 3.0}, telem.Float32T))
-			Specify("int64", MarshalSeriesTest([]int64{1, 2, 3}, telem.Int64T))
-			Specify("int32", MarshalSeriesTest([]int32{1, 2, 3}, telem.Int32T))
-			Specify("int16", MarshalSeriesTest([]int16{1, 2, 3}, telem.Int16T))
-			Specify("int8", MarshalSeriesTest([]int8{1, 2, 3}, telem.Int8T))
-			Specify("uint64", MarshalSeriesTest([]uint64{1, 2, 3}, telem.Uint64T))
-			Specify("uint32", MarshalSeriesTest([]uint32{1, 2, 3}, telem.Uint32T))
-			Specify("uint16", MarshalSeriesTest([]uint16{1, 2, 3}, telem.Uint16T))
-			Specify("uint8", MarshalSeriesTest([]uint8{1, 2, 3}, telem.Uint8T))
-			Specify("timestamp", MarshalSeriesTest([]telem.TimeStamp{1, 2, 3}, telem.TimeStampT))
-=======
 			Specify("float64", marshalSeriesTest([]float64{1.0, 2.0, 3.0}, telem.Float64T))
 			Specify("float32", marshalSeriesTest([]float32{1.0, 2.0, 3.0}, telem.Float32T))
 			Specify("int64", marshalSeriesTest([]int64{1, 2, 3}, telem.Int64T))
@@ -91,7 +66,6 @@
 			Specify("uint16", marshalSeriesTest([]uint16{1, 2, 3}, telem.Uint16T))
 			Specify("uint8", marshalSeriesTest([]uint8{1, 2, 3}, telem.Uint8T))
 			Specify("timestamp", marshalSeriesTest([]telem.TimeStamp{1, 2, 3}, telem.TimeStampT))
->>>>>>> 413a05fe
 			Specify("bad data type", func() {
 				type BadType uint32
 				Expect(func() {
@@ -101,19 +75,6 @@
 		})
 
 		Describe("MarshalSlice", func() {
-<<<<<<< HEAD
-			Specify("float64", MarshalUnmarshalSliceTest([]float64{1.0, 2.0, 3.0}, telem.Float64T))
-			Specify("float32", MarshalUnmarshalSliceTest([]float32{1.0, 2.0, 3.0}, telem.Float32T))
-			Specify("int64", MarshalUnmarshalSliceTest([]int64{1, 2, 3}, telem.Int64T))
-			Specify("int32", MarshalUnmarshalSliceTest([]int32{1, 2, 3}, telem.Int32T))
-			Specify("int16", MarshalUnmarshalSliceTest([]int16{1, 2, 3}, telem.Int16T))
-			Specify("int8", MarshalUnmarshalSliceTest([]int8{1, 2, 3}, telem.Int8T))
-			Specify("uint64", MarshalUnmarshalSliceTest([]uint64{1, 2, 3}, telem.Uint64T))
-			Specify("uint32", MarshalUnmarshalSliceTest([]uint32{1, 2, 3}, telem.Uint32T))
-			Specify("uint16", MarshalUnmarshalSliceTest([]uint16{1, 2, 3}, telem.Uint16T))
-			Specify("uint8", MarshalUnmarshalSliceTest([]uint8{1, 2, 3}, telem.Uint8T))
-			Specify("timestamp", MarshalUnmarshalSliceTest([]telem.TimeStamp{1, 2, 3}, telem.TimeStampT))
-=======
 			Specify("float64", marshalUnmarshalSliceTest([]float64{1.0, 2.0, 3.0}, telem.Float64T))
 			Specify("float32", marshalUnmarshalSliceTest([]float32{1.0, 2.0, 3.0}, telem.Float32T))
 			Specify("int64", marshalUnmarshalSliceTest([]int64{1, 2, 3}, telem.Int64T))
@@ -125,7 +86,6 @@
 			Specify("uint16", marshalUnmarshalSliceTest([]uint16{1, 2, 3}, telem.Uint16T))
 			Specify("uint8", marshalUnmarshalSliceTest([]uint8{1, 2, 3}, telem.Uint8T))
 			Specify("timestamp", marshalUnmarshalSliceTest([]telem.TimeStamp{1, 2, 3}, telem.TimeStampT))
->>>>>>> 413a05fe
 			Specify("bad data type", func() {
 				type BadType uint32
 				Expect(func() {
@@ -284,11 +244,7 @@
 		It("Should make a series with the specified length", func() {
 			s := telem.MakeSeries(telem.Int64T, 20)
 			Expect(s.Len()).To(Equal(int64(20)))
-<<<<<<< HEAD
-			Expect(s.Size()).To(Equal(telem.ByteSize * 20 * 8))
-=======
 			Expect(s.Size()).To(Equal(telem.Byte * 20 * 8))
->>>>>>> 413a05fe
 		})
 	})
 
@@ -334,18 +290,6 @@
 
 	Describe("ValueAt", func() {
 		Describe("Happy Path", func() {
-<<<<<<< HEAD
-			Specify("uint8", ValueAtTest(uint8(1), telem.Uint8T))
-			Specify("uint16", ValueAtTest(uint16(1), telem.Uint16T))
-			Specify("uint32", ValueAtTest(uint32(1), telem.Uint32T))
-			Specify("uint64", ValueAtTest(uint64(1), telem.Uint64T))
-			Specify("int8", ValueAtTest(int8(1), telem.Int8T))
-			Specify("int16", ValueAtTest(int16(1), telem.Int16T))
-			Specify("int32", ValueAtTest(int32(1), telem.Int32T))
-			Specify("int64", ValueAtTest(int64(1), telem.Int64T))
-			Specify("float32", ValueAtTest(float32(1.0), telem.Float32T))
-			Specify("float64", ValueAtTest(float64(1.0), telem.Float64T))
-=======
 			Specify("uint8", valueAtTest(uint8(1), telem.Uint8T))
 			Specify("uint16", valueAtTest(uint16(1), telem.Uint16T))
 			Specify("uint32", valueAtTest(uint32(1), telem.Uint32T))
@@ -356,7 +300,6 @@
 			Specify("int64", valueAtTest(int64(1), telem.Int64T))
 			Specify("float32", valueAtTest(float32(1.0), telem.Float32T))
 			Specify("float64", valueAtTest(float64(1.0), telem.Float64T))
->>>>>>> 413a05fe
 		})
 		Describe("Negative Index", func() {
 			It("Should return a value at the given negative index", func() {
