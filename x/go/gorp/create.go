--- conflicted
+++ resolved
@@ -23,15 +23,6 @@
 	return Create[K, E]{params: make(query.Parameters)}
 }
 
-<<<<<<< HEAD
-// GuardExisting adds a function to the query that can be used to prevent the accidental
-// override of existing entries with the same GorpKey. The provided function receives
-// the existing entry and should return an error if the entry should not be overwritten.
-// If no entry with a matching GorpKey is found, the function is not called. GuardExisting
-// adds overhead to the query, as a retrieval is required to check for existing entries.
-func (c Create[K, E]) GuardExisting(filter func(E) error) Create[K, E] {
-	addGuard[K, E](c.params, filter)
-=======
 // MergeExisting adds a function to the query that can be used to prevent the accidental
 // override of existing entries with the same GorpKey. The provided function receives
 // the existing entry and should return an error if the entry should not be overwritten.
@@ -39,7 +30,6 @@
 // adds overhead to the query, as a retrieval is required to check for existing entries.
 func (c Create[K, E]) MergeExisting(filter func(creating E, existing E) (E, error)) Create[K, E] {
 	addMergeExisting[K, E](c.params, filter)
->>>>>>> 3cdc4452
 	return c
 }
 
@@ -53,16 +43,10 @@
 func (c Create[K, E]) Exec(ctx context.Context, tx Tx) error {
 	checkForNilTx("Create.Exec", tx)
 	entries, w := GetEntries[K, E](c.params), WrapWriter[K, E](tx)
-<<<<<<< HEAD
-	if hasGuards(c.params) {
-		r := WrapReader[K, E](tx)
-		for _, entry := range entries.All() {
-=======
 	mergeExisting, hasMergeExisting := getMergeExisting[K, E](c.params)
 	if hasMergeExisting {
 		r := WrapReader[K, E](tx)
 		for i, entry := range entries.All() {
->>>>>>> 3cdc4452
 			e, err := r.Get(ctx, entry.GorpKey())
 			if errors.Is(err, query.NotFound) {
 				continue
@@ -70,16 +54,10 @@
 			if err != nil {
 				return err
 			}
-<<<<<<< HEAD
-			if err := checkGuards[K, E](c.params, []E{e}); err != nil {
-				return err
-			}
-=======
 			if e, err = mergeExisting.exec(entry, e); err != nil {
 				return err
 			}
 			entries.Set(i, e)
->>>>>>> 3cdc4452
 		}
 	}
 	return w.Set(ctx, entries.All()...)
