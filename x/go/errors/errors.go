// Copyright 2025 Synnax Labs, Inc.
//
// Use of this software is governed by the Business Source License included in the file
// licenses/BSL.txt.
//
// As of the Change Date specified in that file, in accordance with the Business Source
// License, use of this software will be governed by the Apache License, Version 2.0,
// included in the file licenses/APL.txt.

package errors

import "github.com/cockroachdb/errors"

const (
	// TypeEmpty represents an error that hasn't been properly parsed or detected.
	// TypeEmpty errors typically represent a programming error.
	TypeEmpty = ""
	// TypeNil represents a nil error i.e. one that has not occurred.
	TypeNil = "nil"
	// TypeUnknown represents an error that was not registered with the ferrors package.
	TypeUnknown = "unknown"
	// TypeRoach represents an error type that was encoded using cockroachdb's errors package.
	// This is the default error type for errors that are not registered with the ferrors package,
	// and is used mostly for go-to-go communication.
	TypeRoach = "roach"
)

<<<<<<< HEAD
// IsAny determines whether any of the causes of the given error or any of its causes is
=======
// Is determines whether one of the causes of the given error or any of its causes is
// equivalent to some reference error.
//
// As in the Go standard library, an error is considered to match a reference error if
// it is equal to that target or if it implements a method Is(error) bool such that
// Is(reference) returns true
func Is(err, ref error) bool { return errors.Is(err, ref) }

// IsAny determines whether any causes the given error or any of its causes is
>>>>>>> 413a05fe
// equivalent to one of the reference errors.
//
// Note that IsAny returns true if err matches errors.Is for ANY of the reference errors
// i.e., this is an OR operation, not an AND operation.
//
// As in the Go standard library, an error is considered to match a reference error if
// it is equal to that target or if it implements a method Is(error) bool such that
// Is(reference) returns true
func IsAny(err error, refs ...error) bool {
	for _, e := range refs {
		if errors.Is(err, e) {
			return true
		}
	}
	return false
}

<<<<<<< HEAD
// Is determines whether one of the causes of the given error or any of its causes is
// equivalent to some reference error.
//
// As in the Go standard library, an error is considered to match a reference error if
// it is equal to that target or if it implements a method Is(error) bool such that
// Is(reference) returns true
func Is(err, ref error) bool { return errors.Is(err, ref) }

=======
>>>>>>> 413a05fe
// Wrap wraps an error with a message prefix. A stack trace is retained
func Wrap(err error, msg string) error { return errors.Wrap(err, msg) }

// Wrapf wraps an error with a formatted message prefix. A stack trace is also retained.
// If the format is empty, no prefix is added, but the extra arguments are still
// processed for reportable strings
<<<<<<< HEAD
func Wrapf(err error, format string, args ...interface{}) error {
	return errors.Wrapf(err, format, args...)
}

// WithSecondaryError enhances the error given as first argument with an annotation that
// carries the error given as second argument. The second error does not participate in cause
// analysis (Is, etc) and is only revealed when printing out the error.
//
// Tip: consider using CombineErrors() below in the general case.
func WithSecondaryError(err error, secondary error) error {
	return errors.WithSecondaryError(err, secondary)
=======
func Wrapf(err error, format string, args ...any) error {
	return errors.Wrapf(err, format, args...)
}

// Join returns an error that wraps the given errors. Any nil error values are discarded.
// Join returns nil if errs contains no non-nil values. The error formats as the
// concatenation of the strings obtained by calling the Error method of each element of
// errs, with a newline between each string. A stack trace is also retained.
func Join(errs ...error) error {
	return errors.Join(errs...)
>>>>>>> 413a05fe
}

// Combine returns:
//  1. err if otherErr is nil.
//  2. nil if both err and otherErr are nil.
//  3. otherErr if err is nil.
//  4. if err and otherErr are non-nil, attaches otherErr as a secondary error. See
//     WithSecondaryError for details on how the secondary error is presented.
func Combine(err error, otherErr error) error {
	return errors.CombineErrors(err, otherErr)
}

// New creates an error with a simple error message. A stack trace is retained.
func New(msg string) error { return errors.New(msg) }

// Newf creates an error with a formatted error message. A stack trace is retained.
<<<<<<< HEAD
func Newf(format string, args ...interface{}) error { return errors.Newf(format, args...) }

// As finds the first error in the chain that matches the type to which target points,
// and if so, sets the target to its value and returns true. An error matches a type if it
// is assignable to the target type, or if it has a method As(interface{}) bool such that
// As(target) returns true. As will panic if the target is not a non-nil pointer to a type
// which implements an error or is of interface type.
//
// The As method should set the target to its value and return true if err matches the
// type to which target points.
func As(err error, target interface{}) bool { return errors.As(err, target) }
=======
func Newf(format string, args ...any) error { return errors.Newf(format, args...) }

// As finds the first error in err's chain that matches the type to which target points,
// and if so, sets the target to its value and returns true. An error matches a type if it
// is assignable to the target type, or if it has a method As(any) bool such that
// As(target) returns true. As will panic if target is not a non-nil pointer to a type
// which implements error or is of interface type.
//
// The As method should set the target to its value and return true if err matches the
// type to which target points.
func As(err error, target any) bool { return errors.As(err, target) }
>>>>>>> 413a05fe

// Skip returns nil if the error satisfied errors.Is for any of the reference errors.
// Otherwise, it returns the error itself.
func Skip(err error, refs ...error) error {
	if errors.IsAny(err, refs...) {
		return nil
	}
	return err
}<|MERGE_RESOLUTION|>--- conflicted
+++ resolved
@@ -25,9 +25,6 @@
 	TypeRoach = "roach"
 )
 
-<<<<<<< HEAD
-// IsAny determines whether any of the causes of the given error or any of its causes is
-=======
 // Is determines whether one of the causes of the given error or any of its causes is
 // equivalent to some reference error.
 //
@@ -37,7 +34,6 @@
 func Is(err, ref error) bool { return errors.Is(err, ref) }
 
 // IsAny determines whether any causes the given error or any of its causes is
->>>>>>> 413a05fe
 // equivalent to one of the reference errors.
 //
 // Note that IsAny returns true if err matches errors.Is for ANY of the reference errors
@@ -55,36 +51,12 @@
 	return false
 }
 
-<<<<<<< HEAD
-// Is determines whether one of the causes of the given error or any of its causes is
-// equivalent to some reference error.
-//
-// As in the Go standard library, an error is considered to match a reference error if
-// it is equal to that target or if it implements a method Is(error) bool such that
-// Is(reference) returns true
-func Is(err, ref error) bool { return errors.Is(err, ref) }
-
-=======
->>>>>>> 413a05fe
 // Wrap wraps an error with a message prefix. A stack trace is retained
 func Wrap(err error, msg string) error { return errors.Wrap(err, msg) }
 
 // Wrapf wraps an error with a formatted message prefix. A stack trace is also retained.
 // If the format is empty, no prefix is added, but the extra arguments are still
 // processed for reportable strings
-<<<<<<< HEAD
-func Wrapf(err error, format string, args ...interface{}) error {
-	return errors.Wrapf(err, format, args...)
-}
-
-// WithSecondaryError enhances the error given as first argument with an annotation that
-// carries the error given as second argument. The second error does not participate in cause
-// analysis (Is, etc) and is only revealed when printing out the error.
-//
-// Tip: consider using CombineErrors() below in the general case.
-func WithSecondaryError(err error, secondary error) error {
-	return errors.WithSecondaryError(err, secondary)
-=======
 func Wrapf(err error, format string, args ...any) error {
 	return errors.Wrapf(err, format, args...)
 }
@@ -95,7 +67,6 @@
 // errs, with a newline between each string. A stack trace is also retained.
 func Join(errs ...error) error {
 	return errors.Join(errs...)
->>>>>>> 413a05fe
 }
 
 // Combine returns:
@@ -112,19 +83,6 @@
 func New(msg string) error { return errors.New(msg) }
 
 // Newf creates an error with a formatted error message. A stack trace is retained.
-<<<<<<< HEAD
-func Newf(format string, args ...interface{}) error { return errors.Newf(format, args...) }
-
-// As finds the first error in the chain that matches the type to which target points,
-// and if so, sets the target to its value and returns true. An error matches a type if it
-// is assignable to the target type, or if it has a method As(interface{}) bool such that
-// As(target) returns true. As will panic if the target is not a non-nil pointer to a type
-// which implements an error or is of interface type.
-//
-// The As method should set the target to its value and return true if err matches the
-// type to which target points.
-func As(err error, target interface{}) bool { return errors.As(err, target) }
-=======
 func Newf(format string, args ...any) error { return errors.Newf(format, args...) }
 
 // As finds the first error in err's chain that matches the type to which target points,
@@ -136,7 +94,6 @@
 // The As method should set the target to its value and return true if err matches the
 // type to which target points.
 func As(err error, target any) bool { return errors.As(err, target) }
->>>>>>> 413a05fe
 
 // Skip returns nil if the error satisfied errors.Is for any of the reference errors.
 // Otherwise, it returns the error itself.
