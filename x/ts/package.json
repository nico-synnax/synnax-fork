{
  "name": "@synnaxlabs/x",
<<<<<<< HEAD
  "version": "0.43.0",
=======
  "version": "0.42.0",
>>>>>>> 831c09e9
  "type": "module",
  "description": "Common Utilities for Synnax Labs",
  "repository": "https://github.com/synnaxlabs/synnax/tree/main/x/go",
  "keywords": [
    "synnax",
    "utilities",
    "data acquisition",
    "big data",
    "telemetry",
    "control systems"
  ],
  "scripts": {
    "build": "tsc --noEmit && vite build",
    "test": "vitest",
    "lint": "eslint --cache",
    "fix": "eslint --cache --fix",
    "madge": "madge --circular src"
  },
  "dependencies": {
    "@msgpack/msgpack": "^3.1.1",
    "async-mutex": "^0.5.0",
    "nanoid": "^5.1.5",
    "zod": "^4.0.0-beta"
  },
  "devDependencies": {
    "@synnaxlabs/tsconfig": "workspace:*",
    "@synnaxlabs/vite-plugin": "workspace:*",
    "@types/node": "^22.13.10",
    "@vitest/coverage-v8": "^3.1.3",
    "eslint": "^9.24.0",
    "eslint-config-synnaxlabs": "workspace:*",
    "madge": "^8.0.0",
    "typescript": "^5.8.3",
    "vite": "^6.2.5",
    "vitest": "^3.1.1"
  },
  "main": "./dist/index.cjs",
  "module": "./dist/index.js",
  "types": "./dist/src/index.d.ts",
  "exports": {
    ".": {
      "types": "./dist/src/index.d.ts",
      "import": "./dist/index.js",
      "require": "./dist/index.cjs"
    },
    "./binary": {
      "types": "./dist/src/binary/index.d.ts",
      "import": "./dist/binary.js",
      "require": "./dist/binary.cjs"
    },
    "./compare": {
      "types": "./dist/src/compare/index.d.ts",
      "import": "./dist/compare.js",
      "require": "./dist/compare.cjs"
    },
    "./deep": {
      "types": "./dist/src/deep/index.d.ts",
      "import": "./dist/deep.js",
      "require": "./dist/deep.cjs"
    },
    "./kv": {
      "types": "./dist/src/kv/index.d.ts",
      "import": "./dist/kv.js",
      "require": "./dist/kv.cjs"
    },
    "./runtime": {
      "types": "./dist/src/runtime/index.d.ts",
      "import": "./dist/runtime.js",
      "require": "./dist/runtime.cjs"
    },
    "./observe": {
      "types": "./dist/src/observe/index.d.ts",
      "import": "./dist/observe.js",
      "require": "./dist/observe.cjs"
    },
    "./box": {
      "types": "./dist/src/spatial/box/index.d.ts",
      "import": "./dist/box.js",
      "require": "./dist/box.cjs"
    },
    "./bounds": {
      "types": "./dist/src/spatial/bounds/index.d.ts",
      "import": "./dist/bounds.js",
      "require": "./dist/bounds.cjs"
    },
    "./dimensions": {
      "types": "./dist/src/spatial/dimensions/index.d.ts",
      "import": "./dist/dimensions.js",
      "require": "./dist/dimensions.cjs"
    },
    "./direction": {
      "types": "./dist/src/spatial/direction/index.d.ts",
      "import": "./dist/direction.js",
      "require": "./dist/direction.cjs"
    },
    "./location": {
      "types": "./dist/src/spatial/location/index.d.ts",
      "import": "./dist/location.js",
      "require": "./dist/location.cjs"
    },
    "./position": {
      "types": "./dist/src/spatial/position/index.d.ts",
      "import": "./dist/position.js",
      "require": "./dist/position.cjs"
    },
    "./scale": {
      "types": "./dist/src/spatial/scale/index.d.ts",
      "import": "./dist/scale.js",
      "require": "./dist/scale.cjs"
    },
    "./xy": {
      "types": "./dist/src/spatial/xy/index.d.ts",
      "import": "./dist/xy.js",
      "require": "./dist/xy.cjs"
    },
    "./spatial": {
      "types": "./dist/src/spatial/index.d.ts",
      "import": "./dist/spatial.js",
      "require": "./dist/spatial.cjs"
    },
    "./telem": {
      "types": "./dist/src/telem/index.d.ts",
      "import": "./dist/telem.js",
      "require": "./dist/telem.cjs"
    },
    "./url": {
      "types": "./dist/src/url/index.d.ts",
      "import": "./dist/url.js",
      "require": "./dist/url.cjs"
    },
    "./worker": {
      "types": "./dist/src/worker/index.d.ts",
      "import": "./dist/worker.js",
      "require": "./dist/worker.cjs"
    },
    "./destructor": {
      "types": "./dist/src/destructor.d.ts",
      "import": "./dist/destructor.js",
      "require": "./dist/destructor.cjs"
    },
    "./debounce": {
      "types": "./dist/src/debounce/index.d.ts",
      "import": "./dist/debounce.js",
      "require": "./dist/debounce.cjs"
    },
    "./toArray": {
      "types": "./dist/src/toArray.d.ts",
      "import": "./dist/toArray.js",
      "require": "./dist/toArray.cjs"
    },
    "./search": {
      "types": "./dist/src/search.d.ts",
      "import": "./dist/search.js",
      "require": "./dist/search.cjs"
    },
    "./unique": {
      "types": "./dist/src//unique/index.d.ts",
      "import": "./dist/unique.js",
      "require": "./dist/unique.cjs"
    },
    "./record": {
      "types": "./dist/src/record.d.ts",
      "import": "./dist/record.js",
      "require": "./dist/record.cjs"
    },
    "./change": {
      "types": "./dist/src/change/index.d.ts",
      "import": "./dist/change.js",
      "require": "./dist/change.cjs"
    },
    "./identity": {
      "types": "./dist/src/identity.d.ts",
      "import": "./dist/identity.js",
      "require": "./dist/identity.cjs"
    },
    "./caseconv": {
      "types": "./dist/src/caseconv/index.d.ts",
      "import": "./dist/caseconv.js",
      "require": "./dist/caseconv.cjs"
    },
    "./zodutil": {
      "types": "./dist/src/zodutil/index.d.ts",
      "import": "./dist/zodutil.js",
      "require": "./dist/zodutil.cjs"
    }
  }
}<|MERGE_RESOLUTION|>--- conflicted
+++ resolved
@@ -1,10 +1,6 @@
 {
   "name": "@synnaxlabs/x",
-<<<<<<< HEAD
-  "version": "0.43.0",
-=======
   "version": "0.42.0",
->>>>>>> 831c09e9
   "type": "module",
   "description": "Common Utilities for Synnax Labs",
   "repository": "https://github.com/synnaxlabs/synnax/tree/main/x/go",
