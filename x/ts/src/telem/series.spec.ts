--- conflicted
+++ resolved
@@ -777,22 +777,39 @@
     const SPECS: Spec[] = [
       {
         series: new Series({ data: [1, 2, 3, 4], dataType: "float64" }),
-<<<<<<< HEAD
         expected: "Series(float64 4 [1,2,3,4])",
-=======
-        expected: "float64 4 [1,2,3,4]",
->>>>>>> 198c2903
       },
       {
         series: new Series({
           data: Array.from({ length: 100 }, (_, i) => i),
           dataType: "float32",
         }),
-<<<<<<< HEAD
         expected: "Series(float32 100 [0,1,2,3,4,...,95,96,97,98,99])",
-=======
+      },
+    ];
+    SPECS.forEach(({ series, expected }) => {
+      it(`should convert ${series.toString()} to a string`, () => {
+        expect(series.toString()).toEqual(expected);
+      });
+    });
+  });
+
+  describe("toString", () => {
+    interface Spec {
+      series: Series;
+      expected: string;
+    }
+    const SPECS: Spec[] = [
+      {
+        series: new Series({ data: [1, 2, 3, 4], dataType: "float64" }),
+        expected: "float64 4 [1,2,3,4]",
+      },
+      {
+        series: new Series({
+          data: Array.from({ length: 100 }, (_, i) => i),
+          dataType: "float32",
+        }),
         expected: "float32 100 [0,1,2,3,4...95,96,97,98,99]",
->>>>>>> 198c2903
       },
     ];
     SPECS.forEach(({ series, expected }) => {
