// Copyright 2025 Synnax Labs, Inc.
//
// Use of this software is governed by the Business Source License included in the file
// licenses/BSL.txt.
//
// As of the Change Date specified in that file, in accordance with the Business Source
// License, use of this software will be governed by the Apache License, Version 2.0,
// included in the file licenses/APL.txt.

import { describe, expect, it, test } from "vitest";
import { z } from "zod";

import { MockGLBufferController } from "@/mock/MockGLBufferController";
import { type CrudeSeries, isCrudeSeries, MultiSeries, Series } from "@/telem/series";
import {
  type CrudeDataType,
  DataType,
  Size,
  TimeRange,
  TimeSpan,
  TimeStamp,
} from "@/telem/telem";

// Valid UUID v4 bytes (version 4, variant 1)
const SAMPLE_UUID_BYTES = new Uint8Array([
  // First UUID: "123e4567-e89b-40d3-8056-426614174000",
  0x12, 0x3e, 0x45, 0x67, 0xe8, 0x9b, 0x40, 0xd3, 0x80, 0x56, 0x42, 0x66, 0x14, 0x17,
  0x40, 0x00,
  // Second UUID: "7f3e4567-e89b-40d3-8056-426614174000",
  0x7f, 0x3e, 0x45, 0x67, 0xe8, 0x9b, 0x40, 0xd3, 0x80, 0x56, 0x42, 0x66, 0x14, 0x17,
  0x40, 0x00,
]);

describe("Series", () => {
  describe("construction", () => {
    const IS_CRUDE_SERIES_SPEC: Array<[unknown, boolean]> = [
      [{}, false],
      [{ constructor: {} }, false],
      [1, true],
      [[1, 2, 3], true],
      [["a", "b", "c"], true],
      [new Float32Array([12]), true],
    ];
    IS_CRUDE_SERIES_SPEC.forEach(([value, expected]) => {
      it(`should return ${expected} for ${JSON.stringify(value)}`, () => {
        expect(isCrudeSeries(value)).toEqual(expected);
      });
    });

    describe("length", () => {
      it("should return the correct length for a fixed density series", () => {
        const a = new Series({
          data: new Float32Array([1, 2, 3]),
          dataType: DataType.FLOAT32,
        });
        expect(a.length).toEqual(3);
      });
      it("should return the correct length for a variable density series", () => {
        const a = new Series({
          data: [{ value: 1 }, { value: 2, red: "blue" }, { value: 3, dog: "14" }],
        });
        expect(a.dataType.equals(DataType.JSON)).toBeTruthy();
        expect(a.length).toEqual(3);
        const buf = a.data.buffer;
        const c = new Series({ data: buf, dataType: DataType.JSON });
        expect(c.length).toEqual(3);
      });
    });

    test("from another series", () => {
      const a = new Series({
        data: new Float32Array([1, 2, 3]),
        timeRange: new TimeRange(TimeStamp.seconds(5), TimeStamp.seconds(20)),
      });
      const b = new Series(a);
      expect(b.buffer).toBe(a.buffer);
      expect(b.timeRange).toBe(a.timeRange);
    });

    test("valid from typed array", () => {
      const a = new Series(new Float32Array([1, 2, 3]));
      expect(a.dataType.toString()).toBe(DataType.FLOAT32.toString());
      expect(a.length).toEqual(3);
      expect(a.byteLength).toEqual(Size.bytes(12));
      expect(a.byteCapacity).toEqual(Size.bytes(12));
      expect(a.capacity).toEqual(3);
      const b = new Series({ data: new BigInt64Array([BigInt(1)]) });
      expect(b.dataType.toString()).toBe(DataType.INT64.toString());
      const c = new Series({
        data: new BigInt64Array([BigInt(1)]),
        dataType: DataType.TIMESTAMP,
      });
      expect(c.dataType.toString()).toBe(DataType.TIMESTAMP.toString());
    });

    test("from buffer without data type provided", () => {
      expect(() => {
        new Series({ data: new ArrayBuffer(4) });
      }).toThrow();
    });

    test("valid from js array", () => {
      const a = new Series({ data: [1, 2, 3], dataType: DataType.FLOAT32 });
      expect(a.dataType.toString()).toBe(DataType.FLOAT32.toString());
      expect(a.length).toEqual(3);
      expect(a.byteLength).toEqual(Size.bytes(12));
      expect(a.byteCapacity).toEqual(Size.bytes(12));
      expect(a.capacity).toEqual(3);
    });

    it("should assume float64 when JS numbers are passed as data", () => {
      const s = new Series({ data: [1, 2, 3] });
      expect(s.dataType.equals(DataType.FLOAT64));
    });

    it("should assume float64 when a single number is passed in", () => {
      const s = new Series(1);
      expect(s.dataType.equals(DataType.FLOAT64)).toBeTruthy();
    });

    it("should assume string when JS strings are passed as data", () => {
      const s = new Series({ data: ["apple", "banana", "carrot"] });
      expect(s.dataType.equals(DataType.STRING));
      expect(s.length).toEqual(3);
    });

    it("should construct a series from an int32 array", () => {
      const s = new Series(new Int32Array([1, 2, 3]));
      expect(s.dataType.equals(DataType.INT32)).toBeTruthy();
      expect(s.length).toEqual(3);
      expect(Array.from(s)).toEqual([1, 2, 3]);
    });

    it("should assume string when a single string is passed as data", () => {
      const s = new Series("abc");
      expect(s.dataType.equals(DataType.STRING)).toBeTruthy();
      expect(s.length).toEqual(1);
    });

    it("should assume JSON when JS objects are passed as data", () => {
      const s = new Series({ data: [{ a: 1, b: "apple" }] });
      expect(s.dataType.equals(DataType.JSON));
      expect(s.length).toEqual(1);
      expect(s.data.at(-1)).toEqual(10);
    });

    it("should correctly interpret a bigint as an int64", () => {
      const s = new Series(1n);
      expect(s.dataType.equals(DataType.INT64)).toBeTruthy();
      expect(s.length).toEqual(1);
    });

    it("should correctly interpret a TimeStamp object as a data type of timestamp", () => {
      const s = new Series(TimeStamp.now());
      expect(s.dataType).toEqual(DataType.TIMESTAMP);
    });

    it("should correctly interpret an array of TimeStamps as a data type of timestamp", () => {
      const s = new Series([TimeStamp.now(), TimeStamp.now().add(TimeSpan.seconds(1))]);
      expect(s.dataType).toEqual(DataType.TIMESTAMP);
    });

    it("should correctly interpret a Date object as a data type of timestamp", () => {
      const s = new Series(new Date());
      expect(s.dataType).toEqual(DataType.TIMESTAMP);
    });

    it("should encode objects as JSON", () => {
      const a = new Series({ data: [{ a: 1, b: "apple" }], dataType: DataType.JSON });
      expect(a.dataType.toString()).toBe(DataType.JSON.toString());
    });

    it("should convert a numeric value to a BigInt when data type is int64, timestamp, or uint64", () => {
      const a = new Series({ data: 12, dataType: DataType.INT64 });
      expect(a.dataType.toString()).toBe(DataType.INT64.toString());
      expect(a.data).toEqual(new BigInt64Array([BigInt(12)]));
      const b = new Series({ data: 12, dataType: DataType.TIMESTAMP });
      expect(b.dataType.toString()).toBe(DataType.TIMESTAMP.toString());
      expect(b.data).toEqual(new BigInt64Array([BigInt(12)]));
      const c = new Series({ data: 12, dataType: DataType.UINT64 });
      expect(c.dataType.toString()).toBe(DataType.UINT64.toString());
      expect(c.data).toEqual(new BigUint64Array([BigInt(12)]));
    });

    it("should convert an array of numeric values to a BigInt when data type is int64, timestamp, or uint64", () => {
      const a = new Series({ data: [12, 13, 14], dataType: DataType.INT64 });
      expect(a.dataType.toString()).toBe(DataType.INT64.toString());
      expect(a.data).toEqual(new BigInt64Array([BigInt(12), BigInt(13), BigInt(14)]));
      const b = new Series({ data: [12, 13, 14], dataType: DataType.TIMESTAMP });
      expect(b.dataType.toString()).toBe(DataType.TIMESTAMP.toString());
      expect(b.data).toEqual(new BigInt64Array([BigInt(12), BigInt(13), BigInt(14)]));
      const c = new Series({ data: [12, 13, 14], dataType: DataType.UINT64 });
      expect(c.dataType.toString()).toBe(DataType.UINT64.toString());
      expect(c.data).toEqual(new BigUint64Array([BigInt(12), BigInt(13), BigInt(14)]));
    });

    it("should convert bigints to numbers when data type does not use bigints", () => {
      const a = new Series({ data: [12n, 13n, 14n], dataType: DataType.FLOAT32 });
      expect(a.dataType.toString()).toBe(DataType.FLOAT32.toString());
      expect(a.data).toEqual(new Float32Array([12, 13, 14]));
    });

    it("should correctly convert a mix of bigints and numbers", () => {
      const a = new Series({ data: [12n, 13], dataType: DataType.FLOAT32 });
      expect(a.dataType.toString()).toBe(DataType.FLOAT32.toString());
      expect(a.data).toEqual(new Float32Array([12, 13]));
    });

    it("should convert a floating point numeric value to a BigInt when data type is int64, timestamp, or uint64", () => {
      const a = new Series({ data: 12.5, dataType: DataType.INT64 });
      expect(a.dataType.toString()).toBe(DataType.INT64.toString());
      expect(a.data).toEqual(new BigInt64Array([BigInt(13)]));
    });

    it("should convert encoded keys to snake_case", () => {
      const a = new Series({ data: [{ aB: 1, bC: "apple" }], dataType: DataType.JSON });
      const strContent = new TextDecoder().decode(a.data);
      expect(strContent).toBe('{"a_b":1,"b_c":"apple"}\n');
    });

    it("should throw an error when an empty JS array is provided and no data type is provided", () => {
      expect(() => {
        new Series({ data: [] });
      }).toThrow(
        "cannot infer data type from a zero length JS array when constructing a Series. Please provide a data type.",
      );
    });

    it("should throw an error when constructing a series from a symbol", () => {
      expect(() => {
        new Series({ data: [Symbol("123")] });
      }).toThrow(
        "cannot infer data type of symbol when constructing a Series from a JS array",
      );
    });

    it("should decode keys from snake_case to camelCase", () => {
      const a = new Series({
        data: [{ a_b: 1, b_c: "apple" }],
        dataType: DataType.JSON,
      });
      const obj = a.at(0);
      expect(obj).toEqual({ aB: 1, bC: "apple" });
    });

    it("should correctly separate strings", () => {
      const a = new Series({ data: ["apple"], dataType: DataType.STRING });
      expect(a.dataType.toString()).toBe(DataType.STRING.toString());
    });

    test("from buffer with data type provided", () => {
      const a = new Series({ data: new ArrayBuffer(4), dataType: DataType.FLOAT32 });
      expect(a.dataType.toString()).toBe(DataType.FLOAT32.toString());
    });

    test("with time range", () => {
      const a = new Series({
        data: new Float32Array([1, 2, 3]),
        dataType: DataType.FLOAT32,
        timeRange: new TimeRange(1, 2),
      });
      expect(a.timeRange.span.valueOf()).toBe(1n);
    });

    describe("allocation", () => {
      it("should allocate a lazy array", () => {
        const series = Series.alloc({ capacity: 10, dataType: DataType.FLOAT32 });
        expect(series.byteCapacity).toEqual(Size.bytes(40));
        expect(series.capacity).toEqual(10);
        expect(series.length).toEqual(0);
        expect(series.byteLength).toEqual(Size.bytes(0));
      });
      it("should throw an error when attempting to allocate an array of length 0", () => {
        expect(() => {
          Series.alloc({ capacity: 0, dataType: DataType.FLOAT32 });
        }).toThrow();
      });
    });
  });

  describe("at", () => {
    it("should return the value at the given index and add the sample offset", () => {
      const series = new Series({
        data: new Float32Array([1, 2, 3]),
        dataType: DataType.FLOAT32,
        sampleOffset: 2,
      });
      expect(series.at(0)).toEqual(3);
      expect(series.at(1)).toEqual(4);
      expect(series.at(2)).toEqual(5);
    });

    it("should return undefined when the index is out of bounds", () => {
      const series = new Series({
        data: new Float32Array([1, 2, 3]),
        dataType: DataType.FLOAT32,
      });
      expect(series.at(3)).toBeUndefined();
    });

    it("should allow the index to be negative", () => {
      const series = new Series({
        data: new Float32Array([1, 2, 3]),
        dataType: DataType.FLOAT32,
      });
      expect(series.at(-1)).toEqual(3);
    });

    it("should throw an error when the index is out of bounds and require is set to true", () => {
      const series = new Series({
        data: new Float32Array([1, 2, 3]),
        dataType: DataType.FLOAT32,
      });
      expect(() => {
        series.at(3, true);
      }).toThrow();
    });

    it("should return the correct value for a string series", () => {
      const series = new Series({
        data: ["apple", "banana", "carrot"],
        dataType: DataType.STRING,
      });
      expect(series.at(0)).toEqual("apple");
      expect(series.at(1)).toEqual("banana");
      expect(series.at(2)).toEqual("carrot");
      expect(series.at(-1)).toEqual("carrot");
    });

    it("should return the correct value for a UUID series", () => {
      const series = new Series({ data: SAMPLE_UUID_BYTES, dataType: DataType.UUID });
      expect(series.at(0)).toEqual("123e4567-e89b-40d3-8056-426614174000");
      expect(series.at(1)).toEqual("7f3e4567-e89b-40d3-8056-426614174000");
    });

    it("should return the correct value for a JSON series", () => {
      const series = new Series({
        data: [
          { a: 1, b: "apple" },
          { a: 2, b: "banana" },
        ],
        dataType: DataType.JSON,
      });
      expect(series.at(0)).toEqual({ a: 1, b: "apple" });
      expect(series.at(1)).toEqual({ a: 2, b: "banana" });
    });

    it("should throw an error if the index is out of bounds for a string series", () => {
      const series = new Series({
        data: ["apple", "banana", "carrot"],
        dataType: DataType.STRING,
      });
      expect(() => {
        series.at(3, true);
      }).toThrow();
    });

    it("should throw an error if the index is out of bounds for a JSON series", () => {
      const series = new Series({
        data: [
          { a: 1, b: "apple" },
          { a: 2, b: "banana" },
        ],
        dataType: DataType.JSON,
      });
      expect(() => {
        series.at(2, true);
      }).toThrow();
    });
  });

  describe("atAlignment", () => {
    it("should return the value at a particular alignment", () => {
      const series = new Series({
        data: new Float32Array([1, 2, 3]),
        dataType: DataType.FLOAT32,
        alignment: 1n,
      });
      expect(series.atAlignment(1n)).toEqual(1);
      expect(series.atAlignment(2n)).toEqual(2);
      expect(series.atAlignment(3n)).toEqual(3);
    });
  });

  describe("slice", () => {
    it("should slice a lazy array", () => {
      const a = new Series({
        data: new Float32Array([1, 2, 3]),
        dataType: DataType.FLOAT32,
      });
      const b = a.slice(1, 2);
      expect(b.dataType.toString()).toBe(DataType.FLOAT32.toString());
      expect(b.data).toEqual(new Float32Array([2]));
      expect(b.length).toEqual(1);
      expect(b.byteLength).toEqual(Size.bytes(4));
      expect(b.byteCapacity).toEqual(Size.bytes(4));
      expect(b.capacity).toEqual(1);
    });
  });

  describe("min and max", () => {
    describe("numbers", () => {
      it("should return a min and max of zero on an allocated array", () => {
        const series = Series.alloc({ capacity: 10, dataType: DataType.FLOAT32 });
        expect(series.max).toEqual(-Infinity);
        expect(series.min).toEqual(Infinity);
      });
      it("should correctly calculate the min and max of a lazy array", () => {
        const series = new Series({
          data: new Float32Array([1, 2, 3]),
          dataType: DataType.FLOAT32,
        });
        expect(series.max).toEqual(3);
        expect(series.min).toEqual(1);
      });
    });
    describe("bigints", () => {
      it("should return a min and max of zero on an allocated array", () => {
        const series = Series.alloc({ capacity: 10, dataType: DataType.INT64 });
        expect(series.max).toEqual(-Infinity);
        expect(series.min).toEqual(Infinity);
      });
      it("should correctly calculate the min and max of a lazy array", () => {
        const series = new Series({
          data: new BigInt64Array([1n, 2n, 3n]),
          dataType: DataType.INT64,
        });
        expect(series.max).toEqual(3n);
        expect(series.min).toEqual(1n);
      });
    });
    it("should throw an error if that data type is not numeric", () => {
      const series = new Series({
        data: ["a", "b", "c"],
        dataType: DataType.STRING,
      });
      expect(() => series.min).toThrow(
        "cannot calculate minimum on a variable length data type",
      );
      expect(() => series.max).toThrow(
        "cannot calculate maximum on a variable length data type",
      );
    });
  });

  describe("conversion", () => {
    test("from float64 to float32", () => {
      const a = new Series({
        data: new Float64Array([1, 2, 3]),
        dataType: DataType.FLOAT64,
      });
      const b = a.convert(DataType.FLOAT32);
      expect(b.dataType.toString()).toBe(DataType.FLOAT32.toString());
      expect(b.data).toEqual(new Float32Array([1, 2, 3]));
    });

    test("from int64 to int32", () => {
      const a = new Series({
        data: new BigInt64Array([BigInt(1), BigInt(2), BigInt(3)]),
      });
      const b = a.convert(DataType.INT32);
      expect(b.dataType.toString()).toBe(DataType.INT32.toString());
      expect(b.data).toEqual(new Int32Array([1, 2, 3]));
    });

    test("from float32 to int64", () => {
      const a = new Series({
        data: new Float32Array([1, 2, 3]),
        dataType: DataType.FLOAT32,
      });
      const b = a.convert(DataType.INT64);
      expect(b.dataType.toString()).toBe(DataType.INT64.toString());
      expect(b.data).toEqual(new BigInt64Array([BigInt(1), BigInt(2), BigInt(3)]));
    });
  });

  describe("write", () => {
    it("should correctly write to an allocated lazy array", () => {
      const series = Series.alloc({ capacity: 10, dataType: DataType.FLOAT32 });
      expect(series.byteCapacity).toEqual(Size.bytes(40));
      expect(series.length).toEqual(0);
      const writeOne = new Series({ data: new Float32Array([1]) });
      expect(series.write(writeOne)).toEqual(1);
      expect(series.length).toEqual(1);
      const writeTwo = new Series({ data: new Float32Array([2, 3]) });
      expect(series.write(writeTwo)).toEqual(2);
      expect(series.length).toEqual(3);
    });

    it("should recompute cached max and min correctly", () => {
      const series = Series.alloc({ capacity: 10, dataType: DataType.FLOAT32 });
      expect(series.max).toEqual(-Infinity);
      expect(series.min).toEqual(Infinity);
      const writeOne = new Series({ data: new Float32Array([2, 3]) });
      series.write(writeOne);
      expect(series.max).toEqual(3);
      expect(series.min).toEqual(2);
      const writeTwo = new Series({ data: new Float32Array([4, 5]) });
      series.write(writeTwo);
      expect(series.max).toEqual(5);
      expect(series.min).toEqual(2);
    });

    it("should recompute the length of a variable density array", () => {
      const series = Series.alloc({ capacity: 12, dataType: DataType.STRING });
      expect(series.length).toEqual(0);
      const writeOne = new Series({ data: ["apple"] });
      expect(series.write(writeOne)).toEqual(1);
      expect(series.length).toEqual(1);
      const writeTwo = new Series({ data: ["apple"] });
      expect(series.write(writeTwo)).toEqual(1);
      expect(series.length).toEqual(2);
    });

    it("should correctly adjust the sample offset of a written array", () => {
      const series = Series.alloc({
        capacity: 2,
        dataType: DataType.FLOAT32,
        timeRange: TimeRange.ZERO,
        sampleOffset: -3,
      });
      const writeOne = new Series({ data: new Float32Array([-2]) });
      expect(series.write(writeOne)).toEqual(1);
      expect(series.min).toEqual(-5);
      const writeTwo = new Series({
        data: new Float32Array([1]),
        dataType: DataType.FLOAT32,
        timeRange: TimeRange.ZERO,
        sampleOffset: -1,
      });
      expect(series.write(writeTwo)).toEqual(1);
      expect(series.min).toEqual(-5);
      expect(series.max).toEqual(-2);
    });
  });

  describe("webgl buffering", () => {
    it("should correctly buffer a new lazy array", () => {
      const series = new Series({
        data: new Float32Array([1, 2, 3]),
        dataType: DataType.FLOAT32,
      });
      const controller = new MockGLBufferController();
      series.updateGLBuffer(controller);
      expect(controller.createBufferMock).toHaveBeenCalledTimes(1);
      expect(controller.bindBufferMock).toHaveBeenCalledTimes(1);
      expect(controller.bufferDataMock).toHaveBeenCalledTimes(1);
      expect(controller.bufferSubDataMock).not.toHaveBeenCalled();
      const buf = controller.buffers[series.glBuffer as number];
      expect(buf).toBeDefined();
      expect(buf.byteLength).toEqual(12);
      expect(buf).toEqual(new Float32Array([1, 2, 3]).buffer);
    });

    it("should correctly update a buffer when writing to an allocated array", () => {
      const series = Series.alloc({ capacity: 10, dataType: DataType.FLOAT32 });
      const controller = new MockGLBufferController();
      series.updateGLBuffer(controller);
      expect(controller.createBufferMock).toHaveBeenCalledTimes(1);
      expect(controller.bindBufferMock).not.toHaveBeenCalled();
      expect(controller.bufferDataMock).not.toHaveBeenCalled();
      expect(controller.bufferSubDataMock).not.toHaveBeenCalled();
      let buf = controller.buffers[series.glBuffer as number];
      expect(buf).toBeDefined();
      expect(buf.byteLength).toEqual(0);
      const writeOne = new Series({ data: new Float32Array([1]) });
      series.write(writeOne);
      series.updateGLBuffer(controller);
      expect(controller.bufferDataMock).toHaveBeenCalledTimes(1);
      expect(controller.bufferSubDataMock).toHaveBeenCalledTimes(1);
      buf = controller.buffers[series.glBuffer as number];
      expect(buf.byteLength).toEqual(series.byteCapacity.valueOf());
      expect(new Float32Array(buf)[0]).toEqual(1);
      const writeTwo = new Series({ data: new Float32Array([2, 3]) });
      series.write(writeTwo);
      series.updateGLBuffer(controller);
      expect(controller.bufferDataMock).not.toHaveBeenCalledTimes(2);
      expect(controller.bufferSubDataMock).toHaveBeenCalledTimes(2);
      buf = controller.buffers[series.glBuffer as number];
      expect(buf.byteLength).toEqual(series.byteCapacity.valueOf());
      expect(new Float32Array(buf)[0]).toEqual(1);
      expect(new Float32Array(buf)[1]).toEqual(2);
      expect(new Float32Array(buf)[2]).toEqual(3);
    });
    it("should correctly de-allocate the buffer when the reference counter drops to 0", () => {
      const series = new Series({
        data: new Float32Array([1, 2, 3]),
        dataType: DataType.FLOAT32,
      });
      const controller = new MockGLBufferController();
      series.acquire(controller);
      expect(controller.createBufferMock).toHaveBeenCalledTimes(1);
      series.release();
      expect(controller.deleteBufferMock).toHaveBeenCalledTimes(1);
      expect(() => series.glBuffer).toThrow();
      expect(Object.keys(controller.buffers)).toHaveLength(0);
    });
    it("should allocate the buffer again when the reference counter goes back up from 0", () => {
      const series = new Series({
        data: new Float32Array([1, 2, 3]),
        dataType: DataType.FLOAT32,
      });
      const controller = new MockGLBufferController();
      series.acquire(controller);
      series.release();
      series.acquire(controller);
      expect(controller.createBufferMock).toHaveBeenCalledTimes(2);
      const buf = controller.buffers[series.glBuffer as number];
      expect(buf.byteLength).toEqual(series.byteCapacity.valueOf());
    });
  });

  describe("acquire", () => {
    it("should increase the reference count and buffer gl data", () => {
      const s = new Series({ data: new Float32Array([1, 2, 3]) });
      expect(s.refCount).toEqual(0);
      const control = new MockGLBufferController();
      s.acquire(control);
      expect(s.refCount).toEqual(1);
      expect(control.createBufferMock).toHaveBeenCalled();
      s.release();
      expect(s.refCount).toEqual(0);
      expect(control.deleteBufferMock).toHaveBeenCalled();
    });
  });

  describe("string series", () => {
    it("should correctly encode and decode a string series", () => {
      const s = new Series(["apple", "banana", "carrot"]);
      expect(s.dataType.toString()).toEqual(DataType.STRING.toString());
      const outStrings = s.toStrings();
      expect(outStrings).toEqual(["apple", "banana", "carrot"]);
    });

    it("should allow allocation of a particular byte capacity", () => {
      const s = Series.alloc({ capacity: 10, dataType: DataType.STRING });
      expect(s.byteCapacity).toEqual(Size.bytes(10));
    });

    it("should allow a caller to write to the series", () => {
      const s = Series.alloc({ capacity: 10, dataType: DataType.STRING });
      const writeOne = new Series({ data: ["apple"] });
      const written = s.write(writeOne);
      expect(written).toEqual(1);
      expect(s.length).toEqual(1);
      expect(s.at(0)).toEqual("apple");
    });

    it("should allow a caller to write to the series multiple times", () => {
      const s = Series.alloc({ capacity: 100, dataType: DataType.STRING });
      const writeOne = new Series({ data: ["apple"] });
      const writeTwo = new Series({ data: ["banana", "carrot"] });
      const written = s.write(writeOne);
      expect(written).toEqual(1);
      const writtenTwo = s.write(writeTwo);
      expect(writtenTwo).toEqual(2);
      expect(s.length).toEqual(3);
      expect(s.at(0)).toEqual("apple");
      expect(s.at(1)).toEqual("banana");
      expect(s.at(2)).toEqual("carrot");
    });

    it("should prevent the caller from writing past the series capacity", () => {
      const s = Series.alloc({ capacity: 10, dataType: DataType.STRING });
      const writeOne = new Series({ data: ["apple"] });
      const writeTwo = new Series({ data: ["banana", "carrot"] });
      const written = s.write(writeOne);
      expect(written).toEqual(1);
      const writtenTwo = s.write(writeTwo);
      expect(writtenTwo).toEqual(0);
    });
  });

  describe("JSON series", () => {
    it("should correctly encode and decode a JSON series", () => {
      const schema = z.object({
        a: z.number(),
        b: z.string(),
      });
      const s = new Series([
        { a: 1, b: "apple" },
        { a: 2, b: "banana" },
        { a: 3, b: "carrot" },
      ]);
      const outJSON = s.parseJSON(schema);
      expect(outJSON).toEqual([
        { a: 1, b: "apple" },
        { a: 2, b: "banana" },
        { a: 3, b: "carrot" },
      ]);
    });
  });

  describe("binarySearch", () => {
    it("should correctly binary search a pre-allocated array", () => {
      const series = Series.alloc({ capacity: 10, dataType: DataType.FLOAT32 });
      const writeOne = new Series({ data: new Float32Array([1, 2, 3, 4, 5]) });
      series.write(writeOne);
      expect(series.binarySearch(3)).toEqual(2);
      expect(series.binarySearch(6)).toEqual(5);
    });
  });

  describe("array construction", () => {
    it("should correctly a JS array from a series", () => {
      const s = new Series([1, 2, 3]);
      const arr = Array.from(s);
      expect(arr).toEqual([1, 2, 3]);
    });
    it("should correctly construct a js array from a string series", () => {
      const s = new Series(["apple", "banana", "carrot"]);
      const arr = Array.from(s);
      expect(arr).toEqual(["apple", "banana", "carrot"]);
    });
    it("should correctly construct a JS array from a JSON series", () => {
      const s = new Series([
        { a: 1, b: "apple" },
        { a: 2, b: "banana" },
        { a: 3, b: "carrot" },
      ]);
      const arr = Array.from(s);
      expect(arr).toEqual([
        { a: 1, b: "apple" },
        { a: 2, b: "banana" },
        { a: 3, b: "carrot" },
      ]);
    });

    it("should construct a JS array from a UUID series", () => {
<<<<<<< HEAD
      // Valid UUID v4 bytes (version 4, variant 1)
      const bytes = new Uint8Array([
        // First UUID: 123e4567-e89b-4xxx-yxxx-426614174000 (version 4, variant 1)
        0x12, 0x3e, 0x45, 0x67, 0xe8, 0x9b, 0x40, 0xd3, 0x80, 0x56, 0x42, 0x66, 0x14,
        0x17, 0x40, 0x00,
        // Second UUID: 7f3e4567-e89b-4xxx-yxxx-426614174000 (version 4, variant 1)
        0x7f, 0x3e, 0x45, 0x67, 0xe8, 0x9b, 0x40, 0xd3, 0x80, 0x56, 0x42, 0x66, 0x14,
        0x17, 0x40, 0x00,
      ]);
      const s = new Series({ data: bytes, dataType: DataType.UUID });
=======
      const s = new Series({ data: SAMPLE_UUID_BYTES, dataType: DataType.UUID });
>>>>>>> 73b926b7
      const arr = Array.from(s);
      expect(arr).toEqual([
        "123e4567-e89b-40d3-8056-426614174000",
        "7f3e4567-e89b-40d3-8056-426614174000",
      ]);
    });
  });

  describe("as", () => {
    describe("number", () => {
      it("should correctly interpret the series as numeric", () => {
        const s = new Series([1, 2, 3]);
        const s2 = s.as("number");
        expect(s2.at(0)).toEqual(1);
      });
      it("should throw an error if the series is not numeric", () => {
        const s = new Series(["a", "b", "c"]);
        expect(() => {
          s.as("number");
        }).toThrow();
      });
    });

    describe("string", () => {
      it("should correctly interpret the series as a string", () => {
        const s = new Series(["apple", "banana", "carrot"]);
        const s2 = s.as("string");
        expect(s2.at(0)).toEqual("apple");
      });

      it("should allow the caller to convert a UUID series to a string series", () => {
        const s = new Series({ data: SAMPLE_UUID_BYTES, dataType: DataType.UUID });
        const s2 = s.as("string");
        expect(s2.at(0)).toEqual("123e4567-e89b-40d3-8056-426614174000");
        expect(s2.at(1)).toEqual("7f3e4567-e89b-40d3-8056-426614174000");
      });
    });
    describe("bigint", () => {
      it("should correctly interpret the series as a bigint", () => {
        const s = new Series([BigInt(1), BigInt(2), BigInt(3)]);
        const s2 = s.as("bigint");
        expect(s2.at(0)).toEqual(BigInt(1));
      });
      it("should throw an error if the series is not a bigint", () => {
        const s = new Series([1, 2, 3]);
        expect(() => {
          s.as("bigint");
        }).toThrow();
      });
    });
  });

  describe("alignmentBounds", () => {
    it("should correctly return the alignment bounds of a multi-series", () => {
      const a = new Series({
        data: new Float32Array([1, 2, 3]),
        timeRange: new TimeRange(1, 2),
        alignment: 1n,
      });
      expect(a.alignmentBounds).toEqual({ lower: 1n, upper: 4n });
    });
  });

  describe("toStrings", () => {
    interface Spec {
      name: string;
      values: CrudeSeries;
      expected: string[];
      dataType?: CrudeDataType;
    }
    const SPECS: Spec[] = [
      {
        name: "string",
        values: ["apple", "banana", "carrot"],
        expected: ["apple", "banana", "carrot"],
      },
      {
        name: "json",
        values: [
          { a: 1, b: "apple" },
          { a: 2, b: "banana" },
          { a: 3, b: "carrot" },
        ],
        expected: [
          '{"a":1,"b":"apple"}',
          '{"a":2,"b":"banana"}',
          '{"a":3,"b":"carrot"}',
        ],
        dataType: "json",
      },
      {
        name: "integer number",
        values: [1, 2, 3],
        expected: ["1", "2", "3"],
      },
      {
        name: "bigint",
        values: [BigInt(1), BigInt(2), BigInt(3)],
        expected: ["1", "2", "3"],
      },
      {
        name: "uuid",
        values: SAMPLE_UUID_BYTES,
        expected: [
          "123e4567-e89b-40d3-8056-426614174000",
          "7f3e4567-e89b-40d3-8056-426614174000",
        ],
        dataType: "uuid",
      },
      {
        name: "float number",
        values: [1.1, 2.2, 3.3],
        expected: ["1.1", "2.2", "3.3"],
      },
    ];
    SPECS.forEach(({ name, values, expected, dataType }) => {
      it(`should correctly convert a ${name} series to strings`, () => {
        const s = new Series({ data: values, dataType });
        expect(s.toStrings()).toEqual(expected);
      });
    });

    it("should return an series of length 0 if the series is empty", () => {
      const s = new Series({ data: [], dataType: DataType.STRING });
      const outStrings = s.toStrings();
      expect(outStrings).toEqual([]);
    });
  });

  describe("converting to a JS array", () => {
    it("should convert a UUID series to an array of UUID strings", () => {
      // Valid UUID v4 bytes (version 4, variant 1)
      const bytes = new Uint8Array([
        // First UUID: 123e4567-e89b-4xxx-yxxx-426614174000 (version 4, variant 1)
        0x12, 0x3e, 0x45, 0x67, 0xe8, 0x9b, 0x40, 0xd3, 0x80, 0x56, 0x42, 0x66, 0x14,
        0x17, 0x40, 0x00,
        // Second UUID: 7f3e4567-e89b-4xxx-yxxx-426614174000 (version 4, variant 1)
        0x7f, 0x3e, 0x45, 0x67, 0xe8, 0x9b, 0x40, 0xd3, 0x80, 0x56, 0x42, 0x66, 0x14,
        0x17, 0x40, 0x00,
      ]);
      const series = new Series({ data: bytes, dataType: DataType.UUID });
      const uuids = Array.from(series);
      expect(uuids).toHaveLength(2);
      expect(uuids[0]).toBe("123e4567-e89b-40d3-8056-426614174000");
      expect(uuids[1]).toBe("7f3e4567-e89b-40d3-8056-426614174000");
    });

    it("should handle empty UUID series", () => {
      const series = new Series({ data: new Uint8Array(), dataType: DataType.UUID });
      const uuids = Array.from(series);
      expect(uuids).toHaveLength(0);
    });

    it("should handle series with nil UUID", () => {
      // Nil UUID: 00000000-0000-0000-0000-000000000000
      const bytes = new Uint8Array(16).fill(0);
      const series = new Series({ data: bytes, dataType: DataType.UUID });
      const uuids = Array.from(series);
      expect(uuids).toHaveLength(1);
      expect(uuids[0]).toBe("00000000-0000-0000-0000-000000000000");
    });

    it("should handle series with max UUID", () => {
      // Max UUID: ffffffff-ffff-ffff-ffff-ffffffffffff
      const bytes = new Uint8Array(16).fill(0xff);
      const series = new Series({ data: bytes, dataType: DataType.UUID });
      const uuids = Array.from(series);
      expect(uuids).toHaveLength(1);
      expect(uuids[0]).toBe("ffffffff-ffff-ffff-ffff-ffffffffffff");
    });
  });

  describe("digest", () => {
    it("should return a digest of information about the series", () => {
      const digest = new Series({
        data: new Float32Array([1, 2, 3]),
        timeRange: new TimeRange(1, 3),
      }).digest;
      expect(digest.alignment.lower).toEqual({ domain: 0n, sample: 0n });
      expect(digest.alignment.upper).toEqual({ domain: 0n, sample: 3n });
      expect(digest.dataType).toEqual("float32");
      expect(digest.length).toEqual(3);
      expect(digest.timeRange).toEqual(new TimeRange(1, 3).toString());
    });
  });

  describe("parse", () => {
    it("should correctly parse a minimum series", () => {
      const s = Series.z.parse({ dataType: "uint8" });
      expect(s.dataType.equals(DataType.UINT8)).toBeTruthy();
      expect(s.length).toEqual(0);
    });
    it("should correctly parse a string buffer for data", () => {
      const s = Series.z.parse({ data: "", dataType: "string" });
      expect(s.dataType.equals(DataType.STRING)).toBeTruthy();
      expect(s.length).toEqual(0);
    });
    it("should correctly parse a series with null data", () => {
      const s = Series.z.parse({ data: null, dataType: "string" });
      expect(s.dataType.equals(DataType.STRING)).toBeTruthy();
      expect(s.length).toEqual(0);
    });
  });

  describe("toString", () => {
    interface Spec {
      series: Series;
      expected: string;
    }
    const SPECS: Spec[] = [
      {
        series: new Series({ data: [1, 2, 3, 4], dataType: "float64" }),
        expected: "Series(float64 4 [1,2,3,4])",
      },
      {
        series: new Series({
          data: Array.from({ length: 100 }, (_, i) => i),
          dataType: "float32",
        }),
        expected: "Series(float32 100 [0,1,2,3,4,...,95,96,97,98,99])",
      },
    ];
    SPECS.forEach(({ series, expected }) => {
      it(`should convert ${series.toString()} to a string`, () => {
        expect(series.toString()).toEqual(expected);
      });
    });
  });

  describe("sub", () => {
    it("should return a sub-series backed by the same buffer", () => {
      const arr = new Float32Array([1, 2, 3, 4, 5]);
      const v2 = arr.subarray(1, 4);
      expect(v2.buffer).toBe(arr.buffer);
      const s1 = new Series(arr);
      expect(s1.buffer).toBe(arr.buffer);
    });
  });

  describe("subIter", () => {
    it("should return an iterator over a sub-series", () => {
      const s = new Series(new Float32Array([1, 2, 3, 4, 5]));
      const iter = s.subIterator(1, 4);
      expect(iter.next().value).toEqual(2);
      expect(iter.next().value).toEqual(3);
      expect(iter.next().value).toEqual(4);
    });
  });

  describe("subIterAlignment", () => {
    it("should return an iterator over a sub-series", () => {
      const s = new Series({
        data: new Float32Array([1, 2, 3, 4, 5]),
        alignment: 2n,
      });
      const iter = s.subAlignmentIterator(3n, 5n);
      expect(iter.next().value).toEqual(2);
      expect(iter.next().value).toEqual(3);
      expect(iter.next().done).toBeTruthy();
    });
    it("should clamp the bounds to the alignment", () => {
      const s = new Series({
        data: new Float32Array([1, 2, 3, 4, 5]),
        alignment: 2n,
      });
      const iter = s.subAlignmentIterator(1n, 5n);
      expect(iter.next().value).toEqual(1);
      expect(iter.next().value).toEqual(2);
      expect(iter.next().value).toEqual(3);
      expect(iter.next().done).toBeTruthy();
    });
  });

  describe("bounds", () => {
    it("should return the bounds of the series", () => {
      const series = new Series({
        data: new Float32Array([1, 2, 3]),
        dataType: DataType.FLOAT32,
      });
      expect(series.bounds).toEqual({ lower: 1, upper: 3 });
    });

    it("should handle negative numbers", () => {
      const series = new Series({
        data: new Float32Array([-3, -2, -1]),
        dataType: DataType.FLOAT32,
      });
      expect(series.bounds).toEqual({ lower: -3, upper: -1 });
    });

    it("should handle empty series", () => {
      const series = new Series({
        data: new Float32Array([]),
        dataType: DataType.FLOAT32,
      });
      expect(series.bounds).toEqual({ lower: Infinity, upper: -Infinity });
    });
  });

  describe("reAlign", () => {
    it("should create a new series with the specified alignment", () => {
      const original = new Series({
        data: new Float32Array([1, 2, 3]),
        dataType: DataType.FLOAT32,
        alignment: 0n,
      });
      const realigned = original.reAlign(10n);
      expect(realigned.alignment).toBe(10n);
      expect(realigned.alignmentBounds).toEqual({ lower: 10n, upper: 13n });
      expect(realigned.data).toEqual(original.data);
    });

    it("should preserve data when realigning", () => {
      const original = new Series({
        data: new Float32Array([1, 2, 3]),
        dataType: DataType.FLOAT32,
        alignment: 0n,
      });
      const realigned = original.reAlign(10n);
      expect(realigned.at(0)).toBe(1);
      expect(realigned.at(1)).toBe(2);
      expect(realigned.at(2)).toBe(3);
    });

    it("should update alignment bounds correctly", () => {
      const original = new Series({
        data: new Float32Array([1, 2, 3]),
        dataType: DataType.FLOAT32,
        alignment: 0n,
      });
      const realigned = original.reAlign(10n);
      expect(realigned.alignmentBounds).toEqual({ lower: 10n, upper: 13n });
    });

    it("should handle atAlignment with new alignment", () => {
      const original = new Series({
        data: new Float32Array([1, 2, 3]),
        dataType: DataType.FLOAT32,
        alignment: 0n,
      });
      const realigned = original.reAlign(10n);
      expect(realigned.atAlignment(10n)).toBe(1);
      expect(realigned.atAlignment(11n)).toBe(2);
      expect(realigned.atAlignment(12n)).toBe(3);
    });

    it("should handle bigint series", () => {
      const original = new Series({
        data: new BigInt64Array([1n, 2n, 3n]),
        dataType: DataType.INT64,
        alignment: 0n,
      });
      const realigned = original.reAlign(10n);
      expect(realigned.alignment).toBe(10n);
      expect(realigned.alignmentBounds).toEqual({ lower: 10n, upper: 13n });
      expect(realigned.at(0)).toBe(1n);
      expect(realigned.at(1)).toBe(2n);
      expect(realigned.at(2)).toBe(3n);
    });

    it("should handle variable length data types", () => {
      const original = new Series({
        data: ["a", "b", "c"],
        dataType: DataType.STRING,
        alignment: 0n,
      });
      const realigned = original.reAlign(10n);
      expect(realigned.alignment).toBe(10n);
      expect(realigned.alignmentBounds).toEqual({ lower: 10n, upper: 13n });
      expect(realigned.at(0)).toBe("a");
      expect(realigned.at(1)).toBe("b");
      expect(realigned.at(2)).toBe("c");
    });

    it("should preserve sample offset", () => {
      const original = new Series({
        data: new Float32Array([1, 2, 3]),
        dataType: DataType.FLOAT32,
        alignment: 0n,
        sampleOffset: 10,
      });
      const realigned = original.reAlign(10n);
      expect(realigned.sampleOffset).toBe(10);
      expect(realigned.at(0)).toBe(11);
      expect(realigned.at(1)).toBe(12);
      expect(realigned.at(2)).toBe(13);
    });
  });
});

describe("MultiSeries", () => {
  describe("length", () => {
    it("should correctly return the length of the multi-series", () => {
      const a = new Series(new Float32Array([1, 2, 3]));
      const b = new Series(new Float32Array([4, 5, 6]));
      const multi = new MultiSeries([a, b]);
      expect(multi.length).toEqual(6);
    });
  });

  describe("at", () => {
    it("should correctly return the value at a particular index", () => {
      const a = new Series(new Float32Array([1, 2, 3]));
      const b = new Series(new Float32Array([4, 5, 6]));
      const multi = new MultiSeries([a, b]);
      expect(multi.at(0)).toEqual(1);
      expect(multi.at(1)).toEqual(2);
      expect(multi.at(2)).toEqual(3);
      expect(multi.at(3)).toEqual(4);
      expect(multi.at(4)).toEqual(5);
      expect(multi.at(5)).toEqual(6);
    });

    it("should correctly return a value via negative indexing", () => {
      const a = new Series(new Float32Array([1, 2, 3]));
      const b = new Series(new Float32Array([4, 5, 6]));
      const multi = new MultiSeries([a, b]);
      expect(multi.at(-1)).toEqual(6);
      expect(multi.at(-2)).toEqual(5);
      expect(multi.at(-3)).toEqual(4);
      expect(multi.at(-4)).toEqual(3);
      expect(multi.at(-5)).toEqual(2);
      expect(multi.at(-6)).toEqual(1);
    });

    it("should return undefined if the index is not found", () => {
      const a = new Series(new Float32Array([1, 2, 3]));
      const b = new Series(new Float32Array([4, 5, 6]));
      const multi = new MultiSeries([a, b]);
      expect(multi.at(10)).toBeUndefined();
    });

    it("should throw an error if the index is not found and required is true", () => {
      const a = new Series(new Float32Array([1, 2, 3]));
      const b = new Series(new Float32Array([4, 5, 6]));
      const multi = new MultiSeries([a, b]);
      expect(() => multi.at(10, true)).toThrow();
    });
  });

  describe("atAlignment", () => {
    it("should correctly return the value at a particular alignment", () => {
      const a = new Series({
        data: new Float32Array([1, 2, 3]),
        alignment: 1n,
      });
      const b = new Series({
        data: new Float32Array([4, 5, 6]),
        alignment: 5n,
      });
      const multi = new MultiSeries([a, b]);
      expect(multi.atAlignment(1n)).toEqual(1);
      expect(multi.atAlignment(2n)).toEqual(2);
      expect(multi.atAlignment(3n)).toEqual(3);
      expect(multi.atAlignment(5n)).toEqual(4);
      expect(multi.atAlignment(6n)).toEqual(5);
      expect(multi.atAlignment(7n)).toEqual(6);
    });

    it("should return undefined if the alignment is not found", () => {
      const a = new Series({
        data: new Float32Array([1, 2, 3]),
        alignment: 1n,
      });
      const multi = new MultiSeries([a]);
      expect(multi.atAlignment(45n)).toBeUndefined();
    });

    it("should throw if the alignment is not found and required is true", () => {
      const a = new Series({
        data: new Float32Array([1, 2, 3]),
        alignment: 1n,
      });
      const multi = new MultiSeries([a]);
      expect(() => multi.atAlignment(45n, true)).toThrow();
    });
  });

  describe("subIterator", () => {
    it("should return an iterator over a sub-series", () => {
      const a = new Series(new Float32Array([1, 2, 3, 4, 5]));
      const b = new Series(new Float32Array([6, 7, 8, 9, 10]));
      const multi = new MultiSeries([a, b]);
      const iter = multi.subIterator(1, 8);
      expect(iter.next().value).toEqual(2);
      expect(iter.next().value).toEqual(3);
      expect(iter.next().value).toEqual(4);
      expect(iter.next().value).toEqual(5);
      expect(iter.next().value).toEqual(6);
      expect(iter.next().value).toEqual(7);
      expect(iter.next().value).toEqual(8);
      expect(iter.next().done).toBeTruthy();
    });
  });

  describe("subAlignmentIterator", () => {
    it("should return an iterator over a sub-series", () => {
      const a = new Series({
        data: new Float32Array([1, 2, 3, 4, 5]),
        alignment: 2n,
      });
      const b = new Series({
        data: new Float32Array([6, 7, 8, 9, 10]),
        alignment: 8n,
      });
      const multi = new MultiSeries([a, b]);
      const iter = multi.subAlignmentIterator(3n, 9n);
      expect(iter.next().value).toEqual(2);
      expect(iter.next().value).toEqual(3);
      expect(iter.next().value).toEqual(4);
      expect(iter.next().value).toEqual(5);
      expect(iter.next().value).toEqual(6);
      expect(iter.next().done).toBeTruthy();
    });

    it("Should work correctly when starting at an alignment before the first series", () => {
      const a = new Series({
        data: new Float32Array([1, 2, 3, 4, 5]),
        alignment: 2n,
      });
      const b = new Series({
        data: new Float32Array([6, 7, 8, 9, 10]),
        alignment: 8n,
      });
      const multi = new MultiSeries([a, b]);
      const iter = multi.subAlignmentIterator(1n, 9n);
      expect(iter.next().value).toEqual(1);
      expect(iter.next().value).toEqual(2);
      expect(iter.next().value).toEqual(3);
      expect(iter.next().value).toEqual(4);
      expect(iter.next().value).toEqual(5);
      expect(iter.next().value).toEqual(6);
      expect(iter.next().done).toBeTruthy();
    });

    it("should work correctly when staring at an alignment equal to the upper bound of the first series", () => {
      const a = new Series({
        data: new Float32Array([1, 2, 3, 4, 5]),
        alignment: 2n,
      });
      const b = new Series({
        data: new Float32Array([6, 7, 8, 9, 10]),
        alignment: 8n,
      });
      const multi = new MultiSeries([a, b]);
      const iter = multi.subAlignmentIterator(7n, 10n);
      expect(iter.next().value).toEqual(6);
      expect(iter.next().value).toEqual(7);
      expect(iter.next().done).toBeTruthy();
    });

    it("should work correctly when the starting alignment is between two series", () => {
      const a = new Series({
        data: new Float32Array([1, 2, 3, 4, 5]),
        alignment: 2n,
      });
      const b = new Series({
        data: new Float32Array([6, 7, 8, 9, 10]),
        alignment: 10n,
      });
      const multi = new MultiSeries([a, b]);
      const iter = multi.subAlignmentIterator(7n, 12n);
      expect(iter.next().value).toEqual(6);
      expect(iter.next().value).toEqual(7);
      expect(iter.next().done).toBeTruthy();
    });

    it("Should work correctly when ending at an alignment after the last series", () => {
      const a = new Series({
        data: new Float32Array([1, 2, 3, 4, 5]),
        alignment: 2n,
      });
      const b = new Series({
        data: new Float32Array([6, 7, 8, 9, 10]),
        alignment: 8n,
      });
      const multi = new MultiSeries([a, b]);
      const iter = multi.subAlignmentIterator(3n, 20n);
      expect(iter.next().value).toEqual(2);
      expect(iter.next().value).toEqual(3);
      expect(iter.next().value).toEqual(4);
      expect(iter.next().value).toEqual(5);
      expect(iter.next().value).toEqual(6);
      expect(iter.next().value).toEqual(7);
      expect(iter.next().value).toEqual(8);
      expect(iter.next().value).toEqual(9);
      expect(iter.next().value).toEqual(10);
      expect(iter.next().done).toBeTruthy();
    });
  });

  describe("parseJSON", () => {
    it("should correctly parse a multi-series of JSON", () => {
      const a = new Series([
        { a: 1, b: "apple" },
        { a: 2, b: "banana" },
      ]);
      const b = new Series([
        { a: 3, b: "carrot" },
        { a: 4, b: "dog" },
      ]);
      const multi = new MultiSeries([a, b]);
      const arr = multi.parseJSON(z.object({ a: z.number(), b: z.string() }));
      expect(arr).toEqual([
        { a: 1, b: "apple" },
        { a: 2, b: "banana" },
        { a: 3, b: "carrot" },
        { a: 4, b: "dog" },
      ]);
    });
  });

  describe("array construction", () => {
    it("should correctly construct a JS array from a multi-series", () => {
      const a = new Series(new Float32Array([1, 2, 3]));
      const b = new Series(new Float32Array([4, 5, 6]));
      const multi = new MultiSeries([a, b]);
      const arr = Array.from(multi);
      expect(arr).toEqual([1, 2, 3, 4, 5, 6]);
    });
    it("should correctly construct a JS array from a multi-series of strings", () => {
      const a = new Series(["apple", "banana", "carrot"]);
      const b = new Series(["dog", "elephant", "fox"]);
      const multi = new MultiSeries([a, b]);
      const arr = Array.from(multi);
      expect(arr).toEqual(["apple", "banana", "carrot", "dog", "elephant", "fox"]);
    });
    it("should correctly construct a JS array from a multi-series of JSON", () => {
      const a = new Series([
        { a: 1, b: "apple" },
        { a: 2, b: "banana" },
        { a: 3, b: "carrot" },
      ]);
      const b = new Series([
        { a: 4, b: "dog" },
        { a: 5, b: "elephant" },
        { a: 6, b: "fox" },
      ]);
      const multi = new MultiSeries([a, b]);
      const arr = Array.from(multi);
      expect(arr).toEqual([
        { a: 1, b: "apple" },
        { a: 2, b: "banana" },
        { a: 3, b: "carrot" },
        { a: 4, b: "dog" },
        { a: 5, b: "elephant" },
        { a: 6, b: "fox" },
      ]);
    });
    it("should correctly construct a JS array from a multi-series with no series", () => {
      const multi = new MultiSeries([]);
      const arr = Array.from(multi);
      expect(arr).toEqual([]);
    });
  });

  describe("data", () => {
    it("should combine the data of the series into a single typed array", () => {
      const a = new Series(new Float32Array([1, 2, 3]));
      const b = new Series(new Float32Array([4, 5, 6]));
      const multi = new MultiSeries([a, b]);
      const data = multi.data;
      expect(data).toEqual(new Float32Array([1, 2, 3, 4, 5, 6]));
    });
  });

  describe("timeRange", () => {
    it("should correctly return the time range of a multi-series", () => {
      const a = new Series({
        data: new Float32Array([1, 2, 3]),
        timeRange: new TimeRange(1, 2),
      });
      const b = new Series({
        data: new Float32Array([4, 5, 6]),
        timeRange: new TimeRange(3, 4),
      });
      const multi = new MultiSeries([a, b]);
      expect(multi.timeRange).toEqual(new TimeRange(1, 4));
    });
  });

  describe("as", () => {
    it("should correctly cast a numeric series to number type", () => {
      const a = new Series(new Float32Array([1, 2, 3]));
      const b = new Series(new Float32Array([4, 5, 6]));
      const multi = new MultiSeries([a, b]);
      const asNum = multi.as("number");
      expect(asNum.at(0)).toEqual(1);
      expect(asNum.at(5)).toEqual(6);
      expect(Array.from(asNum)).toEqual([1, 2, 3, 4, 5, 6]);
    });

    it("should correctly cast a string series to string type", () => {
      const a = new Series(["apple", "banana"]);
      const b = new Series(["carrot", "date"]);
      const multi = new MultiSeries([a, b]);
      const asStr = multi.as("string");
      expect(asStr.at(0)).toEqual("apple");
      expect(asStr.at(3)).toEqual("date");
      expect(Array.from(asStr)).toEqual(["apple", "banana", "carrot", "date"]);
    });

    it("should correctly cast a bigint series to bigint type", () => {
      const a = new Series([1n, 2n]);
      const b = new Series([3n, 4n]);
      const multi = new MultiSeries([a, b]);
      const asBigInt = multi.as("bigint");
      expect(asBigInt.at(0)).toEqual(1n);
      expect(asBigInt.at(3)).toEqual(4n);
      expect(Array.from(asBigInt)).toEqual([1n, 2n, 3n, 4n]);
    });

    it("should throw an error when trying to cast to an incompatible type", () => {
      const a = new Series(["cat", "dog"]);
      const b = new Series(["impala", "zebra"]);
      const multi = new MultiSeries([a, b]);
      expect(() => multi.as("bigint")).toThrow();
    });
  });

  describe("bounds", () => {
    it("should return bounds of [Infinity, -Infinity] for an empty MultiSeries", () => {
      const multiSeries = new MultiSeries();
      expect(multiSeries.bounds).toEqual({ lower: Infinity, upper: -Infinity });
    });

    it("should correctly calculate bounds across multiple series", () => {
      const series1 = new Series({
        data: new Float32Array([1, 2, 3]),
        dataType: DataType.FLOAT32,
      });
      const series2 = new Series({
        data: new Float32Array([4, 5, 6]),
        dataType: DataType.FLOAT32,
      });
      const multiSeries = new MultiSeries([series1, series2]);
      expect(multiSeries.bounds).toEqual({ lower: 1, upper: 6 });
    });

    it("should handle negative numbers across series", () => {
      const series1 = new Series({
        data: new Float32Array([-5, -3, -1]),
        dataType: DataType.FLOAT32,
      });
      const series2 = new Series({
        data: new Float32Array([0, 2, 4]),
        dataType: DataType.FLOAT32,
      });
      const multiSeries = new MultiSeries([series1, series2]);
      expect(multiSeries.bounds).toEqual({ lower: -5, upper: 4 });
    });

    it("should handle sample offsets across series", () => {
      const series1 = new Series({
        data: new Float32Array([1, 2, 3]),
        dataType: DataType.FLOAT32,
        sampleOffset: 10,
      });
      const series2 = new Series({
        data: new Float32Array([4, 5, 6]),
        dataType: DataType.FLOAT32,
        sampleOffset: 20,
      });
      const multiSeries = new MultiSeries([series1, series2]);
      expect(multiSeries.bounds).toEqual({ lower: 11, upper: 26 });
    });

    it("should handle bigint series", () => {
      const series1 = new Series({
        data: new BigInt64Array([1n, 2n, 3n]),
        dataType: DataType.INT64,
      });
      const series2 = new Series({
        data: new BigInt64Array([4n, 5n, 6n]),
        dataType: DataType.INT64,
      });
      const multiSeries = new MultiSeries([series1, series2]);
      expect(multiSeries.bounds).toEqual({ lower: 1, upper: 6 });
    });

    it("should throw an error for non-numeric data types", () => {
      const series1 = new Series({
        data: ["a", "b", "c"],
        dataType: DataType.STRING,
      });
      const series2 = new Series({
        data: ["d", "e", "f"],
        dataType: DataType.STRING,
      });
      const multiSeries = new MultiSeries([series1, series2]);
      expect(() => multiSeries.bounds).toThrow(
        "cannot calculate minimum on a variable length data type",
      );
    });
  });

  describe("subAlignmentSpanIterator", () => {
    it("should return an empty iterator when start is beyond bounds", () => {
      const s1 = new Series({ data: [1, 2, 3], alignment: 0n });
      const s2 = new Series({ data: [4, 5, 6], alignment: 3n });
      const ms = new MultiSeries([s1, s2]);
      const iter = ms.subAlignmentSpanIterator(10n, 5);
      expect(Array.from(iter)).toEqual([]);
    });

    it("should return an empty iterator when start is at upper bound", () => {
      const s1 = new Series({ data: [1, 2, 3], alignment: 0n });
      const s2 = new Series({ data: [4, 5, 6], alignment: 3n });
      const ms = new MultiSeries([s1, s2]);
      const iter = ms.subAlignmentSpanIterator(6n, 5);
      expect(Array.from(iter)).toEqual([]);
    });

    it("should iterate over samples within a single series", () => {
      const s1 = new Series({ data: [1, 2, 3], alignment: 0n });
      const s2 = new Series({ data: [4, 5, 6], alignment: 3n });
      const ms = new MultiSeries([s1, s2]);
      const iter = ms.subAlignmentSpanIterator(1n, 2);
      expect(Array.from(iter)).toEqual([2, 3]);
    });

    it("should iterate over samples across multiple series", () => {
      const s1 = new Series({ data: [1, 2, 3], alignment: 0n });
      const s2 = new Series({ data: [4, 5, 6], alignment: 3n });
      const ms = new MultiSeries([s1, s2]);
      const iter = ms.subAlignmentSpanIterator(2n, 3);
      expect(Array.from(iter)).toEqual([3, 4, 5]);
    });

    it("should handle span that exceeds available data", () => {
      const s1 = new Series({ data: [1, 2, 3], alignment: 0n });
      const s2 = new Series({ data: [4, 5, 6], alignment: 3n });
      const ms = new MultiSeries([s1, s2]);
      const iter = ms.subAlignmentSpanIterator(4n, 10);
      expect(Array.from(iter)).toEqual([5, 6]);
    });

    it("should handle span that exceeds available data with non-continuous spans", () => {
      const s1 = new Series({ data: [1, 2, 3], alignment: 0n });
      const s2 = new Series({ data: [4, 5, 6], alignment: 500000000n });
      const ms = new MultiSeries([s1, s2]);
      const iter = ms.subAlignmentSpanIterator(4n, 10000000000);
      expect(Array.from(iter)).toEqual([4, 5, 6]);
    });

    it("should handle empty series", () => {
      const ms = new MultiSeries();
      const iter = ms.subAlignmentSpanIterator(0n, 5);
      expect(Array.from(iter)).toEqual([]);
    });

    it("should handle start alignment before first series", () => {
      const s1 = new Series({ data: [1, 2, 3], alignment: 2n });
      const s2 = new Series({ data: [4, 5, 6], alignment: 5n });
      const ms = new MultiSeries([s1, s2]);
      const iter = ms.subAlignmentSpanIterator(0n, 4);
      expect(Array.from(iter)).toEqual([1, 2, 3, 4]);
    });
  });

  describe("traverseAlignment", () => {
    it("should traverse alignment across multiple series", () => {
      const a = new Series({
        data: new Float32Array([1, 2, 3]),
        alignment: 1n,
      });
      const b = new Series({
        data: new Float32Array([5, 6, 7]),
        alignment: 5n,
      });
      const multi = new MultiSeries([a, b]);
      expect(multi.traverseAlignment(1n, 2n)).toEqual(3n);
      expect(multi.traverseAlignment(2n, 4n)).toEqual(7n);
      expect(multi.traverseAlignment(5n, 2n)).toEqual(7n);
    });

    it("should handle empty multi-series", () => {
      const multi = new MultiSeries();
      expect(multi.traverseAlignment(1n, 2n)).toEqual(1n);
    });
  });

  describe("acquire and release", () => {
    it("should acquire and release all series in the multi-series", () => {
      const a = new Series({
        data: new Float32Array([1, 2, 3]),
        dataType: DataType.FLOAT32,
      });
      const b = new Series({
        data: new Float32Array([4, 5, 6]),
        dataType: DataType.FLOAT32,
      });
      const multi = new MultiSeries([a, b]);
      const controller = new MockGLBufferController();

      multi.acquire(controller);
      expect(a.refCount).toEqual(1);
      expect(b.refCount).toEqual(1);
      expect(controller.createBufferMock).toHaveBeenCalledTimes(2);

      multi.release();
      expect(a.refCount).toEqual(0);
      expect(b.refCount).toEqual(0);
      expect(controller.deleteBufferMock).toHaveBeenCalledTimes(2);
    });

    it("should handle empty multi-series", () => {
      const multi = new MultiSeries();
      const controller = new MockGLBufferController();
      multi.acquire(controller);
      multi.release();
    });
  });

  describe("distance", () => {
    it("should calculate distance between alignments across multiple series", () => {
      const a = new Series({
        data: new Float32Array([1, 2, 3]),
        alignment: 1n,
      });
      const b = new Series({
        data: new Float32Array([5, 6, 7]),
        alignment: 5n,
      });
      const multi = new MultiSeries([a, b]);

      expect(multi.distance(1n, 3n)).toEqual(2n);
      expect(multi.distance(2n, 6n)).toEqual(3n);
      expect(multi.distance(5n, 7n)).toEqual(2n);
    });

    it("should handle empty multi-series", () => {
      const multi = new MultiSeries();
      expect(multi.distance(1n, 2n)).toEqual(0n);
    });

    it("should handle zero distance", () => {
      const a = new Series({
        data: new Float32Array([1, 2, 3]),
        alignment: 1n,
      });
      const multi = new MultiSeries([a]);
      expect(multi.distance(1n, 1n)).toEqual(0n);
    });
  });

  describe("byteLength", () => {
    it("should return the sum of byte lengths of all series", () => {
      const a = new Series({
        data: new Float32Array([1, 2, 3]),
        dataType: DataType.FLOAT32,
      });
      const b = new Series({
        data: new Float32Array([4, 5, 6]),
        dataType: DataType.FLOAT32,
      });
      const multi = new MultiSeries([a, b]);
      expect(multi.byteLength).toEqual(Size.bytes(24)); // 12 bytes per series (3 * 4 bytes)
    });

    it("should return 0 for empty multi-series", () => {
      const multi = new MultiSeries();
      expect(multi.byteLength).toEqual(Size.bytes(0));
    });
  });

  describe("updateGLBuffer", () => {
    it("should update GL buffers for all series", () => {
      const a = new Series({
        data: new Float32Array([1, 2, 3]),
        dataType: DataType.FLOAT32,
      });
      const b = new Series({
        data: new Float32Array([4, 5, 6]),
        dataType: DataType.FLOAT32,
      });
      const multi = new MultiSeries([a, b]);
      const controller = new MockGLBufferController();

      multi.updateGLBuffer(controller);

      expect(controller.createBufferMock).toHaveBeenCalledTimes(2);
      expect(controller.bindBufferMock).toHaveBeenCalledTimes(2);
      expect(controller.bufferDataMock).toHaveBeenCalledTimes(2);
    });

    it("should handle empty multi-series", () => {
      const multi = new MultiSeries();
      const controller = new MockGLBufferController();

      multi.updateGLBuffer(controller);

      expect(controller.createBufferMock).not.toHaveBeenCalled();
      expect(controller.bindBufferMock).not.toHaveBeenCalled();
      expect(controller.bufferDataMock).not.toHaveBeenCalled();
    });

    it("should throw error for non-FLOAT32/UINT8 series", () => {
      const a = new Series({
        data: new BigInt64Array([BigInt(1), BigInt(2)]),
        dataType: DataType.INT64,
      });
      const multi = new MultiSeries([a]);
      const controller = new MockGLBufferController();

      expect(() => multi.updateGLBuffer(controller)).toThrow(
        "Only FLOAT32 and UINT8 arrays can be used in WebGL",
      );
    });

    it("should handle series with different buffer states", () => {
      const a = new Series({
        data: new Float32Array([1, 2, 3]),
        dataType: DataType.FLOAT32,
      });
      const b = Series.alloc({ capacity: 10, dataType: DataType.FLOAT32 });
      const multi = new MultiSeries([a, b]);
      const controller = new MockGLBufferController();

      multi.updateGLBuffer(controller);

      expect(controller.createBufferMock).toHaveBeenCalledTimes(2);
      expect(controller.bindBufferMock).toHaveBeenCalledTimes(1);
      expect(controller.bufferDataMock).toHaveBeenCalledTimes(1);
    });
  });

  describe("push", () => {
    it("should push a single Series to an empty MultiSeries", () => {
      const series = new Series({ data: [1, 2, 3], dataType: DataType.FLOAT32 });
      const multiSeries = new MultiSeries();
      multiSeries.push(series);
      expect(multiSeries.series.length).toBe(1);
      expect(multiSeries.series[0]).toBe(series);
    });

    it("should push a single Series to a non-empty MultiSeries", () => {
      const series1 = new Series({ data: [1, 2, 3], dataType: DataType.FLOAT32 });
      const series2 = new Series({ data: [4, 5, 6], dataType: DataType.FLOAT32 });
      const multiSeries = new MultiSeries([series1]);
      multiSeries.push(series2);
      expect(multiSeries.series.length).toBe(2);
      expect(multiSeries.series[0]).toBe(series1);
      expect(multiSeries.series[1]).toBe(series2);
    });

    it("should push a MultiSeries to another MultiSeries", () => {
      const series1 = new Series({ data: [1, 2, 3], dataType: DataType.FLOAT32 });
      const series2 = new Series({ data: [4, 5, 6], dataType: DataType.FLOAT32 });
      const multiSeries1 = new MultiSeries([series1]);
      const multiSeries2 = new MultiSeries([series2]);
      multiSeries1.push(multiSeries2);
      expect(multiSeries1.series.length).toBe(2);
      expect(multiSeries1.series[0]).toBe(series1);
      expect(multiSeries1.series[1]).toBe(series2);
    });

    it("should maintain data type consistency when pushing series", () => {
      const series1 = new Series({ data: [1, 2, 3], dataType: DataType.FLOAT32 });
      const series2 = new Series({ data: [4, 5, 6], dataType: DataType.FLOAT32 });
      const multiSeries = new MultiSeries([series1]);
      multiSeries.push(series2);
      expect(multiSeries.dataType).toEqual(DataType.FLOAT32);
    });

    it("should push an empty MultiSeries to a non-empty MultiSeries", () => {
      const series1 = new Series({ data: [1, 2, 3], dataType: DataType.FLOAT32 });
      const multiSeries1 = new MultiSeries([series1]);
      const multiSeries2 = new MultiSeries();
      multiSeries1.push(multiSeries2);
      expect(multiSeries1.series.length).toBe(1);
    });

    it("should push an empty MultiSeries to an empty MultiSeries", () => {
      const multiSeries1 = new MultiSeries();
      const multiSeries2 = new MultiSeries();
      multiSeries1.push(multiSeries2);
      expect(multiSeries1.series.length).toBe(0);
    });

    it("should update time range when pushing series", () => {
      const timeRange1 = new TimeRange(1, 2);
      const timeRange2 = new TimeRange(2, 3);
      const series1 = new Series({
        data: [1, 2, 3],
        dataType: DataType.FLOAT32,
        timeRange: timeRange1,
      });
      const series2 = new Series({
        data: [4, 5, 6],
        dataType: DataType.FLOAT32,
        timeRange: timeRange2,
      });
      const multiSeries = new MultiSeries([series1]);
      multiSeries.push(series2);
      expect(multiSeries.timeRange.start.valueOf()).toBe(1n);
      expect(multiSeries.timeRange.end.valueOf()).toBe(3n);
    });

    it("should throw an error when pushing a series with a different data type", () => {
      const series1 = new Series({ data: [1, 2, 3], dataType: DataType.FLOAT32 });
      const series2 = new Series({ data: [4, 5, 6], dataType: DataType.INT64 });
      const multiSeries = new MultiSeries([series1]);
      expect(() => multiSeries.push(series2)).toThrow(
        "cannot push a int64 series to a float32 multi-series",
      );
    });

    it("should throw an error when pushing a multi-series with a different data type", () => {
      const series1 = new Series({ data: [1, 2, 3], dataType: DataType.FLOAT32 });
      const series2 = new Series({ data: [4, 5, 6], dataType: DataType.INT64 });
      const multiSeries1 = new MultiSeries([series1]);
      const multiSeries2 = new MultiSeries([series2]);
      expect(() => multiSeries1.push(multiSeries2)).toThrow(
        "cannot push a int64 series to a float32 multi-series",
      );
    });
  });

  describe("toStrings", () => {
    interface Spec {
      name: string;
      series: Array<CrudeSeries>;
      expected: string[];
      dataType?: CrudeDataType;
    }
    const SPECS: Spec[] = [
      {
        name: "string",
        series: [
          ["apple", "banana"],
          ["carrot", "date"],
        ],
        expected: ["apple", "banana", "carrot", "date"],
      },
      {
        name: "json",
        series: [
          [
            { a: 1, b: "apple" },
            { a: 2, b: "banana" },
          ],
          [
            { a: 3, b: "carrot" },
            { a: 4, b: "date" },
          ],
        ],
        expected: [
          '{"a":1,"b":"apple"}',
          '{"a":2,"b":"banana"}',
          '{"a":3,"b":"carrot"}',
          '{"a":4,"b":"date"}',
        ],
        dataType: "json",
      },
      {
        name: "integer number",
        series: [
          [1, 2, 3],
          [4, 5, 6],
        ],
        expected: ["1", "2", "3", "4", "5", "6"],
      },
      {
        name: "bigint",
        series: [
          [BigInt(1), BigInt(2)],
          [BigInt(3), BigInt(4)],
        ],
        expected: ["1", "2", "3", "4"],
      },
      {
        name: "uuid",
        series: [SAMPLE_UUID_BYTES, SAMPLE_UUID_BYTES],
        expected: [
          "123e4567-e89b-40d3-8056-426614174000",
          "7f3e4567-e89b-40d3-8056-426614174000",
          "123e4567-e89b-40d3-8056-426614174000",
          "7f3e4567-e89b-40d3-8056-426614174000",
        ],
        dataType: "uuid",
      },
      {
        name: "float number",
        series: [
          [1.1, 2.2, 3.3],
          [4.4, 5.5, 6.6],
        ],
        expected: ["1.1", "2.2", "3.3", "4.4", "5.5", "6.6"],
      },
    ];
    SPECS.forEach(({ name, series, expected, dataType }) => {
      it(`should correctly convert a ${name} multi-series to strings`, () => {
        const multiSeries = new MultiSeries(
          series.map((s) => new Series({ data: s, dataType })),
        );
        expect(multiSeries.toStrings()).toEqual(expected);
      });
    });

    it("should return an empty array if the multi-series is empty", () => {
      const multiSeries = new MultiSeries();
      const outStrings = multiSeries.toStrings();
      expect(outStrings).toEqual([]);
    });

    it("should handle multi-series with empty series", () => {
      const series1 = new Series({ data: ["apple", "banana"] });
      const series2 = new Series({ data: [], dataType: DataType.STRING });
      const series3 = new Series({ data: ["carrot"] });
      const multiSeries = new MultiSeries([series1, series2, series3]);
      expect(multiSeries.toStrings()).toEqual(["apple", "banana", "carrot"]);
    });
  });
});<|MERGE_RESOLUTION|>--- conflicted
+++ resolved
@@ -727,20 +727,7 @@
     });
 
     it("should construct a JS array from a UUID series", () => {
-<<<<<<< HEAD
-      // Valid UUID v4 bytes (version 4, variant 1)
-      const bytes = new Uint8Array([
-        // First UUID: 123e4567-e89b-4xxx-yxxx-426614174000 (version 4, variant 1)
-        0x12, 0x3e, 0x45, 0x67, 0xe8, 0x9b, 0x40, 0xd3, 0x80, 0x56, 0x42, 0x66, 0x14,
-        0x17, 0x40, 0x00,
-        // Second UUID: 7f3e4567-e89b-4xxx-yxxx-426614174000 (version 4, variant 1)
-        0x7f, 0x3e, 0x45, 0x67, 0xe8, 0x9b, 0x40, 0xd3, 0x80, 0x56, 0x42, 0x66, 0x14,
-        0x17, 0x40, 0x00,
-      ]);
-      const s = new Series({ data: bytes, dataType: DataType.UUID });
-=======
       const s = new Series({ data: SAMPLE_UUID_BYTES, dataType: DataType.UUID });
->>>>>>> 73b926b7
       const arr = Array.from(s);
       expect(arr).toEqual([
         "123e4567-e89b-40d3-8056-426614174000",
