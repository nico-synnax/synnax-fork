--- conflicted
+++ resolved
@@ -184,12 +184,6 @@
   return { x: Number(xy.x.toFixed(precision)), y: Number(xy.y.toFixed(precision)) };
 };
 
-<<<<<<< HEAD
-export const sortFunc = (a: Crude, b: Crude): number => {
-  const x = construct(a);
-  const y = construct(b);
-  return x.x === y.x ? x.y - y.y : x.x - y.x;
-=======
 /**
  * Subtracts the second coordinate from the first coordinate.
  * @param a - The first coordinate.
@@ -284,5 +278,10 @@
     miters.push(scale(miterNormal, miterLength));
   }
   return miters;
->>>>>>> 9aa99491
+};
+
+export const sortFunc = (a: Crude, b: Crude): number => {
+  const x = construct(a);
+  const y = construct(b);
+  return x.x === y.x ? x.y - y.y : x.x - y.x;
 };