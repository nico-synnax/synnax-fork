--- conflicted
+++ resolved
@@ -146,10 +146,6 @@
 /** @description Constant representing no error (null) */
 export const NONE = "nil";
 
-<<<<<<< HEAD
-interface provider {
-  encode: Encoder;
-=======
 /**
  * @description provides custom encoding/decoding mechanisms for specific error
  * categories.
@@ -168,15 +164,13 @@
    * @param payload - The encoded error.
    * @returns The decoded error.
    */
->>>>>>> 831c09e9
   decode: Decoder;
 }
 
 class Registry {
-<<<<<<< HEAD
-  private readonly providers: provider[] = [];
-
-  register(provider: provider): void {
+  private readonly providers: Provider[] = [];
+
+  register(provider: Provider): void {
     this.providers.push(provider);
   }
 
@@ -196,30 +190,6 @@
     }
   }
 
-=======
-  private readonly providers: Provider[] = [];
-
-  register(provider: Provider): void {
-    this.providers.push(provider);
-  }
-
-  encode(error: unknown): Payload {
-    if (error == null) return { type: NONE, data: "" };
-    if (isTyped(error))
-      for (const provider of this.providers) {
-        const payload = provider.encode(error);
-        if (payload != null) return payload;
-      }
-    if (error instanceof Error) return { type: UNKNOWN, data: error.message };
-    if (typeof error === "string") return { type: UNKNOWN, data: error };
-    try {
-      return { type: UNKNOWN, data: JSON.stringify(error) };
-    } catch {
-      return { type: UNKNOWN, data: "unable to encode error information" };
-    }
-  }
-
->>>>>>> 831c09e9
   decode(payload?: Payload | null): Error | null {
     if (payload == null || payload.type === NONE) return null;
     if (payload.type === UNKNOWN) return new Unknown(payload.data);
@@ -233,7 +203,6 @@
 
 const getRegistry = singleton.define("synnax-error-registry", () => new Registry());
 
-<<<<<<< HEAD
 /**
  * Registers a custom error type with the error registry, which allows it to be
  * encoded/decoded and sent over the network.
@@ -242,13 +211,8 @@
  * @param encode - A function that encodes the error into a string.
  * @param decode - A function that decodes the error from a string.
  */
-export const register = ({
-  encode,
-  decode,
-}: {
-  encode: Encoder;
-  decode: Decoder;
-}): void => getRegistry().register({ encode, decode });
+export const register = ({ encode, decode }: Provider): void =>
+  getRegistry().register({ encode, decode });
 
 /**
  * Encodes an error into a payload that can be sent between a freighter server
@@ -266,35 +230,6 @@
  * @param payload - The encoded error payload.
  * @returns The decoded error.
  */
-=======
-/**
- * Registers a custom error type with the error registry, which allows it to be
- * encoded/decoded and sent over the network.
- *
- * @param type - A unique string identifier for the error type.
- * @param encode - A function that encodes the error into a string.
- * @param decode - A function that decodes the error from a string.
- */
-export const register = ({ encode, decode }: Provider): void =>
-  getRegistry().register({ encode, decode });
-
-/**
- * Encodes an error into a payload that can be sent between a freighter server
- * and client.
- * @param error - The error to encode.
- * @returns The encoded error.
- */
-export const encode = (error: unknown): Payload => getRegistry().encode(error);
-
-/**
- * Decodes an error payload into an exception. If a custom decoder can be found
- * for the error type, it will be used. Otherwise, a generic Error containing
- * the error data is returned.
- *
- * @param payload - The encoded error payload.
- * @returns The decoded error.
- */
->>>>>>> 831c09e9
 export const decode = (payload?: Payload | null): Error | null => {
   if (payload == null) return null;
   return getRegistry().decode(payload);
@@ -314,9 +249,6 @@
 /** @description Error for representing the cancellation of an operation */
 export class Canceled extends createTyped("canceled") {}
 
-<<<<<<< HEAD
-export type Return<T> = [T, null] | [null, Error];
-=======
 /** @description A payload representing a native JavaScript Error */
 export interface NativePayload {
   /** @description The name of the error */
@@ -325,5 +257,4 @@
   message: string;
   /** @description The stack trace of the error */
   stack?: string;
-}
->>>>>>> 831c09e9
+}