--- conflicted
+++ resolved
@@ -365,16 +365,9 @@
     /// For more information, see
     /// https://docs.synnaxlabs.com/reference/concepts/writes.
     ///
-<<<<<<< HEAD
     /// @returns false if an error occurred in the write pipeline. After an error occurs,
     /// the caller must acknowledge the error by calling error() or close() on the writer.
     xerrors::Error write(const Frame &fr);
-=======
-    /// @returns false if an error occurred in the write pipeline. After an error
-    /// occurs, the caller must acknowledge the error by calling error() or close()
-    /// on the writer.
-    bool write(const Frame &fr);
->>>>>>> df2404aa
 
     /// @brief changes the authority of all channels in the writer to the given
     /// authority level.
@@ -388,15 +381,10 @@
     /// @returns true if the authority was set successfully.
     /// @param key the channel to set the authority of.
     /// @param authority the authority level to set the channel to.
-<<<<<<< HEAD
     [[nodiscard]] xerrors::Error set_authority(
         const ChannelKey &key,
         const telem::Authority &authority
     );
-=======
-    [[nodiscard]] bool
-    set_authority(const ChannelKey &key, const telem::Authority &authority);
->>>>>>> df2404aa
 
     /// @brief changes the authority of the given channels to the given authority
     /// levels.
