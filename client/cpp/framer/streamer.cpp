// Copyright 2025 Synnax Labs, Inc.
//
// Use of this software is governed by the Business Source License included in the file
// licenses/BSL.txt.
//
// As of the Change Date specified in that file, in accordance with the Business Source
// License, use of this software will be governed by the Apache License, Version 2.0,
// included in the file licenses/APL.txt.

/// std
#include <string>

/// internal
#include "client/cpp/framer/framer.h"

const std::string STREAM_ENDPOINT = "/frame/stream";

namespace synnax {
void StreamerConfig::to_proto(api::v1::FrameStreamerRequest &f) const {
    f.mutable_keys()->Add(channels.begin(), channels.end());
    f.set_downsample_factor(downsample_factor);
    f.set_enable_experimental_codec(enable_experimental_codec);
}

std::pair<Streamer, xerrors::Error>
FrameClient::open_streamer(const StreamerConfig &config) const {
    auto [net_stream, err] = streamer_client->stream(STREAM_ENDPOINT);
    if (err) return {Streamer(), err};
    api::v1::FrameStreamerRequest req;
    config.to_proto(req);
    if (!net_stream->send(req).ok()) net_stream->close_send();
    auto [_, res_err] = net_stream->receive();
    auto streamer = Streamer(std::move(net_stream), config);
    if (config.enable_experimental_codec) {
        streamer.codec = Codec(this->channel_client);
        if (const auto codec_err = streamer.codec.update(config.channels))
            return {Streamer(), codec_err};
    }
    return {std::move(streamer), res_err};
}

Streamer::Streamer(std::unique_ptr<StreamerStream> stream, StreamerConfig config):
    cfg(std::move(config)), stream(std::move(stream)) {}

std::pair<synnax::Frame, xerrors::Error> Streamer::read() const {
    this->assert_open();
    auto [fr, exc] = this->stream->receive();
    if (!fr.buffer().empty())
        return this->codec.decode(
            reinterpret_cast<const std::uint8_t *>(fr.buffer().data()),
            fr.buffer().size()
        );
<<<<<<< HEAD
    auto api_frame = fr.frame();
=======
>>>>>>> 198c2903
    return {synnax::Frame(fr.frame()), exc};
}

void Streamer::close_send() const {
    this->stream->close_send();
}

xerrors::Error Streamer::close() const {
    this->close_send();
    auto [_, err] = this->stream->receive();
    return err.skip(freighter::EOF_ERR);
}

xerrors::Error Streamer::set_channels(const std::vector<ChannelKey> &channels) {
    this->assert_open();
    if (const auto err = this->codec.update(channels)) return err;
    this->cfg.channels = channels;
    api::v1::FrameStreamerRequest req;
    this->cfg.to_proto(req);
    return this->stream->send(req);
}

void Streamer::assert_open() const {
    if (closed) throw std::runtime_error("streamer is closed");
}
}<|MERGE_RESOLUTION|>--- conflicted
+++ resolved
@@ -50,10 +50,6 @@
             reinterpret_cast<const std::uint8_t *>(fr.buffer().data()),
             fr.buffer().size()
         );
-<<<<<<< HEAD
-    auto api_frame = fr.frame();
-=======
->>>>>>> 198c2903
     return {synnax::Frame(fr.frame()), exc};
 }
 
