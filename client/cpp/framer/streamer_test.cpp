// Copyright 2025 Synnax Labs, Inc.
//
// Use of this software is governed by the Business Source License included in the file
// licenses/BSL.txt.
//
// As of the Change Date specified in that file, in accordance with the Business Source
// License, use of this software will be governed by the Apache License, Version 2.0,
// included in the file licenses/APL.txt.

/// std
#include <thread>

/// external
#include "gtest/gtest.h"

/// module
#include "x/cpp/xtest/xtest.h"

/// internal
#include "client/cpp/synnax.h"
#include "client/cpp/testutil/testutil.h"

void test_downsample(
    const std::vector<int> &raw_data,
    std::vector<int> expected,
    int32_t downsample_factor
);

/// @brief it should correctly receive a frame of streamed telemetry from the DB.
TEST(StreamerTests, testStreamBasic) {
    auto client = new_test_client();
    auto data = create_virtual_channel(client);
    auto now = telem::TimeStamp::now();

    std::vector channels = {data.key};
    auto [streamer, sErr] = client.telem.open_streamer(synnax::StreamerConfig{
        channels,
    });
    auto writer = ASSERT_NIL_P(client.telem.open_writer(synnax::WriterConfig{
        channels,
        now,
        {telem::AUTH_ABSOLUTE},
        telem::ControlSubject{"test_writer"}
    }));

    auto frame = synnax::Frame(1);
    float v = 1.0;
    frame.emplace(data.key, telem::Series(v));
    ASSERT_NIL(writer.write(frame));
    ASSERT_NIL_P(writer.commit());
    auto res_frame = ASSERT_NIL_P(streamer.read());
    ASSERT_EQ(res_frame.size(), 1);
    ASSERT_EQ(res_frame.series->at(0).at<float>(0), v);

    ASSERT_NIL(writer.close());
    ASSERT_NIL(streamer.close());
}

///@brief test streamer set channels after construction.
TEST(StreamerTests, testStreamSetChannels) {
    auto client = new_test_client();
    auto data = create_virtual_channel(client);
    auto now = telem::TimeStamp::now();

    auto streamer = ASSERT_NIL_P(client.telem.open_streamer(synnax::StreamerConfig{
        {},
    }));

    auto set_err = streamer.set_channels({data.key});

    auto writer = ASSERT_NIL_P(client.telem.open_writer(synnax::WriterConfig{
        {data.key},
        now,
        {telem::AUTH_ABSOLUTE},
        telem::ControlSubject{"test_writer"}
    }));
    // Sleep for 5 milliseconds to allow for the streamer to process the updated keys.
    std::this_thread::sleep_for(std::chrono::milliseconds(5));
    ASSERT_NIL(set_err);

    auto frame = synnax::Frame(1);
    frame.emplace(
        data.key,
        telem::Series(
            std::vector<float>{1.0, 2.0, 3.0, 4.0, 5.0, 6.0, 7.0, 8.0, 9.0, 10.0}
        )
    );
    ASSERT_NIL(writer.write(frame));
    auto res_frame = ASSERT_NIL_P(streamer.read());

    ASSERT_EQ(res_frame.size(), 1);
    ASSERT_EQ(res_frame.series->at(0).values<float>()[0], 1.0);

    ASSERT_NIL(writer.close());
    ASSERT_NIL(streamer.close());
}

/// @brief it should correctly receive a frame of streamed telemetry from the DB.
TEST(StreamerTests, TestStreamDownsample) {
    const std::vector data = {1, 2, 3, 4, 5, 6, 7, 8, 9, 10};

    test_downsample(data, data, 1);

    std::vector expected = {1, 3, 5, 7, 9};
    test_downsample(data, expected, 2);

    expected = {1, 4, 7, 10};
    test_downsample(data, expected, 3);

    expected = {1, 5, 9};
    test_downsample(data, expected, 4);

    expected = {1, 6};
    test_downsample(data, expected, 5);

    expected = {1, 7};
    test_downsample(data, expected, 6);

    expected = {1, 8};
    test_downsample(data, expected, 7);

    expected = {1, 9};
    test_downsample(data, expected, 8);

    expected = {1, 10};
    test_downsample(data, expected, 9);

    expected = {1};
    test_downsample(data, expected, 10);

    test_downsample(data, data, 0);
}

<<<<<<< HEAD
=======
TEST(StreamerTests, TestStreamDownsampleNegative) {
    auto client = new_test_client();
    ASSERT_OCCURRED_AS_P(
        client.telem.open_streamer(synnax::StreamerConfig{.downsample_factor = -1}),
        xerrors::VALIDATION
    );
}

>>>>>>> 413a05fe
/// @brief it should correctly stream data from a variable density channel.
TEST(StreamerTests, TestStreamVariableChannel) {
    auto client = new_test_client();
    auto data = ASSERT_NIL_P(client.channels.create("data", telem::STRING_T, true));
    auto now = telem::TimeStamp::now();
    std::vector channels = {data.key};
    auto streamer = ASSERT_NIL_P(client.telem.open_streamer(synnax::StreamerConfig{
        .channels = {data.key},
    }));

    auto writer = ASSERT_NIL_P(client.telem.open_writer(synnax::WriterConfig{
        channels,
        now,
        std::vector{telem::AUTH_ABSOLUTE},
        telem::ControlSubject{"test_writer"}
    }));

    const std::string value = "cat";
    auto frame = synnax::Frame(data.key, telem::Series(value));
    ASSERT_NIL(writer.write(frame));

    auto res_frame = ASSERT_NIL_P(streamer.read());
    ASSERT_EQ(res_frame.size(), 1);
    ASSERT_EQ(res_frame.series->at(0).at<std::string>(0), "cat");
    ASSERT_NIL(writer.close());
    ASSERT_NIL(streamer.close());
}

void test_downsample(
    const std::vector<int> &raw_data,
    std::vector<int> expected,
    int32_t downsample_factor
) {
    auto client = new_test_client();
    auto data = create_virtual_channel(client, telem::INT32_T);
    auto now = telem::TimeStamp::now();
    std::vector channels = {data.key};
    auto writer = ASSERT_NIL_P(client.telem.open_writer(synnax::WriterConfig{
        channels,
        now,
        std::vector{telem::AUTH_ABSOLUTE},
        telem::ControlSubject{"test_writer"}
    }));

    auto [streamer, sErr] = client.telem.open_streamer(
        synnax::StreamerConfig{channels, downsample_factor}
    );

    // Sleep for 5 milliseconds to allow for the streamer to bootstrap.
    std::this_thread::sleep_for(std::chrono::milliseconds(5));

    auto frame = synnax::Frame(1);
    frame.emplace(data.key, telem::Series(raw_data));
    ASSERT_NIL(writer.write(frame));
    auto res_frame = ASSERT_NIL_P(streamer.read());

    for (int i = 0; i < expected.size(); i++)
        ASSERT_EQ(res_frame.series->at(0).values<int>()[i], expected[i]);

    ASSERT_NIL(writer.close());
    ASSERT_NIL(streamer.close());
}

void test_downsample_string(
    const std::vector<std::string> &raw_data,
    const std::vector<std::string> &expected,
    int32_t downsample_factor
) {
    auto client = new_test_client();

    synnax::Channel virtual_channel("virtual_string_channel", telem::STRING_T, true);
    ASSERT_NIL(client.channels.create(virtual_channel));

    auto now = telem::TimeStamp::now();
    std::vector channels = {virtual_channel.key};
    auto writer = ASSERT_NIL_P(client.telem.open_writer(synnax::WriterConfig{
        channels,
        now,
        std::vector{telem::AUTH_ABSOLUTE},
        telem::ControlSubject{"test_writer"}
    }));

    auto streamer = ASSERT_NIL_P(
        client.telem.open_streamer(synnax::StreamerConfig{channels, downsample_factor})
    );

    std::this_thread::sleep_for(std::chrono::milliseconds(5));

    auto frame = synnax::Frame(
        virtual_channel.key,
        telem::Series(raw_data, telem::STRING_T)
    );
    ASSERT_NIL(writer.write(frame));
    auto res_frame = ASSERT_NIL_P(streamer.read());

    std::vector<std::string> received_strings = res_frame.series->at(0).strings();

    ASSERT_EQ(received_strings.size(), expected.size());
    for (size_t i = 0; i < expected.size(); i++)
        ASSERT_EQ(received_strings[i], expected[i]);

    ASSERT_NIL(writer.close());
    ASSERT_NIL(streamer.close());
}

TEST(StreamerTests, TestStreamDownsampleString) {
    const std::vector<std::string> data =
        {"a", "b", "c", "d", "e", "f", "g", "h", "i", "j"};
    const std::vector<std::string> expected = {"a", "c", "e", "g", "i"};
    test_downsample_string(data, expected, 2);
}<|MERGE_RESOLUTION|>--- conflicted
+++ resolved
@@ -131,8 +131,6 @@
     test_downsample(data, data, 0);
 }
 
-<<<<<<< HEAD
-=======
 TEST(StreamerTests, TestStreamDownsampleNegative) {
     auto client = new_test_client();
     ASSERT_OCCURRED_AS_P(
@@ -141,7 +139,6 @@
     );
 }
 
->>>>>>> 413a05fe
 /// @brief it should correctly stream data from a variable density channel.
 TEST(StreamerTests, TestStreamVariableChannel) {
     auto client = new_test_client();
