{
  "name": "@synnaxlabs/client",
<<<<<<< HEAD
  "version": "0.43.0",
=======
  "version": "0.42.0",
>>>>>>> c3cb4200
  "description": "The Synnax Client Library",
  "keywords": [
    "synnax",
    "grpc",
    "transport",
    "client",
    "data acquisition",
    "big data",
    "telemetry",
    "control systems"
  ],
  "homepage": "https://github.com/synnaxlabs/synnax/tree/main/client/ts",
  "bugs": {
    "url": "https://github.com/synnaxlabs/synnax/issues"
  },
  "license": "BUSL-1.1",
  "main": "dist/client.cjs",
  "repository": {
    "type": "git",
    "url": "git+https://github.com/synnaxlabs/synnax.git",
    "directory": "client/ts"
  },
  "scripts": {
    "build": "tsc --noEmit && vite build",
    "watch": "tsc --noEmit && vite build --watch",
    "test": "vitest",
    "lint": "eslint --cache",
    "fix": "eslint --cache --fix",
    "madge": "madge --circular src"
  },
  "dependencies": {
    "@synnaxlabs/freighter": "workspace:*",
    "@synnaxlabs/x": "workspace:*",
    "async-mutex": "^0.5.0",
    "uuid": "^11.1.0",
    "zod": "^4.0.0-beta"
  },
  "devDependencies": {
    "@synnaxlabs/tsconfig": "workspace:*",
    "@synnaxlabs/vite-plugin": "workspace:*",
    "@types/node": "^22.13.10",
    "@types/uuid": "^10.0.0",
    "eslint": "^9.24.0",
    "eslint-config-synnaxlabs": "workspace:*",
    "madge": "^8.0.0",
    "typescript": "^5.8.3",
    "vite": "^6.2.5",
    "vitest": "^3.1.1"
  },
  "type": "module",
  "types": "dist/index.d.ts",
  "module": "dist/client.js"
}<|MERGE_RESOLUTION|>--- conflicted
+++ resolved
@@ -1,10 +1,6 @@
 {
   "name": "@synnaxlabs/client",
-<<<<<<< HEAD
   "version": "0.43.0",
-=======
-  "version": "0.42.0",
->>>>>>> c3cb4200
   "description": "The Synnax Client Library",
   "keywords": [
     "synnax",
