--- conflicted
+++ resolved
@@ -65,7 +65,6 @@
   private readonly rangeClient: Client;
 
   constructor(
-<<<<<<< HEAD
     {
       name,
       timeRange = TimeRange.ZERO,
@@ -73,11 +72,8 @@
       color,
       parent,
       stage,
-      labels = [],
+      labels,
     }: Payload,
-=======
-    { name, timeRange = TimeRange.ZERO, key, color, parent, labels }: Payload,
->>>>>>> 19dee9eb
     {
       frameClient,
       kv,
