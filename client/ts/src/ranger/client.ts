--- conflicted
+++ resolved
@@ -67,23 +67,15 @@
   private readonly rangeClient: Client;
 
   constructor(
-<<<<<<< HEAD
-    name: string,
-    timeRange: TimeRange = TimeRange.ZERO,
-    key: string,
-    color: string | undefined,
-    stage: Stage,
-    parent: Payload | null,
-    labels: label.Label[] | undefined = [],
-    _frameClient: framer.Client,
-    _kv: KV,
-    _aliaser: Aliaser,
-    _channels: channel.Retriever,
-    _labelClient: label.Client,
-    _ontologyClient: ontology.Client,
-    _rangeClient: Client,
-=======
-    { name, timeRange = TimeRange.ZERO, key, color, parent, labels = [] }: Payload,
+    {
+      name,
+      timeRange = TimeRange.ZERO,
+      key,
+      color,
+      parent,
+      stage,
+      labels = [],
+    }: Payload,
     {
       frameClient,
       kv,
@@ -93,7 +85,6 @@
       ontologyClient,
       rangeClient,
     }: RangeConstructionOptions,
->>>>>>> 04ab8972
   ) {
     this.key = key;
     this.name = name;
@@ -292,24 +283,6 @@
   }
 
   sugarOne(payload: Payload): Range {
-<<<<<<< HEAD
-    return new Range(
-      payload.name,
-      payload.timeRange,
-      payload.key,
-      payload.color,
-      payload.stage,
-      payload.parent,
-      payload.labels,
-      this.frameClient,
-      new KV(payload.key, this.unaryClient),
-      new Aliaser(payload.key, this.frameClient, this.unaryClient),
-      this.channels,
-      this.labelClient,
-      this.ontologyClient,
-      this,
-    );
-=======
     return new Range(payload, {
       frameClient: this.frameClient,
       kv: new KV(payload.key, this.unaryClient),
@@ -319,7 +292,6 @@
       ontologyClient: this.ontologyClient,
       rangeClient: this,
     });
->>>>>>> 04ab8972
   }
 
   sugarMany(payloads: Payload[]): Range[] {
