--- conflicted
+++ resolved
@@ -24,11 +24,7 @@
   key: keyZ,
   name: nameZ,
   timeRange: TimeRange.z.refine((tr) => tr.isValid, {
-<<<<<<< HEAD
-    error: "Time range must be valid",
-=======
     error: "Time range start time must be before or equal to time range end time",
->>>>>>> 8b557a26
   }),
   color: z.string().optional(),
   labels: label.labelZ
