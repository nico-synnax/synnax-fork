--- conflicted
+++ resolved
@@ -176,8 +176,6 @@
       const res = await rng.kv.list();
       expect(res).toEqual({ foo: "bar", baz: "qux" });
     });
-<<<<<<< HEAD
-=======
   });
 
   describe("label", () => {
@@ -217,7 +215,6 @@
       });
       expect(newParent[0].parent).toEqual(parent.payload);
     });
->>>>>>> 3c518da9
   });
 
   describe("Alias", () => {
