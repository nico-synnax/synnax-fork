--- conflicted
+++ resolved
@@ -12,11 +12,7 @@
 
 import { NotFoundError, UnauthorizedError } from "@/errors";
 import { newClient } from "@/setupspecs";
-<<<<<<< HEAD
-import { newIndexedPair } from "@/testutil/indexedPair";
-=======
 import { newIndexedPair } from "@/testutil/channels";
->>>>>>> 831c09e9
 import { secondsLinspace } from "@/testutil/telem";
 import { randomSeries } from "@/util/telem";
 
