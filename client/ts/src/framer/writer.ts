--- conflicted
+++ resolved
@@ -7,16 +7,12 @@
 // License, use of this software will be governed by the Apache License, Version 2.0,
 // included in the file licenses/APL.txt.
 
-<<<<<<< HEAD
 import {
   decodeError,
   errorZ,
   type Stream,
   type WebSocketClient,
 } from "@synnaxlabs/freighter";
-=======
-import { type Stream, type StreamClient } from "@synnaxlabs/freighter";
->>>>>>> 8317817b
 import { control } from "@synnaxlabs/x";
 import {
   type CrudeSeries,
@@ -87,14 +83,8 @@
 export interface WriteRequest extends z.infer<typeof reqZ> {}
 
 const resZ = z.object({
-<<<<<<< HEAD
-  ack: z.boolean(),
   command: z.nativeEnum(WriterCommand),
-  error: errorZ.optional().nullable(),
-=======
-  command: z.nativeEnum(Command),
   end: TimeStamp.z,
->>>>>>> 8317817b
 });
 
 interface Response extends z.infer<typeof resZ> {}
@@ -241,14 +231,7 @@
   ): Promise<void> {
     if (this.stream.received()) return await this.close();
     const frame = await this.adapter.adapt(channelsOrData, series);
-<<<<<<< HEAD
-    const pld = frame.toPayload();
-    const req: WriteRequest = { command: WriterCommand.Write, frame: pld };
-    this.stream.send(req);
-    return true;
-=======
     this.stream.send({ command: Command.Write, frame: frame.toPayload() });
->>>>>>> 8317817b
   }
 
   async setAuthority(value: number): Promise<void>;
@@ -281,15 +264,7 @@
         authorities: Object.values(oValue),
       };
     }
-<<<<<<< HEAD
-    const response = await this.execute({
-      command: WriterCommand.SetAuthority,
-      config,
-    });
-    return response.ack;
-=======
-    await this.execute({ command: Command.SetAuthority, config });
->>>>>>> 8317817b
+    await this.execute({ command: WriterCommand.SetAuthority, config });
   }
 
   /**
@@ -300,29 +275,13 @@
    * should acknowledge the error by calling the error method or closing the writer.
    * After the caller acknowledges the error, they can attempt to commit again.
    */
-<<<<<<< HEAD
-  async commit(): Promise<boolean> {
-    if (await this.checkForAccumulatedError()) return false;
-    const res = await this.execute({ command: WriterCommand.Commit });
-    return res.ack;
-  }
-
-  /**
-   * @returns  The accumulated error, if any. This method will clear the writer's error
-   * state, allowing the writer to be used again.
-   */
-  async error(): Promise<Error | null> {
-    const res = await this.execute({ command: WriterCommand.Error });
-    return res.error != null ? decodeError(res.error) : null;
-=======
   async commit(): Promise<TimeStamp> {
     if (this.stream.received()) {
       await this.close();
       return TimeStamp.ZERO;
     }
-    const res = await this.execute({ command: Command.Commit });
+    const res = await this.execute({ command: WriterCommand.Commit });
     return res.end;
->>>>>>> 8317817b
   }
 
   /**
