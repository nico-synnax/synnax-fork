--- conflicted
+++ resolved
@@ -47,7 +47,8 @@
   it("should not throw an error when the streamer is opened with zero channels", async () => {
     await expect(client.openStreamer([])).resolves.not.toThrow();
   });
-<<<<<<< HEAD
+  it("should throw an error when the streamer is opened with a channel that does not exist", async () => {
+    await expect(client.openStreamer([5678])).rejects.toThrow("not found");
   test("downsample factor of 1", async () => {
     const ch = await newChannel();
     const streamer = await client.openStreamer({channels: ch.key, downsampleFactor: 1});
@@ -95,9 +96,5 @@
     }
     const d = await streamer.read();
     expect(Array.from(d.get(ch.key))).toEqual([1]);
-=======
-  it("should throw an error when the streamer is opened with a channel that does not exist", async () => {
-    await expect(client.openStreamer([5678])).rejects.toThrow("not found");
->>>>>>> 034cf41c
   });
 });