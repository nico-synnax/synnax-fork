--- conflicted
+++ resolved
@@ -12,11 +12,7 @@
 import { channel } from "@/channel";
 import { ValidationError } from "@/errors";
 import { Codec } from "@/framer/codec";
-<<<<<<< HEAD
-import { type Crude, Frame } from "@/framer/frame";
-=======
 import { type CrudeFrame, Frame } from "@/framer/frame";
->>>>>>> 831c09e9
 
 export class ReadAdapter {
   private adapter: Map<channel.Key, channel.Name> | null;
