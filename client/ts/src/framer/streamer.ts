// Copyright 2025 Synnax Labs, Inc.
//
// Use of this software is governed by the Business Source License included in the file
// licenses/BSL.txt.
//
// As of the Change Date specified in that file, in accordance with the Business Source
// License, use of this software will be governed by the Apache License, Version 2.0,
// included in the file licenses/APL.txt.

import { EOF, type Stream, type WebSocketClient } from "@synnaxlabs/freighter";
import { observe } from "@synnaxlabs/x";
import { z } from "zod";

import { type channel } from "@/channel";
import { ReadAdapter } from "@/framer/adapter";
import { WSStreamerCodec } from "@/framer/codec";
import { Frame, frameZ } from "@/framer/frame";
import { StreamProxy } from "@/framer/streamProxy";

const reqZ = z.object({ keys: z.number().array(), downsampleFactor: z.number() });

<<<<<<< HEAD
export type StreamerRequest = z.infer<typeof reqZ>;

const resZ = z.object({ frame: frameZ });

export type StreamerResponse = z.infer<typeof resZ>;
=======
export interface StreamerRequest extends z.infer<typeof reqZ> {}

const resZ = z.object({ frame: frameZ });

export interface StreamerResponse extends z.infer<typeof resZ> {}
>>>>>>> 413a05fe

const ENDPOINT = "/frame/stream";

export interface StreamerConfig {
  channels: channel.Params;
  downsampleFactor?: number;
  useExperimentalCodec?: boolean;
}

export class Streamer implements AsyncIterator<Frame>, AsyncIterable<Frame> {
  private readonly stream: StreamProxy<typeof reqZ, typeof resZ>;
  private readonly adapter: ReadAdapter;
  private readonly downsampleFactor: number;

  private constructor(stream: Stream<typeof reqZ, typeof resZ>, adapter: ReadAdapter) {
    this.stream = new StreamProxy("Streamer", stream);
    this.adapter = adapter;
    this.downsampleFactor = 1;
  }

  get keys(): channel.Key[] {
    return this.adapter.keys;
  }

  static async _open(
    retriever: channel.Retriever,
    client: WebSocketClient,
    { channels, downsampleFactor, useExperimentalCodec = true }: StreamerConfig,
  ): Promise<Streamer> {
    const adapter = await ReadAdapter.open(retriever, channels);
    if (useExperimentalCodec)
      client = client.withCodec(new WSStreamerCodec(adapter.codec));
    const stream = await client.stream(ENDPOINT, reqZ, resZ);
    const streamer = new Streamer(stream, adapter);
    stream.send({ keys: adapter.keys, downsampleFactor: downsampleFactor ?? 1 });
    const [, err] = await stream.receive();
    if (err != null) throw err;
    return streamer;
  }

  async next(): Promise<IteratorResult<Frame, any>> {
    try {
      const frame = await this.read();
      return { done: false, value: frame };
    } catch (err) {
      if (EOF.matches(err)) return { done: true, value: undefined };
      throw err;
    }
  }

  async read(): Promise<Frame> {
    return this.adapter.adapt(new Frame((await this.stream.receive()).frame));
  }

  async update(channels: channel.Params): Promise<void> {
    await this.adapter.update(channels);
    this.stream.send({
      keys: this.adapter.keys,
      downsampleFactor: this.downsampleFactor,
    });
  }

  close(): void {
    this.stream.closeSend();
  }

  [Symbol.asyncIterator](): AsyncIterator<Frame, any, undefined> {
    return this;
  }
}

export class ObservableStreamer<V = Frame>
  extends observe.Observer<Frame, V>
  implements observe.ObservableAsyncCloseable<V>
{
  private readonly streamer: Streamer;
  private readonly closePromise: Promise<void>;

  constructor(streamer: Streamer, transform?: observe.Transform<Frame, V>) {
    super(transform);
    this.streamer = streamer;
    this.closePromise = this.stream();
  }

  async close(): Promise<void> {
    this.streamer.close();
    await this.closePromise;
  }

  private async stream(): Promise<void> {
    for await (const frame of this.streamer) this.notify(frame);
  }
}<|MERGE_RESOLUTION|>--- conflicted
+++ resolved
@@ -19,19 +19,11 @@
 
 const reqZ = z.object({ keys: z.number().array(), downsampleFactor: z.number() });
 
-<<<<<<< HEAD
-export type StreamerRequest = z.infer<typeof reqZ>;
-
-const resZ = z.object({ frame: frameZ });
-
-export type StreamerResponse = z.infer<typeof resZ>;
-=======
 export interface StreamerRequest extends z.infer<typeof reqZ> {}
 
 const resZ = z.object({ frame: frameZ });
 
 export interface StreamerResponse extends z.infer<typeof resZ> {}
->>>>>>> 413a05fe
 
 const ENDPOINT = "/frame/stream";
 
