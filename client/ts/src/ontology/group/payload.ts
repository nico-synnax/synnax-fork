// Copyright 2025 Synnax Labs, Inc.
//
// Use of this software is governed by the Business Source License included in the file
// licenses/BSL.txt.
//
// As of the Change Date specified in that file, in accordance with the Business Source
// License, use of this software will be governed by the Apache License, Version 2.0,
// included in the file licenses/APL.txt.

import { z } from "zod";

export const keyZ = z.uuid();
export type Key = z.infer<typeof keyZ>;
export const nameZ = z.string();
export type Name = z.infer<typeof nameZ>;
export type Keys = Key[];
export type Names = Name[];
export type Params = Key | Name | Keys | Names;
export const groupZ = z.object({ key: keyZ, name: nameZ });
<<<<<<< HEAD
export interface Payload extends z.infer<typeof groupZ> {}
export const ONTOLOGY_TYPE = "group";
export type OntologyType = typeof ONTOLOGY_TYPE;
=======
export interface Payload extends z.infer<typeof groupZ> {}
>>>>>>> 3c518da9
<|MERGE_RESOLUTION|>--- conflicted
+++ resolved
@@ -17,10 +17,4 @@
 export type Names = Name[];
 export type Params = Key | Name | Keys | Names;
 export const groupZ = z.object({ key: keyZ, name: nameZ });
-<<<<<<< HEAD
-export interface Payload extends z.infer<typeof groupZ> {}
-export const ONTOLOGY_TYPE = "group";
-export type OntologyType = typeof ONTOLOGY_TYPE;
-=======
-export interface Payload extends z.infer<typeof groupZ> {}
->>>>>>> 3c518da9
+export interface Payload extends z.infer<typeof groupZ> {}