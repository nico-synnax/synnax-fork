--- conflicted
+++ resolved
@@ -92,13 +92,8 @@
     ids: ID | ID[] | string | string[] | RetrieveRequest,
     options?: RetrieveOptions,
   ): Promise<Resource | Resource[]> {
-<<<<<<< HEAD
-    if (typeof ids === "object" && !("key" in ids))
-      return this.execRetrieve(ids as RetrieveRequest);
-=======
     if (!Array.isArray(ids) && typeof ids === "object" && !("key" in ids))
       return this.execRetrieve(ids);
->>>>>>> 3c518da9
     const parsedIDs = parseIDs(ids);
     const resources = await this.execRetrieve({ ids: parsedIDs, ...options });
     if (Array.isArray(ids)) return resources;
