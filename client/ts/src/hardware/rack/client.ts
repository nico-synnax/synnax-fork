--- conflicted
+++ resolved
@@ -61,33 +61,7 @@
 ]);
 export type SingleRetrieveArgs = z.input<typeof singleRetrieveArgsZ>;
 
-<<<<<<< HEAD
-const keyRetrieveReqZ = z
-  .object({
-    key: keyZ,
-    includeStatus: z.boolean().optional(),
-  })
-  .transform(({ key, includeStatus }) => ({ keys: [key], includeStatus }));
-
-type KeyRetrieveRequest = z.input<typeof keyRetrieveReqZ>;
-
-const nameRetrieveReqZ = z
-  .object({
-    name: z.string(),
-    includeStatus: z.boolean().optional(),
-  })
-  .transform(({ name, includeStatus }) => ({ names: [name], includeStatus }));
-
-type NameRetrieveRequest = z.input<typeof nameRetrieveReqZ>;
-
-const retrieveArgsZ = z.union([keyRetrieveReqZ, nameRetrieveReqZ, retrieveReqZ]);
-
-export type RetrieveArgs = z.input<typeof retrieveArgsZ>;
-
-const retrieveResZ = z.object({ racks: nullableArrayZ(rackZ) });
-=======
 const multiRetrieveArgsZ = retrieveReqZ;
->>>>>>> 3c518da9
 
 export type MultiRetrieveArgs = z.input<typeof multiRetrieveArgsZ>;
 
@@ -101,15 +75,8 @@
 const deleteReqZ = z.object({ keys: keyZ.array() });
 const deleteResZ = z.object({});
 
-<<<<<<< HEAD
-export interface RetrieveOptions extends Pick<RetrieveRequest, "includeStatus"> {}
-
-export class Client {
-  readonly type = ONTOLOGY_TYPE;
-=======
 export class Client {
   readonly type = "rack";
->>>>>>> 3c518da9
   private readonly client: UnaryClient;
   private readonly tasks: task.Client;
 
@@ -143,17 +110,6 @@
     return isSingle ? sugared[0] : sugared;
   }
 
-<<<<<<< HEAD
-  async retrieve(params: KeyRetrieveRequest | NameRetrieveRequest): Promise<Rack>;
-  async retrieve(request: RetrieveRequest): Promise<Rack[]>;
-
-  async retrieve(params: RetrieveArgs): Promise<Rack | Rack[]> {
-    const isSingle = "key" in params || "name" in params;
-    const res = await sendRequired(
-      this.client,
-      RETRIEVE_ENDPOINT,
-      params,
-=======
   async retrieve(args: SingleRetrieveArgs): Promise<Rack>;
   async retrieve(args: MultiRetrieveArgs): Promise<Rack[]>;
   async retrieve(args: RetrieveArgs): Promise<Rack | Rack[]> {
@@ -162,16 +118,11 @@
       this.client,
       RETRIEVE_ENDPOINT,
       args,
->>>>>>> 3c518da9
       retrieveArgsZ,
       retrieveResZ,
     );
     const sugared = this.sugar(res.racks);
-<<<<<<< HEAD
-    checkForMultipleOrNoResults("Rack", params, sugared, isSingle);
-=======
     checkForMultipleOrNoResults("Rack", args, sugared, isSingle);
->>>>>>> 3c518da9
     return isSingle ? sugared[0] : sugared;
   }
 
