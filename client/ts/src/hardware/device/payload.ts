--- conflicted
+++ resolved
@@ -7,11 +7,7 @@
 // License, use of this software will be governed by the Apache License, Version 2.0,
 // included in the file licenses/APL.txt.
 
-<<<<<<< HEAD
-import { binary, type UnknownRecord, unknownRecordZ } from "@synnaxlabs/x";
-=======
-import { binary, status, type UnknownRecord, zod } from "@synnaxlabs/x";
->>>>>>> 96ce4094
+import { binary, status, type UnknownRecord, unknownRecordZ, zod } from "@synnaxlabs/x";
 import { z } from "zod";
 
 import { keyZ as rackKeyZ } from "@/hardware/rack/payload";
@@ -22,13 +18,8 @@
 
 export const stateZ = z.object({
   key: keyZ,
-<<<<<<< HEAD
-  variant: z.string(),
+  variant: status.variantZ,
   details: unknownRecordZ.or(z.string().transform(decodeJSONString)),
-=======
-  variant: status.variantZ,
-  details: z.record(z.unknown()).or(z.string().transform(decodeJSONString)),
->>>>>>> 96ce4094
 });
 
 export interface State<Details extends {} = UnknownRecord>
@@ -44,13 +35,8 @@
   model: z.string(),
   location: z.string(),
   configured: z.boolean().optional(),
-<<<<<<< HEAD
-  properties: unknownRecordZ.or(z.string().transform(decodeJSONString)),
-  state: stateZ.optional(),
-=======
   properties: z.record(z.unknown()).or(z.string().transform(decodeJSONString)),
   state: zod.nullToUndefined(stateZ),
->>>>>>> 96ce4094
 });
 
 export interface Device<
