--- conflicted
+++ resolved
@@ -18,10 +18,6 @@
   keyZ,
   type New,
   newZ,
-<<<<<<< HEAD
-  ONTOLOGY_TYPE,
-=======
->>>>>>> 3c518da9
 } from "@/hardware/device/payload";
 import { keyZ as rackKeyZ } from "@/hardware/rack/payload";
 import { type ontology } from "@/ontology";
@@ -42,11 +38,7 @@
 const deleteReqZ = z.object({ keys: keyZ.array() });
 const deleteResZ = z.object({});
 
-<<<<<<< HEAD
-const retrieveRequestz = z.object({
-=======
 const retrieveRequestZ = z.object({
->>>>>>> 3c518da9
   keys: keyZ.array().optional(),
   names: z.string().array().optional(),
   makes: z.string().array().optional(),
@@ -60,18 +52,6 @@
 });
 const retrieveResZ = z.object({ devices: nullableArrayZ(deviceZ) });
 
-<<<<<<< HEAD
-export interface RetrieveRequest extends z.infer<typeof retrieveRequestz> {}
-
-const retrieveArgsZ = retrieveRequestz
-  .or(keyZ.array().transform((keys) => ({ keys })))
-  .or(keyZ.transform((key) => ({ keys: [key] })));
-
-export type RetrieveArgs = z.input<typeof retrieveArgsZ>;
-
-export interface RetrieveOptions
-  extends Pick<RetrieveRequest, "limit" | "offset" | "makes" | "includeStatus"> {}
-=======
 const singleRetrieveArgsZ = z
   .object({
     key: keyZ,
@@ -86,16 +66,11 @@
 export type MultiRetrieveArgs = z.input<typeof retrieveRequestZ>;
 
 const retrieveArgsZ = z.union([singleRetrieveArgsZ, retrieveRequestZ]);
->>>>>>> 3c518da9
 
 export type RetrieveArgs = z.input<typeof retrieveArgsZ>;
 
 export class Client {
-<<<<<<< HEAD
-  readonly type = ONTOLOGY_TYPE;
-=======
   readonly type = "device";
->>>>>>> 3c518da9
   private readonly client: UnaryClient;
 
   constructor(client: UnaryClient) {
@@ -118,24 +93,8 @@
     Properties extends record.Unknown = record.Unknown,
     Make extends string = string,
     Model extends string = string,
-  >(request: RetrieveRequest): Promise<Array<Device<Properties, Make, Model>>>;
-
-  async retrieve<
-    Properties extends record.Unknown = record.Unknown,
-    Make extends string = string,
-    Model extends string = string,
   >(
     args: RetrieveArgs,
-<<<<<<< HEAD
-    options?: RetrieveOptions,
-  ): Promise<Device<Properties, Make, Model> | Array<Device<Properties, Make, Model>>> {
-    const isSingle = typeof args === "string";
-    const res = await sendRequired(
-      this.client,
-      RETRIEVE_ENDPOINT,
-      { ...retrieveArgsZ.parse(args), ...options },
-      retrieveRequestz,
-=======
   ): Promise<Device<Properties, Make, Model> | Array<Device<Properties, Make, Model>>> {
     const isSingle = typeof args === "object" && "key" in args;
     const res = await sendRequired(
@@ -143,7 +102,6 @@
       RETRIEVE_ENDPOINT,
       args,
       retrieveArgsZ,
->>>>>>> 3c518da9
       retrieveResZ,
     );
     checkForMultipleOrNoResults("Device", args, res.devices, isSingle);
@@ -191,8 +149,4 @@
   }
 }
 
-<<<<<<< HEAD
-export const ontologyID = (key: Key): ontology.ID => ({ type: ONTOLOGY_TYPE, key });
-=======
-export const ontologyID = (key: Key): ontology.ID => ({ type: "device", key });
->>>>>>> 3c518da9
+export const ontologyID = (key: Key): ontology.ID => ({ type: "device", key });