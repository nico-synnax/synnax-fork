--- conflicted
+++ resolved
@@ -126,11 +126,7 @@
         expect(retrieved.status).toBeUndefined();
       });
 
-<<<<<<< HEAD
-      it("should include state when includeStatus is true", async () => {
-=======
       it("should include status when includeStatus is true", async () => {
->>>>>>> d0e4900d
         const d = await client.hardware.devices.create({
           key: id.create(),
           rack: testRack.key,
@@ -143,17 +139,10 @@
 
         await expect
           .poll(async () => {
-<<<<<<< HEAD
-            const { status: state } = await client.hardware.devices.retrieve(d.key, {
-              includeStatus: true,
-            });
-            return state != null;
-=======
             const { status } = await client.hardware.devices.retrieve(d.key, {
               includeStatus: true,
             });
             return status != null;
->>>>>>> d0e4900d
           })
           .toBeTruthy();
       });
@@ -186,11 +175,7 @@
               { includeStatus: true },
             );
             if (retrievedDevices.length !== 2) return false;
-<<<<<<< HEAD
-            return retrievedDevices.every(({ status: state }) => state !== undefined);
-=======
             return retrievedDevices.every(({ status }) => status !== undefined);
->>>>>>> d0e4900d
           })
           .toBeTruthy();
       });
@@ -215,11 +200,7 @@
             return (
               retrieved.status !== undefined &&
               retrieved.status.variant === "info" &&
-<<<<<<< HEAD
-              retrieved.status.key === key
-=======
               retrieved.status.details.device === key
->>>>>>> d0e4900d
             );
           })
           .toBeTruthy();
