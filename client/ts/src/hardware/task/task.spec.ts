// Copyright 2025 Synnax Labs, Inc.
//
// Use of this software is governed by the Business Source License included in the file
// licenses/BSL.txt.
//
// As of the Change Date specified in that file, in accordance with the Business Source
// License, use of this software will be governed by the Apache License, Version 2.0,
// included in the file licenses/APL.txt.

<<<<<<< HEAD
import { id, TimeStamp } from "@synnaxlabs/x";
=======
import { id, TimeSpan } from "@synnaxlabs/x";
>>>>>>> 8997c3c7
import { describe, expect, it } from "vitest";

import { task } from "@/hardware/task";
import { newTestClient } from "@/testutil/client";

const client = newTestClient();

describe("Task", async () => {
  const testRack = await client.hardware.racks.create({ name: "test" });
  describe("create", () => {
    it("should create a task on a rack", async () => {
      const m = await testRack.createTask({
        name: "test",
        config: { a: "dog" },
        type: "ni",
      });
      expect(m.key).not.toHaveLength(0);
      const rackKey = BigInt(m.key) >> 32n;
      expect(Number(rackKey)).toBe(testRack.key);
    });
    it("should create a task with a config", async () => {
      const config = {
        stateRate: 100,
        inputChannels: [
          { port: "AIN0", enabled: true },
          { port: "DAC2", enabled: false },
        ],
        dataSaving: false,
      };
      const m = await testRack.createTask({
        name: "test",
        config,
        type: "ni",
      });
      expect(m.config).toStrictEqual(config);
    });
  });
  describe("update", () => {
    it("should update a task if the key is provided", async () => {
      const m = await testRack.createTask({
        name: "test",
        config: { a: "dog" },
        type: "ni",
      });
      const updated = await client.hardware.tasks.create({
        ...m,
        name: "updated",
      });
      expect(updated.name).toBe("updated");
      const retrieved = await client.hardware.tasks.retrieve(m.key);
      expect(retrieved.name).toBe("updated");
    });
  });
  describe("retrieve", () => {
    it("should retrieve a task by its key", async () => {
      const m = await testRack.createTask({
        name: "test",
        config: { a: "dog" },
        type: "ni",
      });
      const retrieved = await client.hardware.tasks.retrieve(m.key);
      expect(retrieved.key).toBe(m.key);
      expect(retrieved.name).toBe("test");
      expect(retrieved.config).toStrictEqual({ a: "dog" });
      expect(retrieved.type).toBe("ni");
    });
    describe("retrieveByName", () => {
      it("should retrieve a task by its name", async () => {
        const name = `test-${Date.now()}-${Math.random()}`;
        const m = await testRack.createTask({ name, config: { a: "dog" }, type: "ni" });
        const retrieved = await client.hardware.tasks.retrieveByName(name);
        expect(retrieved.key).toBe(m.key);
      });
    });
    describe("retrieve with state", () => {
      it("should also send the tasks state", async () => {
        const t = await testRack.createTask({
          name: "test",
          config: { a: "dog" },
          type: "ni",
        });
<<<<<<< HEAD
        const w = await client.openWriter(["sy_task_state"]);
        const state: task.Status = {
=======
        const w = await client.openWriter([task.STATE_CHANNEL_NAME]);
        interface StateDetails {
          dog: string;
        }
        const state: task.State<StateDetails> = {
>>>>>>> 8997c3c7
          key: id.create(),
          variant: "success",
          details: { task: t.key, running: false, data: {} },
          message: "test",
          time: TimeStamp.now(),
        };
        await w.write(task.STATE_CHANNEL_NAME, [state]);
        await w.close();
        await expect
          .poll(async () => {
            const retrieved = await client.hardware.tasks.retrieve(t.key, {
              includeStatus: true,
            });
            return retrieved.status?.variant === state.variant;
          })
          .toBeTruthy();
      });
    });
  });

  describe("copy", () => {
    it("should correctly copy the task", async () => {
      const m = await testRack.createTask({
        name: "test",
        config: { a: "dog" },
        type: "ni",
      });
      const copy = await client.hardware.tasks.copy(m.key, "New Name", false);
      expect(copy.name).toBe("New Name");
      expect(copy.config).toStrictEqual({ a: "dog" });
    });
  });

  describe("list", () => {
    it("should list all tasks", async () => {
      await testRack.createTask({ name: "test", config: { a: "dog" }, type: "ni" });
      const tasks = await client.hardware.tasks.list();
      expect(tasks.length).toBeGreaterThan(0);
    });
  });

  describe("executeCommand", () => {
    it("should execute a command on a task", async () => {
      const type = "testCmd";
      const args = { a: "dog" };
      const t = await testRack.createTask({
        name: "test",
        config: { a: "dog" },
        type: "ni",
      });
      const streamer = await client.openStreamer(task.COMMAND_CHANNEL_NAME);
      const key = await client.hardware.tasks.executeCommand(t.key, type, args);
      await expect
        .poll<Promise<task.Command>>(async () => {
          const fr = await streamer.read();
          const sample = fr.at(-1)[task.COMMAND_CHANNEL_NAME];
          return task.commandZ.parse(sample);
        })
        .toMatchObject({ key, task: t.key, type, args });
      streamer.close();
    });
    it("should timeout on a synchronously executed command", async () => {
      const t = await testRack.createTask({
        name: "test",
        config: {},
        type: "ni",
      });
      await expect(t.executeCommandSync("test", 0)).rejects.toThrow("timed out");
    });
    it("should execute synchronously if timeout is large enough", async () => {
      const t = await testRack.createTask({
        name: "test",
        config: {},
        type: "ni",
      });
      const commandObs = await t.openCommandObserver();
      const w = await client.openWriter([task.STATE_CHANNEL_NAME]);
      commandObs.onChange((cmd) => {
        void (async () => {
          const state: task.State = {
            key: cmd.key,
            task: cmd.task,
            variant: "success",
            details: { beacons: "lit" },
          };
          await w.write(task.STATE_CHANNEL_NAME, [state]);
        })();
      });
      const state = await t.executeCommandSync("test", TimeSpan.fromSeconds(1));
      expect(state.variant).toBe("success");
      expect(state.details).toMatchObject({ beacons: "lit" });
      await w.close();
      await commandObs.close();
    });
  });
});<|MERGE_RESOLUTION|>--- conflicted
+++ resolved
@@ -7,11 +7,7 @@
 // License, use of this software will be governed by the Apache License, Version 2.0,
 // included in the file licenses/APL.txt.
 
-<<<<<<< HEAD
-import { id, TimeStamp } from "@synnaxlabs/x";
-=======
-import { id, TimeSpan } from "@synnaxlabs/x";
->>>>>>> 8997c3c7
+import { id, TimeSpan, TimeStamp } from "@synnaxlabs/x";
 import { describe, expect, it } from "vitest";
 
 import { task } from "@/hardware/task";
@@ -61,7 +57,7 @@
         name: "updated",
       });
       expect(updated.name).toBe("updated");
-      const retrieved = await client.hardware.tasks.retrieve(m.key);
+      const retrieved = await client.hardware.tasks.retrieve({ key: m.key });
       expect(retrieved.name).toBe("updated");
     });
   });
@@ -72,7 +68,7 @@
         config: { a: "dog" },
         type: "ni",
       });
-      const retrieved = await client.hardware.tasks.retrieve(m.key);
+      const retrieved = await client.hardware.tasks.retrieve({ key: m.key });
       expect(retrieved.key).toBe(m.key);
       expect(retrieved.name).toBe("test");
       expect(retrieved.config).toStrictEqual({ a: "dog" });
@@ -82,7 +78,7 @@
       it("should retrieve a task by its name", async () => {
         const name = `test-${Date.now()}-${Math.random()}`;
         const m = await testRack.createTask({ name, config: { a: "dog" }, type: "ni" });
-        const retrieved = await client.hardware.tasks.retrieveByName(name);
+        const retrieved = await client.hardware.tasks.retrieve({ name });
         expect(retrieved.key).toBe(m.key);
       });
     });
@@ -93,16 +89,8 @@
           config: { a: "dog" },
           type: "ni",
         });
-<<<<<<< HEAD
         const w = await client.openWriter(["sy_task_state"]);
         const state: task.Status = {
-=======
-        const w = await client.openWriter([task.STATE_CHANNEL_NAME]);
-        interface StateDetails {
-          dog: string;
-        }
-        const state: task.State<StateDetails> = {
->>>>>>> 8997c3c7
           key: id.create(),
           variant: "success",
           details: { task: t.key, running: false, data: {} },
@@ -113,7 +101,8 @@
         await w.close();
         await expect
           .poll(async () => {
-            const retrieved = await client.hardware.tasks.retrieve(t.key, {
+            const retrieved = await client.hardware.tasks.retrieve({
+              key: t.key,
               includeStatus: true,
             });
             return retrieved.status?.variant === state.variant;
@@ -182,11 +171,12 @@
       const w = await client.openWriter([task.STATE_CHANNEL_NAME]);
       commandObs.onChange((cmd) => {
         void (async () => {
-          const state: task.State = {
+          const state: task.Status = {
             key: cmd.key,
-            task: cmd.task,
             variant: "success",
-            details: { beacons: "lit" },
+            details: { task: cmd.task, running: false, data: {} },
+            message: "test",
+            time: TimeStamp.now(),
           };
           await w.write(task.STATE_CHANNEL_NAME, [state]);
         })();
