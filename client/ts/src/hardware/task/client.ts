--- conflicted
+++ resolved
@@ -25,10 +25,7 @@
   newZ,
   ONTOLOGY_TYPE,
   type Payload,
-<<<<<<< HEAD
-=======
   type Schemas,
->>>>>>> d0e4900d
   type StateObservable,
   type Status,
   statusZ,
@@ -55,34 +52,6 @@
 export class Task<
   Type extends z.ZodLiteral<string> = z.ZodLiteral<string>,
   Config extends z.ZodType = z.ZodType,
-<<<<<<< HEAD
-  StatusData extends z.ZodTypeAny = z.ZodTypeAny,
-> {
-  readonly key: Key;
-  name: string;
-  readonly internal: boolean;
-  readonly type: z.infer<Type>;
-  config: z.infer<Config>;
-  readonly snapshot: boolean;
-  status?: Status<StatusData>;
-  private readonly frameClient: framer.Client | null;
-  private readonly ontologyClient: ontology.Client | null;
-  private readonly rangeClient: ranger.Client | null;
-  private readonly stateSchema: z.ZodType<StatusData>;
-
-  constructor(
-    key: Key,
-    name: string,
-    type: z.infer<Type>,
-    config: z.infer<Config>,
-    internal: boolean = false,
-    snapshot: boolean = false,
-    status?: Status<StatusData> | null,
-    frameClient: framer.Client | null = null,
-    ontologyClient: ontology.Client | null = null,
-    rangeClient: ranger.Client | null = null,
-    stateSchema: z.ZodType<StatusData> = z.unknown() as unknown as z.ZodType<StatusData>,
-=======
   StatusData extends z.ZodType = z.ZodType,
 > {
   readonly key: Key;
@@ -127,7 +96,6 @@
     frameClient?: framer.Client,
     ontologyClient?: ontology.Client,
     rangeClient?: ranger.Client,
->>>>>>> d0e4900d
   ) {
     this.key = key;
     this.name = name;
@@ -140,18 +108,10 @@
     };
     this.internal = internal;
     this.snapshot = snapshot;
-<<<<<<< HEAD
-    if (status !== null) this.status = status;
-    this.frameClient = frameClient;
-    this.ontologyClient = ontologyClient;
-    this.rangeClient = rangeClient;
-    this.stateSchema = stateSchema;
-=======
     this.status = status;
     this.frameClient_ = frameClient;
     this.ontologyClient_ = ontologyClient;
     this.rangeClient_ = rangeClient;
->>>>>>> d0e4900d
   }
 
   get payload(): Payload<Type, Config, StatusData> {
@@ -173,39 +133,9 @@
     return await executeCommand(this.frameClient, this.key, type, args);
   }
 
-<<<<<<< HEAD
-  async executeCommandSync<StatusData extends z.ZodTypeAny = z.ZodTypeAny>(
-=======
   async executeCommandSync(
->>>>>>> d0e4900d
     type: string,
     timeout: CrudeTimeSpan,
-<<<<<<< HEAD
-  ): Promise<Status<StatusData>> {
-    if (this.frameClient == null) throw NOT_CREATED_ERROR;
-    const streamer = await this.frameClient.openStreamer(STATE_CHANNEL_NAME);
-    const cmdKey = await this.executeCommand(type, args);
-    let res: Status<StatusData>;
-    const to = new Promise((resolve) =>
-      setTimeout(() => resolve(false), new TimeSpan(timeout).milliseconds),
-    );
-    while (true) {
-      const frame = (await Promise.any([streamer.read(), to])) as framer.Frame | false;
-      if (frame === false) throw new Error("Command timed out");
-      res = statusZ(this.stateSchema).parse(frame.at(-1).sy_task_state);
-      if (res.key === cmdKey) break;
-    }
-    streamer.close();
-    return res;
-  }
-
-  async openStateObserver<StatusData extends z.ZodTypeAny = z.ZodTypeAny>(): Promise<
-    StateObservable<StatusData>
-  > {
-    if (this.frameClient == null) throw NOT_CREATED_ERROR;
-    return new framer.ObservableStreamer<Status<StatusData>>(
-      await this.frameClient.openStreamer(STATE_CHANNEL_NAME),
-=======
     args?: {},
   ): Promise<Status<StatusData>> {
     return await executeCommandSync<StatusData>(
@@ -223,17 +153,12 @@
     if (this.frameClient == null) throw NOT_CREATED_ERROR;
     return new framer.ObservableStreamer<Status<StatusData>>(
       await this.frameClient.openStreamer(STATUS_CHANNEL_NAME),
->>>>>>> d0e4900d
       (frame) => {
         const s = frame.get(STATUS_CHANNEL_NAME);
         if (s.length === 0) return [null, false];
-<<<<<<< HEAD
-        const parse = statusZ(this.stateSchema).safeParse(s.at(-1));
-=======
         const parse = statusZ<StatusData>(this.schemas?.statusDataSchema).safeParse(
           s.at(-1),
         );
->>>>>>> d0e4900d
         if (!parse.success) {
           console.error(parse.error);
           return [null, false];
@@ -245,13 +170,7 @@
     );
   }
 
-<<<<<<< HEAD
-  async openCommandObserver<Args extends z.ZodTypeAny = z.ZodTypeAny>(): Promise<
-    CommandObservable<Args>
-  > {
-=======
   async openCommandObserver(): Promise<CommandObservable> {
->>>>>>> d0e4900d
     if (this.frameClient == null) throw NOT_CREATED_ERROR;
     return new framer.ObservableStreamer<Command>(
       await this.frameClient.openStreamer(COMMAND_CHANNEL_NAME),
@@ -288,9 +207,6 @@
   limit: z.number().optional(),
 });
 
-<<<<<<< HEAD
-const retrieveResZ = z.object({ tasks: nullableArrayZ(taskZ()) });
-=======
 const retrieveResZ = <
   Type extends z.ZodLiteral<string> = z.ZodLiteral<string>,
   Config extends z.ZodType = z.ZodType,
@@ -301,7 +217,6 @@
   z.object({
     tasks: nullableArrayZ(taskZ(schemas)),
   });
->>>>>>> d0e4900d
 
 export interface RetrieveRequest extends z.infer<typeof retrieveReqZ> {}
 
@@ -319,23 +234,6 @@
 const createReqZ = <
   Type extends z.ZodLiteral<string> = z.ZodLiteral<string>,
   Config extends z.ZodType = z.ZodType,
-<<<<<<< HEAD
-  StatusData extends z.ZodTypeAny = z.ZodTypeAny,
->(
-  typeZ: Type = z.string() as unknown as Type,
-  configZ: Config = z.unknown() as unknown as Config,
-  statusDataZ: StatusData = z.unknown() as unknown as StatusData,
-) => z.object({ tasks: newZ(typeZ, configZ, statusDataZ).array() });
-const createResZ = <
-  Type extends z.ZodLiteral<string> = z.ZodLiteral<string>,
-  Config extends z.ZodType = z.ZodType,
-  StatusData extends z.ZodTypeAny = z.ZodTypeAny,
->(
-  typeZ: Type = z.string() as unknown as Type,
-  configZ: Config = z.unknown() as unknown as Config,
-  statusDataZ: StatusData = z.unknown() as unknown as StatusData,
-) => z.object({ tasks: taskZ(typeZ, configZ, statusDataZ).array() });
-=======
   StatusData extends z.ZodType = z.ZodType,
 >(
   schemas?: Schemas<Type, Config, StatusData>,
@@ -347,30 +245,18 @@
 >(
   schemas?: Schemas<Type, Config, StatusData>,
 ) => z.object({ tasks: taskZ(schemas).array() });
->>>>>>> d0e4900d
 const deleteReqZ = z.object({ keys: keyZ.array() });
 const deleteResZ = z.object({});
 const copyReqZ = z.object({ key: keyZ, name: z.string(), snapshot: z.boolean() });
 const copyResZ = <
   Type extends z.ZodLiteral<string> = z.ZodLiteral<string>,
   Config extends z.ZodType = z.ZodType,
-<<<<<<< HEAD
-  StatusData extends z.ZodTypeAny = z.ZodTypeAny,
->(
-  typeZ: Type = z.string() as unknown as Type,
-  configZ: Config = z.unknown() as unknown as Config,
-  statusDataZ: StatusData = z.unknown() as unknown as StatusData,
-) => z.object({ task: taskZ(typeZ, configZ, statusDataZ) });
-
-export class Client implements AsyncTermSearcher<string, Key, Payload> {
-=======
   StatusData extends z.ZodType = z.ZodType,
 >(
   schemas?: Schemas<Type, Config, StatusData>,
 ) => z.object({ task: taskZ(schemas) });
 
 export class Client {
->>>>>>> d0e4900d
   readonly type: string = ONTOLOGY_TYPE;
   private readonly client: UnaryClient;
   private readonly frameClient: framer.Client;
@@ -389,18 +275,6 @@
     this.rangeClient = rangeClient;
   }
 
-<<<<<<< HEAD
-  async create<
-    Type extends z.ZodLiteral<string> = z.ZodLiteral<string>,
-    Config extends z.ZodType = z.ZodType,
-    StatusData extends z.ZodTypeAny = z.ZodTypeAny,
-  >(task: New<Type, Config>): Promise<Task<Type, Config, StatusData>>;
-  async create<
-    Type extends z.ZodLiteral<string> = z.ZodLiteral<string>,
-    Config extends z.ZodType = z.ZodType,
-    StatusData extends z.ZodTypeAny = z.ZodTypeAny,
-  >(tasks: New<Type, Config>[]): Promise<Task<Type, Config, StatusData>[]>;
-=======
   async create(task: New): Promise<Task>;
   async create(tasks: New[]): Promise<Task[]>;
   async create(task: New | New[]): Promise<Task | Task[]>;
@@ -421,23 +295,10 @@
     tasks: New<Type, Config>[],
     schemas: Schemas<Type, Config, StatusData>,
   ): Promise<Task<Type, Config, StatusData>[]>;
->>>>>>> d0e4900d
 
   async create<
     Type extends z.ZodLiteral<string> = z.ZodLiteral<string>,
     Config extends z.ZodType = z.ZodType,
-<<<<<<< HEAD
-    StatusData extends z.ZodTypeAny = z.ZodTypeAny,
-  >(
-    task: New<Type, Config> | Array<New<Type, Config>>,
-    typeZ: Type = z.string() as unknown as Type,
-    configZ: Config = z.unknown() as unknown as Config,
-    statusDataZ: StatusData = z.unknown() as unknown as StatusData,
-  ): Promise<Task<Type, Config, StatusData> | Array<Task<Type, Config, StatusData>>> {
-    const isSingle = !Array.isArray(task);
-    const createReq = createReqZ(typeZ, configZ, statusDataZ);
-    const createRes = createResZ(typeZ, configZ, statusDataZ);
-=======
     StatusData extends z.ZodType = z.ZodType,
   >(
     task: New<Type, Config> | Array<New<Type, Config>>,
@@ -446,7 +307,6 @@
     const isSingle = !Array.isArray(task);
     const createReq = createReqZ(schemas);
     const createRes = createResZ(schemas);
->>>>>>> d0e4900d
     const res = await sendRequired(
       this.client,
       CREATE_ENDPOINT,
@@ -456,10 +316,7 @@
     );
     const sugared = this.sugar<Type, Config, StatusData>(
       res.tasks as Payload<Type, Config, StatusData>[],
-<<<<<<< HEAD
-=======
       schemas,
->>>>>>> d0e4900d
     );
     return isSingle ? sugared[0] : sugared;
   }
@@ -487,64 +344,6 @@
   }
 
   async retrieve<
-<<<<<<< HEAD
-    Type extends z.ZodLiteral<string> = z.ZodLiteral<string>,
-    Config extends z.ZodType = z.ZodType,
-    StatusData extends z.ZodTypeAny = z.ZodTypeAny,
-  >(rack: number, options?: RetrieveOptions): Promise<Task<Type, Config, StatusData>[]>;
-
-  async retrieve<
-    Type extends z.ZodLiteral<string> = z.ZodLiteral<string>,
-    Config extends z.ZodType = z.ZodType,
-    StatusData extends z.ZodTypeAny = z.ZodTypeAny,
-  >(
-    keys: string[],
-    options?: RetrieveOptions,
-  ): Promise<Task<Type, Config, StatusData>[]>;
-
-  async retrieve<
-    Type extends z.ZodLiteral<string> = z.ZodLiteral<string>,
-    Config extends z.ZodType = z.ZodType,
-    StatusData extends z.ZodTypeAny = z.ZodTypeAny,
-  >(key: string, options?: RetrieveOptions): Promise<Task<Type, Config, StatusData>>;
-
-  async retrieve<
-    Type extends z.ZodLiteral<string> = z.ZodLiteral<string>,
-    Config extends z.ZodType = z.ZodType,
-    StatusData extends z.ZodTypeAny = z.ZodTypeAny,
-  >(
-    rack: number | string | string[],
-    options?: RetrieveOptions,
-  ): Promise<Task<Type, Config, StatusData> | Task<Type, Config, StatusData>[]> {
-    const { single, normalized, variant } = analyzeParams(
-      rack,
-      { number: "rack", string: "keys" },
-      { convertNumericStrings: false },
-    );
-    const req: RetrieveRequest = { ...options };
-    if (variant === "rack") req.rack = rack as number;
-    else req.keys = normalized as string[];
-    const tasks = await this.execRetrieve(req);
-    const sugared = this.sugar<Type, Config, StatusData>(
-      tasks as Payload<Type, Config, StatusData>[],
-    );
-    return single && variant !== "rack" ? sugared[0] : sugared;
-  }
-
-  async copy<
-    Type extends z.ZodLiteral<string> = z.ZodLiteral<string>,
-    Config extends z.ZodType = z.ZodType,
-    StatusData extends z.ZodTypeAny = z.ZodTypeAny,
-  >(
-    key: string,
-    name: string,
-    snapshot: boolean,
-    typeZ: Type = z.string() as unknown as Type,
-    configZ: Config = z.unknown() as unknown as Config,
-    statusDataZ: StatusData = z.unknown() as unknown as StatusData,
-  ): Promise<Task<Type, Config, StatusData>> {
-    const copyRes = copyResZ(typeZ, configZ, statusDataZ);
-=======
     Type extends z.ZodLiteral<string>,
     Config extends z.ZodType,
     StatusData extends z.ZodType,
@@ -629,41 +428,14 @@
 
   async copy(key: string, name: string, snapshot: boolean): Promise<Task> {
     const copyRes = copyResZ();
->>>>>>> d0e4900d
     const response = await sendRequired(
       this.client,
       COPY_ENDPOINT,
       { key, name, snapshot },
       copyReqZ,
       copyRes,
-<<<<<<< HEAD
-    );
-    return this.sugar<Type, Config, StatusData>(
-      response.task as Payload<Type, Config, StatusData>,
-    );
-  }
-
-  async retrieveByName<
-    Type extends z.ZodLiteral<string> = z.ZodLiteral<string>,
-    Config extends z.ZodType = z.ZodType,
-    StatusData extends z.ZodTypeAny = z.ZodTypeAny,
-  >(name: string, rack?: number): Promise<Task<Type, Config, StatusData>> {
-    const tasks = await this.execRetrieve({ names: [name], rack });
-    checkForMultipleOrNoResults("Task", name, tasks, true);
-    return this.sugar(tasks)[0] as Task<Type, Config, StatusData>;
-  }
-
-  async retrieveByType<
-    Type extends z.ZodLiteral<string> = z.ZodLiteral<string>,
-    Config extends z.ZodType = z.ZodType,
-    StatusData extends z.ZodTypeAny = z.ZodTypeAny,
-  >(type: z.infer<Type>, rack?: number): Promise<Task<Type, Config, StatusData>[]> {
-    const tasks = await this.execRetrieve({ types: [type], rack });
-    return this.sugar(tasks) as Task<Type, Config, StatusData>[];
-=======
     );
     return this.sugar(response.task as Payload);
->>>>>>> d0e4900d
   }
 
   async retrieveSnapshottedTo(taskKey: Key): Promise<ontology.Resource | null> {
@@ -674,10 +446,6 @@
   private async execRetrieve<
     Type extends z.ZodLiteral<string> = z.ZodLiteral<string>,
     Config extends z.ZodType = z.ZodType,
-<<<<<<< HEAD
-    StatusData extends z.ZodTypeAny = z.ZodTypeAny,
-  >(req: RetrieveRequest): Promise<Payload<Type, Config, StatusData>[]> {
-=======
     StatusData extends z.ZodType = z.ZodType,
   >({
     schemas,
@@ -685,7 +453,6 @@
   }: RetrieveRequest & { schemas?: Schemas<Type, Config, StatusData> }): Promise<
     Payload<Type, Config, StatusData>[]
   > {
->>>>>>> d0e4900d
     const res = await sendRequired(
       this.client,
       RETRIEVE_ENDPOINT,
@@ -699,46 +466,24 @@
   sugar<
     Type extends z.ZodLiteral<string> = z.ZodLiteral<string>,
     Config extends z.ZodType = z.ZodType,
-<<<<<<< HEAD
-    StatusData extends z.ZodTypeAny = z.ZodTypeAny,
-  >(payload: Payload<Type, Config, StatusData>): Task<Type, Config, StatusData>;
-=======
     StatusData extends z.ZodType = z.ZodType,
   >(
     payloads: Payload<Type, Config, StatusData>[],
     schemas?: Schemas<Type, Config, StatusData>,
   ): Task<Type, Config, StatusData>[];
->>>>>>> d0e4900d
 
   sugar<
     Type extends z.ZodLiteral<string> = z.ZodLiteral<string>,
     Config extends z.ZodType = z.ZodType,
-<<<<<<< HEAD
-    StatusData extends z.ZodTypeAny = z.ZodTypeAny,
-  >(payloads: Payload<Type, Config, StatusData>[]): Task<Type, Config, StatusData>[];
-=======
     StatusData extends z.ZodType = z.ZodType,
   >(
     payload: Payload<Type, Config, StatusData>,
     schemas?: Schemas<Type, Config, StatusData>,
   ): Task<Type, Config, StatusData>;
->>>>>>> d0e4900d
 
   sugar<
     Type extends z.ZodLiteral<string> = z.ZodLiteral<string>,
     Config extends z.ZodType = z.ZodType,
-<<<<<<< HEAD
-    StatusData extends z.ZodTypeAny = z.ZodTypeAny,
-  >(
-    payloads: Payload<Type, Config, StatusData> | Payload<Type, Config, StatusData>[],
-  ): Task<Type, Config, StatusData>[] | Task<Type, Config, StatusData> {
-    const isSingle = !Array.isArray(payloads);
-    const res = array
-      .toArray(payloads)
-      .map(
-        ({ key, name, type, config, status: state, internal, snapshot }) =>
-          new Task(
-=======
     StatusData extends z.ZodType = z.ZodType,
   >(
     payloads: Payload<Type, Config, StatusData> | Payload<Type, Config, StatusData>[],
@@ -749,7 +494,6 @@
       ({ key, name, type, config, status, internal, snapshot }) =>
         new Task(
           {
->>>>>>> d0e4900d
             key,
             name,
             type,
@@ -808,19 +552,11 @@
     );
   }
 
-<<<<<<< HEAD
-  async openStateObserver<StatusData extends z.ZodTypeAny = z.ZodTypeAny>(
-    stateSchema: z.ZodType<StatusData> = z.unknown() as unknown as z.ZodType<StatusData>,
-  ): Promise<StateObservable<StatusData>> {
-    return new framer.ObservableStreamer<Status<StatusData>>(
-      await this.frameClient.openStreamer(STATE_CHANNEL_NAME),
-=======
   async openStateObserver<StatusData extends z.ZodType = z.ZodType>(
     stateSchema: z.ZodType<StatusData> = z.unknown() as unknown as z.ZodType<StatusData>,
   ): Promise<StateObservable<StatusData>> {
     return new framer.ObservableStreamer<Status<StatusData>>(
       await this.frameClient.openStreamer(STATUS_CHANNEL_NAME),
->>>>>>> d0e4900d
       (frame) => {
         const s = frame.get(STATUS_CHANNEL_NAME);
         if (s.length === 0) return [null, false];
