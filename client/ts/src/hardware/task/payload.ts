// Copyright 2025 Synnax Labs, Inc.
//
// Use of this software is governed by the Business Source License included in the file
// licenses/BSL.txt.
//
// As of the Change Date specified in that file, in accordance with the Business Source
// License, use of this software will be governed by the Apache License, Version 2.0,
// included in the file licenses/APL.txt.

<<<<<<< HEAD
import {
  binary,
  type observe,
  type UnknownRecord,
  unknownRecordZ,
} from "@synnaxlabs/x";
=======
import { binary, type observe, status, type UnknownRecord } from "@synnaxlabs/x";
>>>>>>> 96ce4094
import { z } from "zod";

import { type Key as RackKey } from "@/hardware/rack/payload";
import { decodeJSONString } from "@/util/decodeJSONString";
import { parseWithoutKeyConversion } from "@/util/parseWithoutKeyConversion";

export const keyZ = z.union([
  z.string(),
  z.bigint().transform((k) => k.toString()),
  z.number().transform((k) => k.toString()),
]);
export type Key = z.infer<typeof keyZ>;

export const stateZ = z.object({
  task: keyZ,
  variant: status.variantZ,
  key: z.string().optional(),
  details: unknownRecordZ
    .or(z.string().transform(parseWithoutKeyConversion))
    .or(z.array(z.unknown()))
    .or(z.null()) as z.ZodType<UnknownRecord | undefined>,
});
export interface State<Details extends {} = UnknownRecord>
  extends Omit<z.infer<typeof stateZ>, "details"> {
  details?: Details;
}

export const taskZ = z.object({
  key: keyZ,
  name: z.string(),
  type: z.string(),
  internal: z.boolean().optional(),
  config: unknownRecordZ.or(z.string().transform(decodeJSONString)),
  state: stateZ.optional().nullable(),
  snapshot: z.boolean().optional(),
});
export interface Payload<
  Config extends UnknownRecord = UnknownRecord,
  Details extends {} = UnknownRecord,
  Type extends string = string,
> extends Omit<z.output<typeof taskZ>, "config" | "type" | "state"> {
  type: Type;
  config: Config;
  state?: State<Details> | null;
}

export const newZ = taskZ.omit({ key: true }).extend({
  key: keyZ.transform((k) => k.toString()).optional(),
  config: z.unknown().transform((c) => binary.JSON_CODEC.encodeString(c)),
});
export interface New<
  Config extends UnknownRecord = UnknownRecord,
  Type extends string = string,
> extends Omit<z.input<typeof newZ>, "config" | "state"> {
  type: Type;
  config: Config;
}

export const commandZ = z.object({
  task: keyZ,
  type: z.string(),
  key: z.string(),
  args: unknownRecordZ
    .or(z.string().transform(parseWithoutKeyConversion))
    .or(z.array(z.unknown()))
    .or(z.null())
    .optional() as z.ZodOptional<z.ZodType<UnknownRecord>>,
});
export interface Command<Args extends {} = UnknownRecord>
  extends Omit<z.infer<typeof commandZ>, "args"> {
  args?: Args;
}

export interface StateObservable<Details extends {} = UnknownRecord>
  extends observe.ObservableAsyncCloseable<State<Details>> {}

export interface CommandObservable<Args extends {} = UnknownRecord>
  extends observe.ObservableAsyncCloseable<Command<Args>> {}

export const ONTOLOGY_TYPE = "task";
export type OntologyType = typeof ONTOLOGY_TYPE;

export const getRackKey = (key: Key): RackKey => Number(BigInt(key) >> 32n);<|MERGE_RESOLUTION|>--- conflicted
+++ resolved
@@ -7,16 +7,13 @@
 // License, use of this software will be governed by the Apache License, Version 2.0,
 // included in the file licenses/APL.txt.
 
-<<<<<<< HEAD
 import {
   binary,
   type observe,
+  status,
   type UnknownRecord,
-  unknownRecordZ,
+  unknownRecordZ
 } from "@synnaxlabs/x";
-=======
-import { binary, type observe, status, type UnknownRecord } from "@synnaxlabs/x";
->>>>>>> 96ce4094
 import { z } from "zod";
 
 import { type Key as RackKey } from "@/hardware/rack/payload";
@@ -26,7 +23,7 @@
 export const keyZ = z.union([
   z.string(),
   z.bigint().transform((k) => k.toString()),
-  z.number().transform((k) => k.toString()),
+  z.number().transform((k) => k.toString())
 ]);
 export type Key = z.infer<typeof keyZ>;
 
@@ -37,8 +34,9 @@
   details: unknownRecordZ
     .or(z.string().transform(parseWithoutKeyConversion))
     .or(z.array(z.unknown()))
-    .or(z.null()) as z.ZodType<UnknownRecord | undefined>,
+    .or(z.null()) as z.ZodType<UnknownRecord | undefined>
 });
+
 export interface State<Details extends {} = UnknownRecord>
   extends Omit<z.infer<typeof stateZ>, "details"> {
   details?: Details;
@@ -51,8 +49,9 @@
   internal: z.boolean().optional(),
   config: unknownRecordZ.or(z.string().transform(decodeJSONString)),
   state: stateZ.optional().nullable(),
-  snapshot: z.boolean().optional(),
+  snapshot: z.boolean().optional()
 });
+
 export interface Payload<
   Config extends UnknownRecord = UnknownRecord,
   Details extends {} = UnknownRecord,
@@ -65,8 +64,9 @@
 
 export const newZ = taskZ.omit({ key: true }).extend({
   key: keyZ.transform((k) => k.toString()).optional(),
-  config: z.unknown().transform((c) => binary.JSON_CODEC.encodeString(c)),
+  config: z.unknown().transform((c) => binary.JSON_CODEC.encodeString(c))
 });
+
 export interface New<
   Config extends UnknownRecord = UnknownRecord,
   Type extends string = string,
@@ -83,18 +83,21 @@
     .or(z.string().transform(parseWithoutKeyConversion))
     .or(z.array(z.unknown()))
     .or(z.null())
-    .optional() as z.ZodOptional<z.ZodType<UnknownRecord>>,
+    .optional() as z.ZodOptional<z.ZodType<UnknownRecord>>
 });
+
 export interface Command<Args extends {} = UnknownRecord>
   extends Omit<z.infer<typeof commandZ>, "args"> {
   args?: Args;
 }
 
 export interface StateObservable<Details extends {} = UnknownRecord>
-  extends observe.ObservableAsyncCloseable<State<Details>> {}
+  extends observe.ObservableAsyncCloseable<State<Details>> {
+}
 
 export interface CommandObservable<Args extends {} = UnknownRecord>
-  extends observe.ObservableAsyncCloseable<Command<Args>> {}
+  extends observe.ObservableAsyncCloseable<Command<Args>> {
+}
 
 export const ONTOLOGY_TYPE = "task";
 export type OntologyType = typeof ONTOLOGY_TYPE;
