#  Copyright 2023 Synnax Labs, Inc.
#
#  Use of this software is governed by the Business Source License included in the file
#  licenses/BSL.txt.
#
#  As of the Change Date specified in that file, in accordance with the Business Source
#  License, use of this software will be governed by the Apache License, Version 2.0,
#  included in the file licenses/APL.txt.

import numpy as np
import pytest
import time
from uuid import uuid4

import synnax as sy


@pytest.mark.ranger
class TestRangeClient:
    @pytest.fixture(scope="class")
    def two_ranges(self, client: sy.Synnax) -> list[sy.Range]:
        return client.ranges.create(
            [
                sy.Range(
                    name=f"test-{str(uuid4())}",
                    time_range=sy.TimeStamp.now().span_range(10 * sy.TimeSpan.SECOND),
                ),
                sy.Range(
                    name=f"test-{str(uuid4())}",
                    time_range=sy.TimeStamp.now().span_range(30 * sy.TimeSpan.SECOND),
                ),
            ]
        )

    def test_create_single(self, client: sy.Synnax):
        """Should create a single valid range"""
        rng = client.ranges.create(
            name="test",
            time_range=sy.TimeStamp.now().span_range(10 * sy.TimeSpan.SECOND),
            color="#FF0000",
        )
        assert rng.name == "test"
        assert rng.key != ""
        assert rng.color == "#FF0000"

    def test_create_multiple(self, two_ranges: list[sy.Range]):
        """Should create multiple valid ranges"""
        assert len(two_ranges) == 2
        for rng in two_ranges:
            assert rng.name.startswith("test")
            assert rng.key != ""

    def test_retrieve_by_key(self, two_ranges: list[sy.Range], client: sy.Synnax):
        """Should retrieve a range by key"""
        rng = client.ranges.retrieve(key=two_ranges[0].key)
        assert rng.name == two_ranges[0].name
        assert rng.key == two_ranges[0].key

    def test_retrieve_by_name(self, two_ranges: list[sy.Range], client: sy.Synnax):
        """Should retrieve a range by name"""
        rng = client.ranges.retrieve(name=two_ranges[0].name)
        assert rng.name == two_ranges[0].name

    def test_retrieve_by_name_not_found(
        self, two_ranges: list[sy.Range], client: sy.Synnax
    ):
        """Should raise an error when a range is not found"""
        with pytest.raises(sy.exceptions.QueryError):
<<<<<<< HEAD
            client.ranges.retrieve(key="not_found")
=======
            client.ranges.retrieve(name="not_found")
>>>>>>> 3cdc4452

    def test_search(self, two_ranges: list[sy.Range], client: sy.Synnax):
        """Should search for ranges"""
        time.sleep(0.2)
        rng = client.ranges.search(two_ranges[0].name)
        assert len(rng) > 0

    def test_create_retrieve_if_name_exists(
        self, two_ranges: list[sy.Range], client: sy.Synnax
    ):
        """Should retrieve a range if it already exists"""
        rng = client.ranges.create(
            name=two_ranges[0].name,
            time_range=two_ranges[0].time_range,
            retrieve_if_name_exists=True,
        )
        assert rng.name == two_ranges[0].name
        assert rng.key == two_ranges[0].key

    @pytest.mark.ranger
    class TestRangeDelete:
        @pytest.fixture(scope="class")
        def rng(self, client: sy.Synnax) -> sy.Range:
            return client.ranges.create(
                name="test",
                time_range=sy.TimeStamp.now().span_range(10 * sy.TimeSpan.SECOND),
            )

        def test_delete_by_key(self, rng: sy.Range, client: sy.Synnax):
            """Should delete a range by key"""
            client.ranges.delete(rng.key)
            with pytest.raises(sy.exceptions.QueryError):
                client.ranges.retrieve(key=rng.key)
<<<<<<< HEAD

        def test_delete_by_name(self, rng: sy.Range, client: sy.Synnax):
            """Should delete a range by name"""
            client.ranges.delete([rng.name])
            with pytest.raises(sy.exceptions.QueryError):
                client.ranges.retrieve(name=rng.name)
=======
>>>>>>> 3cdc4452

    @pytest.mark.ranger
    class TestRangeChannelResolution:
        @pytest.fixture(scope="class")
        def rng(self, client: sy.Synnax) -> sy.Range:
            name = f"test_{np.random.randint(0, 10000)}"
            return client.ranges.create(
                name=name,
                time_range=sy.TimeStamp.now().span_range(10 * sy.TimeSpan.SECOND),
            )

        @pytest.fixture(scope="class", autouse=True)
        def two_channels(self, client: sy.Synnax, rng: sy.Range) -> list[sy.Channel]:
            return client.channels.create(
                [
                    sy.Channel(
                        name=f"{rng.name}_test1",
                        data_type=sy.DataType.FLOAT32,
                        rate=1 * sy.Rate.HZ,
                    ),
                    sy.Channel(
                        name=f"{rng.name}_test2",
                        data_type=sy.DataType.FLOAT32,
                        rate=1 * sy.Rate.HZ,
                    ),
                ]
            )

        def test_access_by_key(self, rng: sy.Range, two_channels: list[sy.Channel]):
            """Should access a channel by key"""
            assert rng[two_channels[0].key].key == two_channels[0].key

        def test_access_by_name(self, rng: sy.Range, two_channels: list[sy.Channel]):
            """Should access a channel by name"""
            assert rng[two_channels[0].name].name == two_channels[0].name

        def test_access_by_regex(self, rng: sy.Range, two_channels: list[sy.Channel]):
            """Should access a channel by regex"""
            channels = rng[f"{rng.name}_.*"]
            found = 0
            for ch in channels:
                found += 1
            assert found == 2

    @pytest.mark.ranger
    class TestRangeKV:
        def test_set_get_delete_single(self, client: sy.Synnax):
            rng = client.ranges.create(
                name="test",
                time_range=sy.TimeStamp.now().span_range(10 * sy.TimeSpan.SECOND),
            )
            rng.meta_data.set("test", "test")
            assert rng.meta_data.get("test") == "test"
            rng.meta_data.delete("test")
            with pytest.raises(sy.exceptions.QueryError):
                rng.meta_data.get("test")

        def test_set_get_delete_multiple(self, client: sy.Synnax):
            rng = client.ranges.create(
                name="test",
                time_range=sy.TimeStamp.now().span_range(10 * sy.TimeSpan.SECOND),
            )
            rng.meta_data.set({"test": "test", "test2": "test2"})
            assert rng.meta_data.get(["test", "test2"]) == {
                "test": "test",
                "test2": "test2",
            }
            rng.meta_data.delete(["test", "test2"])
            with pytest.raises(sy.exceptions.QueryError):
                rng.meta_data.get(["test", "test2"])

    @pytest.mark.ranger
    class TestRangeAlias:
        def test_basic_alias(self, client: sy.Synnax):
            ch = client.channels.create(
                name="test", data_type=sy.DataType.INT8, rate=1 * sy.Rate.HZ
            )
            rng = client.ranges.create(
                name="test",
                time_range=sy.TimeStamp.now().span_range(10 * sy.TimeSpan.SECOND),
            )
            rng.set_alias(ch.key, "alt_test")
            assert rng["alt_test"].key == ch.key
            assert rng["alt_test"].name == ch.name

        def test_alias_not_found(self, client: sy.Synnax):
            rng = client.ranges.create(
                name="test",
                time_range=sy.TimeStamp.now().span_range(10 * sy.TimeSpan.SECOND),
            )
            with pytest.raises(sy.exceptions.QueryError):
                rng["not_found"]

        def test_channel_not_found_on_set(self, client: sy.Synnax):
            rng = client.ranges.create(
                name="test",
                time_range=sy.TimeStamp.now().span_range(10 * sy.TimeSpan.SECOND),
            )
            with pytest.raises(sy.exceptions.QueryError):
                rng.set_alias("not_found", "test")


@pytest.mark.ranger
class TestRangeData:
    def test_basic_read(self, client: sy.Synnax):
        """It should correctly read data from a channel on a range"""
        name = str(uuid4())
        idx_ch = client.channels.create(
            name=f"{name}_idx",
            data_type="timestamp",
            is_index=True,
        )
        data_ch = client.channels.create(
            name=f"{name}_data",
            data_type="float32",
            index=idx_ch.key,
        )
        start = sy.TimeStamp.now()
        end = start + 3 * sy.TimeSpan.SECOND
        idx_ch.write(
            start,
            [
                start,
                start + 1 * sy.TimeSpan.SECOND,
                start + 2 * sy.TimeSpan.SECOND,
                end,
            ],
        )
        data_ch.write(start, [1.0, 2.0, 3.0, 4.0])
        rng = client.ranges.create(
            name=name,
            time_range=start.span_range(4 * sy.TimeSpan.SECOND),
        )
        assert len(rng[data_ch.name]) == 4
        assert rng[data_ch.name][0] == 1.0
        assert rng[data_ch.name][1] == 2.0
        assert rng[data_ch.name][2] == 3.0
        assert rng[data_ch.name][3] == 4.0

    def test_basic_write(self, client: sy.Synnax):
        """It should correctly write data to the range"""
        name = str(uuid4())
        idx_ch = client.channels.create(
            name=f"{name}_idx",
            data_type="timestamp",
            is_index=True,
        )
        data_ch = client.channels.create(
            name=f"{name}_data",
            data_type="float32",
            index=idx_ch.key,
        )
        start = sy.TimeStamp.now()
        end = start + 3 * sy.TimeSpan.SECOND
        rng = client.ranges.create(
            name=name,
            time_range=start.span_range(4 * sy.TimeSpan.SECOND),
        )
        rng.write(
            {
                data_ch.name: [1.0, 2.0, 3.0, 4.0],
                idx_ch.name: [
                    start,
                    start + 1 * sy.TimeSpan.SECOND,
                    start + 2 * sy.TimeSpan.SECOND,
                    end,
                ],
            }
        )<|MERGE_RESOLUTION|>--- conflicted
+++ resolved
@@ -66,11 +66,7 @@
     ):
         """Should raise an error when a range is not found"""
         with pytest.raises(sy.exceptions.QueryError):
-<<<<<<< HEAD
-            client.ranges.retrieve(key="not_found")
-=======
             client.ranges.retrieve(name="not_found")
->>>>>>> 3cdc4452
 
     def test_search(self, two_ranges: list[sy.Range], client: sy.Synnax):
         """Should search for ranges"""
@@ -104,15 +100,6 @@
             client.ranges.delete(rng.key)
             with pytest.raises(sy.exceptions.QueryError):
                 client.ranges.retrieve(key=rng.key)
-<<<<<<< HEAD
-
-        def test_delete_by_name(self, rng: sy.Range, client: sy.Synnax):
-            """Should delete a range by name"""
-            client.ranges.delete([rng.name])
-            with pytest.raises(sy.exceptions.QueryError):
-                client.ranges.retrieve(name=rng.name)
-=======
->>>>>>> 3cdc4452
 
     @pytest.mark.ranger
     class TestRangeChannelResolution:
