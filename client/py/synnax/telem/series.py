--- conflicted
+++ resolved
@@ -15,13 +15,8 @@
 from datetime import datetime
 
 from freighter import Payload
-<<<<<<< HEAD
-from synnax.telem.telem import TimeRange, DataType, CrudeDataType, Size
+from synnax.telem.telem import TimeRange, DataType, CrudeDataType, Size, TimeStamp
 from synnax.util.interop import overload_comparison_operators
-
-=======
-from synnax.telem.telem import TimeRange, DataType, CrudeDataType, Size, TimeStamp
->>>>>>> c712fd0f
 
 
 class Series(Payload):
@@ -87,15 +82,9 @@
                 )
             data_type = DataType(data_type)
             data_ = data
-<<<<<<< HEAD
-        super().__init__(data_type=data_type, data=data_, time_range=time_range,
-                         alignment=alignment)
-=======
-
         super().__init__(
             data_type=data_type, data=data_, time_range=time_range, alignment=alignment
         )
->>>>>>> c712fd0f
 
     class Config:
         arbitrary_types_allowed = True
