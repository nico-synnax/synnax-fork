#  Copyright 2025 Synnax Labs, Inc.
#
#  Use of this software is governed by the Business Source License included in the file
#  licenses/BSL.txt.
#
#  As of the Change Date specified in that file, in accordance with the Business Source
#  License, use of this software will be governed by the Apache License, Version 2.0,
#  included in the file licenses/APL.txt.

from typing import overload

import pandas as pd
from alamos import NOOP, Instrumentation
from freighter import AsyncStreamClient, StreamClient, UnaryClient, WebsocketClient

from synnax.channel.payload import (
    ChannelKey,
    ChannelKeys,
    ChannelName,
    ChannelNames,
    ChannelParams,
    ChannelPayload,
    normalize_channel_params,
)
from synnax.channel.retrieve import ChannelRetriever
from synnax.exceptions import QueryError
from synnax.framer.adapter import ReadFrameAdapter, WriteFrameAdapter
from synnax.framer.deleter import Deleter
from synnax.framer.frame import CrudeFrame, Frame
from synnax.framer.iterator import Iterator
from synnax.framer.streamer import AsyncStreamer, Streamer
from synnax.framer.writer import CrudeWriterMode, Writer, WriterMode
from synnax.ontology import ID
from synnax.telem import (
    CrudeSeries,
    CrudeTimeStamp,
    MultiSeries,
    TimeRange,
    TimeSpan,
)
from synnax.telem.control import Authority, CrudeAuthority

ontology_type = ID(type="framer")


class Client:
    """FramerClient provides interfaces for reading and writing segmented
    telemetry from a Synnax Cluster. SegmentClient should not be instantiated
    directly, but rather used through the synnax.Synnax class.
    """

    __stream_client: WebsocketClient
    __async_client: AsyncStreamClient
    __unary_client: UnaryClient
    __channels: ChannelRetriever
    __deleter: Deleter
    instrumentation: Instrumentation

    def __init__(
        self,
        stream_client: WebsocketClient,
        async_client: AsyncStreamClient,
        unary_client: UnaryClient,
        retriever: ChannelRetriever,
        deleter: Deleter,
        instrumentation: Instrumentation = NOOP,
    ):
        self.__stream_client = stream_client
        self.__async_client = async_client
        self.__unary_client = unary_client
        self.__channels = retriever
        self.__deleter = deleter
        self.instrumentation = instrumentation

    def open_writer(
        self,
        start: CrudeTimeStamp,
        channels: ChannelParams,
        authorities: CrudeAuthority | list[CrudeAuthority] = Authority.ABSOLUTE,
        *,
        name: str = "",
        strict: bool = False,
        suppress_warnings: bool = True,
        mode: CrudeWriterMode = WriterMode.PERSIST_STREAM,
        err_on_unauthorized: bool = False,
        enable_auto_commit: bool = False,
        auto_index_persist_interval: TimeSpan = 1 * TimeSpan.SECOND,
        err_on_extra_chans: bool = True,
        use_experimental_codec: bool = True,
    ) -> Writer:
        """Opens a new writer on the given channels.

        :param start: Sets the starting timestamp for the first sample in the writer. If
        this timestamp overlaps with existing data for ANY of the provided channels,
        the writer will fail to open.
        :param channels: The channels to write to. This can be a single channel name,
        a list of channel names, a single channel key, or a list of channel keys.
        :param authorities: The control authority to set for each channel on the writer.
        Defaults to absolute authority. If not working with concurrent control,
        it's best to leave this as the default.
        :param name: The name of the writer used in control subject.
        :param strict: Sets whether the writer will fail to write if the data for a
        particular channel does not exactly match this data type. When False,
        the default, the writer will automatically convert the data to the correct
        type if possible.
        :param suppress_warnings: Suppress various print warnings that may be emitted
        by the writer.
        :param mode: sets the persistence and streaming mode of the writer. The default
        mode is WriterModePersistStream. See the WriterMode documentation for more.
        :param err_on_unauthorized: sets whether the writer should return an error if
        it attempts to write to a channel it does not have control over.
        :param enable_auto_commit: determines whether the writer will automatically
        commit. If enable_auto_commit is true, then the writer will commit after each
        write, and will flush that commit to index after the specified
        auto_index_persist_interval.
        :param auto_index_persist_interval: interval at which commits to the index will
        be persisted. To persist every commit to guarantee minimal loss of data, set
        auto_index_persist_interval to AlwaysAutoIndexPersist.
        """
        adapter = WriteFrameAdapter(
            retriever=self.__channels,
            err_on_extra_chans=err_on_extra_chans,
            strict_data_types=strict,
            suppress_warnings=suppress_warnings,
        )
        adapter.update(channels)
        return Writer(
            start=start,
            adapter=adapter,
            client=self.__stream_client,
            authorities=authorities,
            name=name,
            mode=mode,
            err_on_unauthorized=err_on_unauthorized,
            enable_auto_commit=enable_auto_commit,
            auto_index_persist_interval=auto_index_persist_interval,
            use_experimental_codec=use_experimental_codec,
        )

    def open_iterator(
        self,
        tr: TimeRange,
        channels: ChannelParams,
        chunk_size: int = 1e5,
    ) -> Iterator:
        """Opens a new iterator over the given channels within the provided time range.

        :param channels: A list of channel keys to iterator over.
        :param tr: A time range to iterate over.
        :param chunk_size: The number of samples to read in a chunk with AutoSpan. Defaults to 100000
        :returns: An Iterator over the given channels within the provided time
        range. See the Iterator documentation for more.
        """
        adapter = ReadFrameAdapter(self.__channels)
        adapter.update(channels)
        return Iterator(
            tr=tr,
            adapter=adapter,
            client=self.__stream_client,
            chunk_size=chunk_size,
            instrumentation=self.instrumentation,
        )

    @overload
    def write(
        self,
        start: CrudeTimeStamp,
        frame: CrudeFrame,
        strict: bool = False,
    ): ...

    @overload
    def write(
        self,
        start: CrudeTimeStamp,
        channel: ChannelKey | ChannelName | ChannelPayload,
        data: CrudeSeries,
        strict: bool = False,
    ):
        """Writes telemetry to the given channel starting at the given timestamp.

        :param channel: The key of the channel to write to.
        :param start: The starting timestamp of the first sample in data.
        :param data: The telemetry to write to the channel.
        :returns: None.
        """
        ...

    @overload
    def write(
        self,
        start: CrudeTimeStamp,
        channel: ChannelKeys | ChannelNames | list[ChannelPayload],
        series: list[CrudeSeries],
        strict: bool = False,
    ): ...

    def write(
        self,
        start: CrudeTimeStamp,
        channels: ChannelParams | ChannelPayload | list[ChannelPayload] | CrudeFrame,
        series: CrudeSeries | list[CrudeSeries] | None = None,
        strict: bool = False,
    ):
        parsed_channels = list()
        if isinstance(channels, (list, ChannelKey, ChannelPayload, ChannelName)):
            parsed_channels = channels
        elif isinstance(channels, dict):
            parsed_channels = list(channels.keys())
        elif isinstance(channels, Frame):
            parsed_channels = channels.channels
        elif isinstance(channels, pd.DataFrame):
            parsed_channels = list(channels.columns)
        with self.open_writer(
            start=start,
            channels=parsed_channels,
            strict=strict,
            mode=WriterMode.PERSIST,
            err_on_unauthorized=True,
            enable_auto_commit=True,
            auto_index_persist_interval=TimeSpan.MAX,
        ) as w:
            w.write(channels, series)

    @overload
    def read(
        self,
        tr: TimeRange,
        channels: ChannelKeys | ChannelNames,
    ) -> Frame: ...

    @overload
    def read(
        self,
        tr: TimeRange,
        channels: ChannelKey | ChannelName,
    ) -> MultiSeries: ...

    def read(
        self,
        tr: TimeRange,
        channels: ChannelParams,
    ) -> MultiSeries | Frame:
        """
        Reads telemetry from the channel between the two timestamps.

        :param tr: The time range to read from.
        :param channels: The key or name of the channel to read from.

        :returns: A tuple where the first item is a numpy array containing the telemetry
        and the second item is the time range occupied by that array.
        """
        normal = normalize_channel_params(channels)
        frame = self._read_frame(tr, channels)
        if len(normal.channels) > 1:
            return frame
        series = frame.get(normal.channels[0], None)
        if series is None:
            raise QueryError(
                f"""No data found for channel {normal.channels[0]} between {tr}"""
            )
        return series

    def open_streamer(
        self,
        channels: ChannelParams,
<<<<<<< HEAD
        down_sample_factor: int = 1,
=======
        downsample_factor: int = 1,
>>>>>>> 831c09e9
        use_experimental_codec: bool = True,
    ) -> Streamer:
        """Opens a new streamer on the given channels. The streamer will immediately
        being receiving frames of data from the given channels.

        :param channels: The channels to stream from. This can be a single channel name,
        a list of channel names, a single channel key, or a list of channel keys.

        :param down_sample_factor: The downsample factor to use for the streamer.
        """
        adapter = ReadFrameAdapter(self.__channels)
        adapter.update(channels)
        return Streamer(
            adapter=adapter,
            client=self.__stream_client,
<<<<<<< HEAD
            down_sample_factor=down_sample_factor,
=======
            downsample_factor=downsample_factor,
>>>>>>> 831c09e9
            use_experimental_codec=use_experimental_codec,
        )

    async def open_async_streamer(
        self, channels: ChannelParams, down_sample_factor: int = 1
    ) -> AsyncStreamer:
        adapter = ReadFrameAdapter(self.__channels)
        adapter.update(channels)
        s = AsyncStreamer(
            adapter=adapter,
            client=self.__async_client,
            down_sample_factor=down_sample_factor,
        )
        await s._open()
        return s

    def delete(self, channels: ChannelParams, tr: TimeRange) -> None:
        """
        delete deletes data in the specified channels in the specified time range.
        Note that the time range is start-inclusive and end-exclusive.
        Also note that deleting all data in a channel does not delete the channel; to
        delete a channel, use client.channels.delete().
        :param channels: channels to delete data from.
        :param tr: time range to delete data from.
        """
        self.__deleter.delete(channels, tr)

    def _read_frame(
        self,
        tr: TimeRange,
        channels: ChannelParams,
    ) -> Frame:
        aggregate = Frame()
        with self.open_iterator(tr, channels) as it:
            for fr in it:
                aggregate.append(fr)
        return aggregate<|MERGE_RESOLUTION|>--- conflicted
+++ resolved
@@ -264,11 +264,7 @@
     def open_streamer(
         self,
         channels: ChannelParams,
-<<<<<<< HEAD
-        down_sample_factor: int = 1,
-=======
         downsample_factor: int = 1,
->>>>>>> 831c09e9
         use_experimental_codec: bool = True,
     ) -> Streamer:
         """Opens a new streamer on the given channels. The streamer will immediately
@@ -277,30 +273,26 @@
         :param channels: The channels to stream from. This can be a single channel name,
         a list of channel names, a single channel key, or a list of channel keys.
 
-        :param down_sample_factor: The downsample factor to use for the streamer.
+        :param downsample_factor: The downsample factor to use for the streamer.
         """
         adapter = ReadFrameAdapter(self.__channels)
         adapter.update(channels)
         return Streamer(
             adapter=adapter,
             client=self.__stream_client,
-<<<<<<< HEAD
-            down_sample_factor=down_sample_factor,
-=======
             downsample_factor=downsample_factor,
->>>>>>> 831c09e9
             use_experimental_codec=use_experimental_codec,
         )
 
     async def open_async_streamer(
-        self, channels: ChannelParams, down_sample_factor: int = 1
+        self, channels: ChannelParams, downsample_factor: int = 1
     ) -> AsyncStreamer:
         adapter = ReadFrameAdapter(self.__channels)
         adapter.update(channels)
         s = AsyncStreamer(
             adapter=adapter,
             client=self.__async_client,
-            down_sample_factor=down_sample_factor,
+            downsample_factor=downsample_factor,
         )
         await s._open()
         return s
