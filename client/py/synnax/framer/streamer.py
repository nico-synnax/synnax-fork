#  Copyright 2025 Synnax Labs, Inc.
#
#  Use of this software is governed by the Business Source License included in the file
#  licenses/BSL.txt.
#
#  As of the Change Date specified in that file, in accordance with the Business Source
#  License, use of this software will be governed by the Apache License, Version 2.0,
#  included in the file licenses/APL.txt.

from typing import overload

from freighter import (
    EOF,
    AsyncStream,
    AsyncStreamClient,
    ExceptionPayload,
    Payload,
    Stream,
    WebsocketClient,
)
from freighter.websocket import Message

from synnax.channel.payload import ChannelKeys, ChannelParams
from synnax.exceptions import UnexpectedError
from synnax.framer.adapter import ReadFrameAdapter
from synnax.framer.codec import LOW_PERF_SPECIAL_CHAR, WSFramerCodec
from synnax.framer.frame import Frame, FramePayload
from synnax.telem import TimeSpan


class _Request(Payload):
    keys: ChannelKeys
    down_sample_factor: int


class _Response(Payload):
    frame: FramePayload


class WSStreamerCodec(WSFramerCodec):
    def encode(self, pld: Message) -> bytes:
        return self.lower_perf_codec.encode(pld)

    def decode(self, data: bytes, pld_t: Message[_Response]) -> object:
        if data[0] == LOW_PERF_SPECIAL_CHAR:
            msg = self.lower_perf_codec.decode(data[1:], pld_t)
            return msg
        frame = self.codec.decode(data, 1)
        return Message(type="data", payload=_Response(frame=frame))


_ENDPOINT = "/frame/stream"


class Streamer:
    """A streamer is used to stream frames of telemetry in real-time from a Synnax
    cluster. It should not be constructed directly, and should instead be created using
    the client's `open_streamer` method.

    To open a streamer, use the `open_streamer` method on the client and pass in the
    list of channels you'd like to stream. Once a new streamer has been opened, you
    can call the `read` method to read the next frame of telemetry. Once done, call
    the `close` method to close the streamer and free all necessary resources. We
    recommend using the streamer as a context manager to ensure that it is closed
    properly.

    Streamers also support the iterator protocol, allowing you to iterate over the
    frames of telemetry as they are received. This is useful when you want to process
    each frame as it is received.

    For detailed documentation, see https://docs.synnaxlabs.com/reference/python-client/stream-data
    """

    _stream: Stream[_Request, _Response]
    _adapter: ReadFrameAdapter

    def __init__(
        self,
        client: WebsocketClient,
        adapter: ReadFrameAdapter,
<<<<<<< HEAD
        downsample_factor: int = 1,
=======
        down_sample_factor: int = 1,
>>>>>>> 198c2903
        use_experimental_codec: bool = True,
    ) -> None:
        self._adapter = adapter
        if use_experimental_codec:
            client = client.with_codec(WSStreamerCodec(self._adapter.codec))

        self._stream = client.stream(_ENDPOINT, _Request, _Response)
<<<<<<< HEAD
        self._downsample_factor = downsample_factor
=======
        self._down_sample_factor = down_sample_factor
>>>>>>> 198c2903
        self._stream.send(
            _Request(
                keys=self._adapter.keys, down_sample_factor=self._down_sample_factor
            )
        )
        _, exc = self._stream.receive()
        if exc is not None:
            raise exc

    @overload
    def read(self, timeout: float | int | TimeSpan) -> Frame | None:
        """Reads the next frame of telemetry from the streamer with a timeout. If no
        frame is received within the timeout, this method will return None. If an error
        occurs while reading the frame, an exception will be raised.

        :param timeout: The maximum amount of time to wait for a frame to be received
        before returning None. This can be a float or integer representing the number
        of seconds, or a synnax TimeSpan object.
        :return: The next frame of telemetry, or None if no frame is received within the
        timeout.
        """
        ...

    @overload
    def read(self) -> Frame:
        """Reads the next frame of telemetry from the streamer, blocking until a frame
        is received. If an error occurs while reading the frame, an exception will be
        raised.
        """
        ...

    def read(self, timeout: float | None = None) -> Frame | None:
        """Reads the next frame of telemetry from the streamer. If a timeout is provided,
        this method will wait for the specified amount of time for a frame to be received.
        If no frame is received within the timeout, this method will return None. If no
        timeout is provided, this method will block until a frame is received.

        If an error occurs while reading the frame, an exception will be raised.

        :param timeout: The maximum amount of time to wait for a frame to be received
        before returning None. If no timeout is provided, this method will block until a
        frame is received.
        :return: The next frame of telemetry, or None if no frame is received within the
        timeout.
        """
        try:
            res, exc = self._stream.receive(TimeSpan.to_seconds(timeout))
            if exc is not None:
                raise exc
            return self._adapter.adapt(Frame(res.frame))
        except TimeoutError:
            return None

    def update_channels(self, channels: ChannelParams):
        """Updates the list of channels to stream. This method will replace the current
        list of channels with the new list, not add to it.

        :param channels: The list of channels to stream.
        :raises NotFoundError: If any of the channels in the list are not found.
        """
        self._adapter.update(channels)
        self._stream.send(
            _Request(
                keys=self._adapter.keys, down_sample_factor=self._down_sample_factor
            )
        )

    def close(self, timeout: float | int | TimeSpan | None = None):
        """Closes the streamer and frees all network resources.

        :param timeout: The maximum amount of time to wait for the server to acknowledge
        the closure before raising a TimeoutError. This can be a float or integer
        representing the number of seconds, or a synnax TimeSpan object. If no timeout
        is provided, this method will block until the server acknowledges the closure.
        """
        exc = self._stream.close_send()
        if exc is not None:
            raise exc
        while True:
            r, exc = self._stream.receive(TimeSpan.to_seconds(timeout))
            if r is not None:
                continue
            if exc is None:
                raise UnexpectedError(
                    f"""Unexpected missing close acknowledgement from server.
                    Please report this issue to the Synnax team.
                    Response: {r}
                    """
                )
            elif not isinstance(exc, EOF):
                raise exc
            break

    def __iter__(self):
        """Returns an iterator object that can be used to iterate over the frames of
        telemetry as they are received. This is useful when you want to process each
        frame as it is received.
        """
        return self

    def __enter__(self):
        """Returns the streamer object when used as a context manager."""
        return self

    def __next__(self):
        """Reads the next frame of telemetry from the streamer."""
        return self.read()

    def __exit__(self, exc_type, exc_val, exc_tb):
        self.close()


class AsyncStreamer:
    """An asynchronous version of the Streamer class. This class is used to stream
    frames of telemetry in real-time from a Synnax cluster. It should not be constructed
    directly, and should instead be created using the client's `open_streamer` method.

    To open an async streamer, use the `open_async_streamer` method on the client and pass
    in the list of channels you'd like to stream. Once a new async streamer has been opened,
    you can call the `read` method to read the next frame of telemetry. Once done, call the
    `close` method to close the streamer and free all necessary resources. We recommend
    using the async streamer as an async context manager to ensure that it is closed properly.

    Async streamers also support the async iterator protocol, allowing you to iterate over
    the frames of telemetry as they are received. This is useful when you want to process
    each frame as it is received.
    """

    _stream: AsyncStream[_Request, _Response]
    _client: AsyncStreamClient
    _adapter: ReadFrameAdapter

    def __init__(
        self,
        client: AsyncStreamClient,
        adapter: ReadFrameAdapter,
        down_sample_factor: int,
    ) -> None:
        self._client = client
        self._adapter = adapter
        self._down_sample_factor = down_sample_factor

    async def _open(self):
        self._stream = await self._client.stream(_ENDPOINT, _Request, _Response)
        await self._stream.send(
            _Request(
                keys=self._adapter.keys,
                down_sample_factor=self._down_sample_factor,
            )
        )
        _, exc = await self._stream.receive()
        if exc is not None:
            raise exc

    @property
    def received(self) -> bool:
        """Returns True if a frame has been received, False otherwise."""
        return self._stream.received()

    async def read(self) -> Frame:
        """Reads the next frame of telemetry from the streamer. If an error occurs while
        reading the frame, an exception will be raised.
        """
        res, exc = await self._stream.receive()
        if exc is not None:
            raise exc
        return self._adapter.adapt(Frame(res.frame))

    async def close_loop(self):
        """Closes the sending end of the streamer, requiring the caller to process all
        remaining frames and close acknowledgements by calling read. This method is
        useful for managing the lifecycle of a streamer within a separate event loop or
        thread.
        """
        await self._stream.close_send()

    async def close(self):
        """Close the streamer and free all network resources, waiting for the server to
        acknowledge the close request.
        """
        exc = await self._stream.close_send()
        if exc is not None:
            raise exc
        _, exc = await self._stream.receive()
        if exc is None:
            raise UnexpectedError(
                """Unexpected missing close acknowledgement from server.
                Please report this issue to the Synnax team."""
            )
        elif not isinstance(exc, EOF):
            raise exc

    async def __aenter__(self):
        """Returns the async streamer object when used as an async context manager."""
        return self

    def __aiter__(self):
        """Returns an async iterator object that can be used to iterate over the frames
        of telemetry as they are received. This is useful when you want to process each
        frame as it is received.
        """
        return self

    async def __anext__(self):
        """Reads the next frame of telemetry from the streamer."""
        try:
            return await self.read()
        except EOF:
            raise StopAsyncIteration

    async def __aexit__(self, exc_type, exc_val, exc_tb):
        """Closes the streamer when used as an async context manager"""
        await self.close()<|MERGE_RESOLUTION|>--- conflicted
+++ resolved
@@ -78,11 +78,7 @@
         self,
         client: WebsocketClient,
         adapter: ReadFrameAdapter,
-<<<<<<< HEAD
         downsample_factor: int = 1,
-=======
-        down_sample_factor: int = 1,
->>>>>>> 198c2903
         use_experimental_codec: bool = True,
     ) -> None:
         self._adapter = adapter
@@ -90,11 +86,7 @@
             client = client.with_codec(WSStreamerCodec(self._adapter.codec))
 
         self._stream = client.stream(_ENDPOINT, _Request, _Response)
-<<<<<<< HEAD
         self._downsample_factor = downsample_factor
-=======
-        self._down_sample_factor = down_sample_factor
->>>>>>> 198c2903
         self._stream.send(
             _Request(
                 keys=self._adapter.keys, down_sample_factor=self._down_sample_factor
