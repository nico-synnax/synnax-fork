--- conflicted
+++ resolved
@@ -77,11 +77,6 @@
 
 def log(aut: Controller, msg: str):
     aut.set(AUTO_LOGS, [f"TPC  {sy.TimeStamp.now().datetime().strftime("%H:%M:%S.%f")}  {msg}"])
-<<<<<<< HEAD
-=======
-
-
->>>>>>> f67d7c7f
 
 def execute_auto(params: TPCParameters, wait_for_confirm: bool = False) -> sy.Range:
     def run_tpc(auto: Controller):
@@ -143,11 +138,7 @@
                 curr_target = min(curr_target, params.l_stand_press_target)
                 if ctrl[FUEL_TANK_PT] > params.l_stand_press_target:
                     break
-<<<<<<< HEAD
                 log(ctrl,  f"Holding at {curr_target} PSI for {params.press_step_delay} seconds")
-=======
-                log(ctrl,  "Taking a nap")
->>>>>>> f67d7c7f
                 ctrl.sleep(params.press_step_delay)
 
             dual_press_end = sy.TimeStamp.now()
@@ -159,11 +150,7 @@
 
             press_tank_start = sy.TimeStamp.now()
 
-<<<<<<< HEAD
             log(ctrl,  "L-Stand Pressurized. Waiting for five seconds")
-=======
-            log(ctrl,  "Pressurized. Waiting for five seconds")
->>>>>>> f67d7c7f
             ctrl.sleep(params.press_step_delay)
             # ISO off TESCOM and press scuba with ISO
             ctrl[TPC_CMD] = False
@@ -180,11 +167,7 @@
                 curr_target = min(curr_target, params.scuba_press_target)
                 if ctrl[PRESS_TANK_PT] > params.scuba_press_target:
                     break
-<<<<<<< HEAD
                 log(ctrl,  f"Holding at {curr_target} PSI for {params.press_step_delay} seconds")
-=======
-                log(ctrl,  "Taking a nap")
->>>>>>> f67d7c7f
                 ctrl.sleep(params.press_step_delay)
 
             log(ctrl,  "Pressurized. Waiting for five seconds")
