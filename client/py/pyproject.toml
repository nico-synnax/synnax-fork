[project]
name = "synnax"
<<<<<<< HEAD
version = "0.40.0"
=======
version = "0.39.1"
>>>>>>> 90398854
description = "Synnax Client Library"
keywords = ["Synnax", "Synnax Python Client"]
authors = [{ name = "Emiliano Bonilla", email = "ebonilla@synnaxlabs.com" }]
requires-python = ">=3.11,<4"
dynamic = ["dependencies"]

[project.scripts]
sy = "synnax.cli.synnax:synnax"

[project.urls]
Homepage = "https://synnaxlabs.com"
Repository = "https://github.com/synnaxlabs/synnax"


[tool.poetry.dependencies]
alamos = { path = "../../alamos/py", develop = true }
click = "^8.1.8"
keyring = "^25.6.0"
nptdms = "^1.10.0"
numpy = "^2.2.4"
pandas = "^2.2.3"
pydantic = "^2.10.6"
rich = "^13.9.4"
synnax-freighter = { path = "../../freighter/py", develop = true }
urllib3 = "^2.3.0"


[tool.poetry.group.dev.dependencies]
black = "^25.1.0"
isort = "^6.0.1"
matplotlib = "^3.10.1"
mypy = "^1.15.0"
poetry = "^2.1.1"
pytest = "^8.3.5"
pytest-asyncio = "^0.26.0"
scipy = "^1.15.2"
vermin = "^1.6.0"


[tool.isort]
profile = "black"


[tool.mypy]
mypy_path = "stubs"
plugins = ["numpy.typing.mypy_plugin", "pydantic.mypy"]
strict = true
ignore_missing_imports = true


[tool.pydantic-mypy]
init_forbid_extra = true
init_types = true
warn_required_dynamic_aliases = true


[tool.pytest.ini_options]
markers = [
    "access: mark test as an access test",
    "auth: mark test as an auth test",
    "channel: mark test as a channel test",
    "cli: mark test as a cli test",
    "control: mark test as a control test",
    "device: mark test as a device test",
    "framer: mark test as a framer test",
    "iterator: mark test as a reader test",
    "internal: mark test as an internal test",
    "io: mark test as an io test",
    "multi_node: mark test as a multi_node test",
    "ni: mark test as a ni test",
    "ontology: mark test as an ontology test",
    "opcua: mark test as an opcua test",
    "rack: mark test as a rack test",
    "ranger: mark test as a ranger test",
    "series: mark test as a series test",
    "task: mark test as a task test",
    "tdms: mark test as a tdms test",
    "telem: mark test as a telem test",
    "timing: mark test as a timing test",
    "tsconvert: mark test as a tsconvert test",
    "writer: mark test as a writer test",
    "focus: marker to temporarily focus a test",
]


[build-system]
requires = ["poetry-core>=2.0.0,<3.0.0"]
build-backend = "poetry.core.masonry.api"<|MERGE_RESOLUTION|>--- conflicted
+++ resolved
@@ -1,10 +1,6 @@
 [project]
 name = "synnax"
-<<<<<<< HEAD
 version = "0.40.0"
-=======
-version = "0.39.1"
->>>>>>> 90398854
 description = "Synnax Client Library"
 keywords = ["Synnax", "Synnax Python Client"]
 authors = [{ name = "Emiliano Bonilla", email = "ebonilla@synnaxlabs.com" }]
