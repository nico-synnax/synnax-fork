// Copyright 2024 Synnax Labs, Inc.
//
// Use of this software is governed by the Business Source License included in the file
// licenses/BSL.txt.
//
// As of the Change Date specified in that file, in accordance with the Business Source
// License, use of this software will be governed by the Apache License, Version 2.0,
// included in the file licenses/APL.txt.


#include "driver/pipeline/control.h"

#include <utility>
#include "driver/errors/errors.h"
#include <exception>
#include <stdexcept>

using namespace pipeline;

class SynnaxStreamer final : public pipeline::Streamer {
    std::unique_ptr<synnax::Streamer> internal;

public:
    explicit SynnaxStreamer(
        std::unique_ptr<synnax::Streamer> internal
    ): internal(std::move(internal)) {
    }

    std::pair<synnax::Frame, freighter::Error> read() override {
        return this->internal->read();
    }

    freighter::Error close() override {
        return this->internal->close();
    }
};

class SynnaxStreamerFactory final : public StreamerFactory {
    std::shared_ptr<synnax::Synnax> client;

public:
    explicit SynnaxStreamerFactory(std::shared_ptr<synnax::Synnax> client): client(
        std::move(client)) {
    }

    std::pair<std::unique_ptr<pipeline::Streamer>, freighter::Error> openStreamer(
        synnax::StreamerConfig config) override {
        auto [ss, err] = client->telem.openStreamer(config);
        if (err) return {nullptr, err};
        return {
            std::make_unique<SynnaxStreamer>(
                std::make_unique<synnax::Streamer>(std::move(ss))),
            freighter::NIL
        };
    }
};

Control::Control(
    std::shared_ptr<synnax::Synnax> client,
    synnax::StreamerConfig streamer_config,
    std::shared_ptr<pipeline::Sink> sink,
    const breaker::Config &breaker_config
): thread(nullptr),
   factory(std::make_shared<SynnaxStreamerFactory>(std::move(client))),
   config(std::move(streamer_config)),
   sink(std::move(sink)),
   breaker(breaker::Breaker(breaker_config)) {
}

Control::Control(
    std::shared_ptr<StreamerFactory> streamer_factory,
    synnax::StreamerConfig streamer_config,
    std::shared_ptr<Sink> sink,
    const breaker::Config &breaker_config
): thread(nullptr),
   factory(std::move(streamer_factory)),
   config(std::move(streamer_config)),
   sink(std::move(sink)),
   breaker(breaker::Breaker(breaker_config)) {
}


<<<<<<< HEAD
void Control::maybeJoinThread() const {
=======
void Control::ensureThreadJoined() const {
>>>>>>> c07d974b
    if (
        this->thread == nullptr ||
        !this->thread->joinable() ||
        std::this_thread::get_id() == this->thread->get_id()
    )
        return;
    this->thread->join();
}


void Control::start() {
    if (this->breaker.running()) return;
<<<<<<< HEAD
    this->maybeJoinThread();
=======
    this->ensureThreadJoined();
>>>>>>> c07d974b
    this->breaker.start();
    this->thread = std::make_unique<std::thread>(&Control::run, this);
    LOG(INFO) << "[control] started";
}

void Control::stop() {
    const auto was_running = this->breaker.running();
    // Stop the breaker and join the thread regardless of whether it was running.
    // This ensures that the thread gets joined even in the case of an internal error.
    this->breaker.stop();
<<<<<<< HEAD
    this->maybeJoinThread();
=======
    this->ensureThreadJoined();
>>>>>>> c07d974b
    if (was_running) LOG(INFO) << "[control] stopped";
}

void Control::run() {
    try {
        this->runInternal();
    } catch (const std::exception &e) {
        LOG(ERROR) << "[control] Unhandled standard exception: " << e.what();
    } catch (...) {
        LOG(ERROR) << "[control] Unhandled unknown exception";
    }
    this->stop();
}

void Control::runInternal() {
    auto [streamer, open_err] = this->factory->openStreamer(this->config);
    if (open_err) {
        if (
            open_err.matches(freighter::UNREACHABLE)
            && breaker.wait(open_err.message())
        )
            return runInternal();
        return this->sink->stoppedWithErr(open_err);
    }

    while (breaker.running()) {
        auto [cmd_frame, cmd_err] = streamer->read();
        if (cmd_err) break;
        const auto sink_err = this->sink->write(std::move(cmd_frame));
        if (sink_err) {
            if (
                sink_err.matches(driver::TEMPORARY_HARDWARE_ERROR)
                && breaker.wait(sink_err.message())
            )
                continue;
            break;
        }
        this->breaker.reset();
    }
    const auto close_err = streamer->close();
    if (
        close_err.matches(freighter::UNREACHABLE)
        && breaker.wait()
    )
        return runInternal();
    if (close_err) this->sink->stoppedWithErr(close_err);
}<|MERGE_RESOLUTION|>--- conflicted
+++ resolved
@@ -80,11 +80,7 @@
 }
 
 
-<<<<<<< HEAD
-void Control::maybeJoinThread() const {
-=======
 void Control::ensureThreadJoined() const {
->>>>>>> c07d974b
     if (
         this->thread == nullptr ||
         !this->thread->joinable() ||
@@ -97,11 +93,7 @@
 
 void Control::start() {
     if (this->breaker.running()) return;
-<<<<<<< HEAD
-    this->maybeJoinThread();
-=======
     this->ensureThreadJoined();
->>>>>>> c07d974b
     this->breaker.start();
     this->thread = std::make_unique<std::thread>(&Control::run, this);
     LOG(INFO) << "[control] started";
@@ -112,11 +104,7 @@
     // Stop the breaker and join the thread regardless of whether it was running.
     // This ensures that the thread gets joined even in the case of an internal error.
     this->breaker.stop();
-<<<<<<< HEAD
-    this->maybeJoinThread();
-=======
     this->ensureThreadJoined();
->>>>>>> c07d974b
     if (was_running) LOG(INFO) << "[control] stopped";
 }
 
