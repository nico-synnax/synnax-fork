--- conflicted
+++ resolved
@@ -180,11 +180,7 @@
 
     void clear_task();
 
-<<<<<<< HEAD
-    virtual void stoppedWithErr(const freighter::Error &err) override;
-=======
     virtual void stopped_with_err(const freighter::Error &err) override;
->>>>>>> 6ac78390
 
     virtual bool ok();
 
@@ -233,12 +229,7 @@
 
     /// @brief maps ni channel name to path in task configuration json
     std::map<std::string, std::string> channel_map;
-<<<<<<< HEAD
-};
-=======
-
 }; // class Source
->>>>>>> 6ac78390
 
 ///////////////////////////////////////////////////////////////////////////////////
 //                                    AnalogReadSource                           //
@@ -582,7 +573,7 @@
 
     std::vector<std::pair<synnax::Task, std::unique_ptr<task::Task> > >
     configure_initial_tasks(const std::shared_ptr<task::Context> &ctx,
-                          const synnax::Rack &rack) override;
+                            const synnax::Rack &rack) override;
 
 private:
     bool dlls_present = false;
