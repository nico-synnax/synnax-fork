// Copyright 2024 Synnax Labs, Inc.
//
// Use of this software is governed by the Business Source License included in the file
// licenses/BSL.txt.
//
// As of the Change Date specified in that file, in accordance with the Business Source
// License, use of this software will be governed by the Apache License, Version 2.0,
// included in the file licenses/APL.txt.

#pragma once

#include <string>
#include <vector>
#include <map>
#include <queue>
#include <utility>
#include <memory>
#include <atomic>
#include <thread>
#include <set>

#include "nidaqmx_api.h"
#include "daqmx.h"
#include "nisyscfg.h"
#include "client/cpp/synnax.h"
#include "driver/task/task.h"
#include "driver/pipeline/acquisition.h"
#include "driver/errors/errors.h"
#include "driver/breaker/breaker.h"
#include "driver/pipeline/control.h"
#include "nlohmann/json.hpp"
#include "driver/task/task.h"
#include "driver/config/config.h"
#include "driver/ni/error.h"
#include <condition_variable>
#include "ts_queue.h"
#include "driver/ni/scale.h"
#include "ai_channels.h"

namespace ni {
    typedef struct ChannelConfig {
        uint32_t channel_key;
        std::string name;
        std::string channel_type;
        std::shared_ptr<ni::Analog> ni_channel;
    } ChannelConfig;

    typedef struct ReaderConfig {
        std::string device_key;
        std::vector<ChannelConfig> channels;
        std::uint64_t sample_rate = 0;
        std::uint64_t stream_rate = 0;
        std::string device_name;
        std::string task_name;
        std::string timing_source; // for sample clock
        std::uint64_t period = 0;
        synnax::ChannelKey task_key;
        std::set<uint32_t> index_keys;
    } ReaderConfig;

    /////////////////////////////////////////////////////////////////////////////////////////////
    //                                                                                         //
    //                                     DAQ INTERFACES                                      //
    //                                                                                         //
    /////////////////////////////////////////////////////////////////////////////////////////////

    ///////////////////////////////////////////////////////////////////////////////////
    //                                    NiSource                                   //
    ///////////////////////////////////////////////////////////////////////////////////
    class Source : public pipeline::Source {
    public:
        explicit Source(TaskHandle task_handle,
                        const std::shared_ptr<task::Context> &ctx,
                        const synnax::Task task);


        int init();

        ~Source();

        void clearTask();

        int checkNIError(int32 error);

        void logError(std::string err_msg);

        std::vector<synnax::ChannelKey> getChannelKeys();

        virtual void parseConfig(config::Parser &parser);

        virtual freighter::Error start();

        virtual freighter::Error stop();

        virtual void stoppedWithErr(const freighter::Error &err) override;

        virtual bool ok();

        virtual void getIndexKeys();

        virtual std::pair<synnax::Frame, freighter::Error> read() = 0;

        virtual void parseChannels(config::Parser &parser) = 0;

        virtual int configureTiming() = 0;

        virtual void acquireData() = 0;

        virtual int createChannels() = 0;

        typedef struct DataPacket {
            void *data; // actual data
            uint64_t t0;  // initial timestamp
            uint64_t tf;  // final timestamp
            int32 samplesReadPerChannel;
        } DataPacket;
        TSQueue<DataPacket> data_queue;


        TaskHandle task_handle = 0;
        ReaderConfig reader_config;
        uint64_t numChannels = 0;
        int numSamplesPerChannel = 0;
        int bufferSize = 0;

        bool ok_state = true;
        json err_info;
        std::shared_ptr<task::Context> ctx;
        breaker::Breaker breaker;
        std::atomic<bool> running = false;
        std::thread sample_thread;
        synnax::Task task;
        uint32_t buffered_frames = 0;
    };

    ///////////////////////////////////////////////////////////////////////////////////
    //                                    AnalogReadSource                           //
    ///////////////////////////////////////////////////////////////////////////////////
    class AnalogReadSource : public Source {
    public:
        explicit AnalogReadSource(
                TaskHandle task_handle,
                const std::shared_ptr<task::Context> &ctx,
                const synnax::Task task
        ) : Source(task_handle, ctx, task) {}

        std::pair<synnax::Frame, freighter::Error> read() override;

        void acquireData() override;

        int configureTiming() override;

        int createChannels() override;
<<<<<<< HEAD

        Analog parseChannel(config::Parser &parser, std::string channel_type);

=======
        std::shared_ptr<ni::Analog> parseChannel(config::Parser &parser, std::string channel_type, std::string channel_name);
>>>>>>> ddbb64c1
        void parseChannels(config::Parser &parser) override;

        int createChannel(ChannelConfig &channel);
<<<<<<< HEAD

        // NI related resources
=======
>>>>>>> ddbb64c1
        uint64_t numAIChannels = 0;
    };


    ///////////////////////////////////////////////////////////////////////////////////
    //                                    DigitalReadSource                           //
    ///////////////////////////////////////////////////////////////////////////////////
    class DigitalReadSource : public Source {
    public:
        explicit DigitalReadSource(
                TaskHandle task_handle,
                const std::shared_ptr<task::Context> &ctx,
                const synnax::Task task
        ) : Source(task_handle, ctx, task) {}

        std::pair<synnax::Frame, freighter::Error> read() override;

        void acquireData() override;

        int configureTiming() override;

        int createChannels() override;

        void parseChannels(config::Parser &parser) override;
    };


    ///////////////////////////////////////////////////////////////////////////////////
    //                                    StateSource                                //
    ///////////////////////////////////////////////////////////////////////////////////
    class StateSource : public pipeline::Source {
    public:
        explicit StateSource() = default;

        explicit StateSource(std::uint64_t state_rate, synnax::ChannelKey &drive_state_index_key,
                             std::vector<synnax::ChannelKey> &drive_state_channel_keys);

        std::pair<synnax::Frame, freighter::Error> read();

        freighter::Error start();

        freighter::Error stop();

        synnax::Frame getDriveState();

        void updateState(std::queue<synnax::ChannelKey> &modified_state_keys,
                         std::queue<std::uint8_t> &modified_state_values);

    private:
        std::mutex state_mutex;
        std::condition_variable waiting_reader;
        std::uint64_t state_rate;
        std::chrono::duration<double> state_period;
        std::map<synnax::ChannelKey, uint8_t> state_map;
        synnax::ChannelKey drive_state_index_key;
    };


    ///////////////////////////////////////////////////////////////////////////////////
    //                                    DigitalWriteSink                           //
    ///////////////////////////////////////////////////////////////////////////////////
    typedef struct WriterConfig {
        std::vector<ChannelConfig> channels;
        std::uint64_t state_rate = 0;
        std::string device_name;
        std::string device_key;
        std::string task_name;
        synnax::ChannelKey task_key;


        std::vector<synnax::ChannelKey> drive_state_channel_keys;
        std::vector<synnax::ChannelKey> drive_cmd_channel_keys;

        synnax::ChannelKey drive_state_index_key;
        std::queue<synnax::ChannelKey> modified_state_keys;
        std::queue<std::uint8_t> modified_state_values;
    } WriterConfig;

    class DigitalWriteSink : public pipeline::Sink {
    public:
        explicit DigitalWriteSink(TaskHandle task_handle,
                                  const std::shared_ptr<task::Context> &ctx,
                                  const synnax::Task task);

        int init();

        freighter::Error write(synnax::Frame frame);

        freighter::Error stop();

        freighter::Error start();

        std::vector<synnax::ChannelKey> getCmdChannelKeys();

        std::vector<synnax::ChannelKey> getStateChannelKeys();

        void getIndexKeys();

        bool ok();

        ~DigitalWriteSink();


        std::shared_ptr<ni::StateSource> writer_state_source;
    private:
        freighter::Error formatData(synnax::Frame frame);

        void parseConfig(config::Parser &parser);

        int checkNIError(int32 error);

        uint8_t *writeBuffer;
        int bufferSize = 0;
        int numSamplesPerChannel = 0;
        std::int64_t numChannels = 0;
        TaskHandle task_handle = 0;

        json err_info;

        bool ok_state = true;
        std::shared_ptr<task::Context> ctx;
        WriterConfig writer_config;
        breaker::Breaker breaker;
        std::atomic<bool> running = false;
    };

    ///////////////////////////////////////////////////////////////////////////////////
    //                                    Scanner                                    //
    ///////////////////////////////////////////////////////////////////////////////////
    class Scanner {
    public:
        explicit Scanner() = default;

        explicit Scanner(const std::shared_ptr<task::Context> &ctx,
                         const synnax::Task &task);

        ~Scanner();

        void scan();

        bool ok();

        json getDevices();

        void createDevices();

    private:
        json getDeviceProperties(NISysCfgResourceHandle resource);


        json devices;
        bool ok_state = true;
        NISysCfgSessionHandle session;
        NISysCfgFilterHandle filter;
        NISysCfgEnumResourceHandle resources_handle;
        synnax::Task task;
        std::shared_ptr<task::Context> ctx;
    };

    /////////////////////////////////////////////////////////////////////////////////////////////
    //                                                                                         //
    //                                    TASK INTERFACES                                      //
    //                                                                                         //
    /////////////////////////////////////////////////////////////////////////////////////////////

    ///////////////////////////////////////////////////////////////////////////////////
    //                                    ScannerTask                                //
    ///////////////////////////////////////////////////////////////////////////////////
    class ScannerTask final : public task::Task {
    public:
        explicit ScannerTask(const std::shared_ptr<task::Context> &ctx,
                             synnax::Task task);

        void exec(task::Command &cmd) override;

        static std::unique_ptr<task::Task> configure(const std::shared_ptr<task::Context> &ctx,
                                                     const synnax::Task &task);

        void run();

        void start();

        void stop() override;

        bool ok();

        ~ScannerTask();

    private:
        std::atomic<bool> running;
        ni::Scanner scanner;
        std::shared_ptr<task::Context> ctx;
        synnax::Task task;
        std::thread thread;
        bool ok_state = true;
    };


    ///////////////////////////////////////////////////////////////////////////////////
    //                                    ReaderTask                                 //
    ///////////////////////////////////////////////////////////////////////////////////
    class ReaderTask final : public task::Task {
    public:


        explicit ReaderTask(const std::shared_ptr<task::Context> &ctx,
                            synnax::Task task,
                            std::shared_ptr<pipeline::Source> source,
                            std::shared_ptr<ni::Source> ni_source,
                            synnax::WriterConfig writer_config,
                            const breaker::Config breaker_config);

        void exec(task::Command &cmd) override;

        void stop() override;

        void start();

        bool ok();

        static std::unique_ptr<task::Task> configure(const std::shared_ptr<task::Context> &ctx,
                                                     const synnax::Task &task);

    private:
        std::atomic<bool> running = false;
        std::shared_ptr<task::Context> ctx;
        synnax::Task task;
        pipeline::Acquisition daq_read_pipe; // source is a daqreader 
        bool ok_state = true;
        std::shared_ptr<ni::Source> source;
    };

    ///////////////////////////////////////////////////////////////////////////////////
    //                                    WriterTask                                 //
    ///////////////////////////////////////////////////////////////////////////////////
    class WriterTask final : public task::Task {
    public:
        explicit WriterTask(const std::shared_ptr<task::Context> &ctx,
                            synnax::Task task,
                            std::shared_ptr<pipeline::Sink> sink,
                            std::shared_ptr<ni::DigitalWriteSink> ni_sink,
                            std::shared_ptr<pipeline::Source> writer_state_source,
                            synnax::WriterConfig writer_config,
                            synnax::StreamerConfig streamer_config,
                            const breaker::Config breaker_config);

        void exec(task::Command &cmd) override;

        void stop() override;

        void start();

        static std::unique_ptr<task::Task> configure(const std::shared_ptr<task::Context> &ctx,
                                                     const synnax::Task &task);

        bool ok();

        ~WriterTask() {
            LOG(INFO) << "WriterTask destructor called";
        }


    private:
        std::atomic<bool> running = false;
        std::shared_ptr<task::Context> ctx;
        synnax::Task task;
        pipeline::Control cmd_write_pipe;
        pipeline::Acquisition state_write_pipe;
        bool ok_state = true;
        std::shared_ptr<ni::DigitalWriteSink> sink;
    };


    ///////////////////////////////////////////////////////////////////////////////////
    //                                    Factory                                    //
    ///////////////////////////////////////////////////////////////////////////////////
    class Factory final : public task::Factory {
    public:
        std::pair<std::unique_ptr<task::Task>, bool> configureTask(const std::shared_ptr<task::Context> &ctx,
                                                                   const synnax::Task &task) override;

        std::vector<std::pair<synnax::Task, std::unique_ptr<task::Task> > >
        configureInitialTasks(const std::shared_ptr<task::Context> &ctx,
                              const synnax::Rack &rack) override;

        ~Factory() = default;

    };
}

<|MERGE_RESOLUTION|>--- conflicted
+++ resolved
@@ -151,21 +151,12 @@
         int configureTiming() override;
 
         int createChannels() override;
-<<<<<<< HEAD
-
-        Analog parseChannel(config::Parser &parser, std::string channel_type);
-
-=======
         std::shared_ptr<ni::Analog> parseChannel(config::Parser &parser, std::string channel_type, std::string channel_name);
->>>>>>> ddbb64c1
         void parseChannels(config::Parser &parser) override;
 
         int createChannel(ChannelConfig &channel);
-<<<<<<< HEAD
 
         // NI related resources
-=======
->>>>>>> ddbb64c1
         uint64_t numAIChannels = 0;
     };
 
