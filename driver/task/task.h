--- conflicted
+++ resolved
@@ -163,10 +163,6 @@
         auto fr = Frame(1);
         fr.add(task_state_channel.key,
                Series(std::vector{to_string(state.toJSON())}, JSON));
-<<<<<<< HEAD
-=======
-        LOG(INFO) << "[task.context] writing task state update";
->>>>>>> 630d5f58
         if (!state_updater->write(std::move(fr))) {
             auto err = state_updater->close();
             LOG(ERROR) << "[task.context] failed to write task state update" << err.message();
