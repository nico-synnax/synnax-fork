// Copyright 2024 Synnax Labs, Inc.
//
// Use of this software is governed by the Business Source License included in the file
// licenses/BSL.txt.
//
// As of the Change Date specified in that file, in accordance with the Business Source
// License, use of this software will be governed by the Apache License, Version 2.0,
// included in the file licenses/APL.txt.

#include "glog/logging.h"
#include "driver/opc/opc.h"
#include "driver/opc/scanner.h"
#include "driver/opc/reader.h"

std::pair<std::unique_ptr<task::Task>, bool> opc::Factory::configureTask(
        const std::shared_ptr<task::Context> &ctx,
        const synnax::Task &task
) {
    if (task.type == "opcScanner")
        return {std::make_unique<Scanner>(ctx, task), true};
    if (task.type == "opc_read")
        return {Reader::configure(ctx, task), true};
    return {nullptr, false};
}

std::vector<std::pair<synnax::Task, std::unique_ptr<task::Task> > >
opc::Factory::configureInitialTasks(
        const std::shared_ptr<task::Context> &ctx,
        const synnax::Rack &rack
) {
    std::vector<std::pair<synnax::Task, std::unique_ptr<task::Task> > > tasks;
<<<<<<< HEAD
    auto [existing, err] = rack.tasks.list();
    if (err) {
        LOG(ERROR) << "[opc] Failed to list existing tasks: " << err;
        return tasks;
    }
    // check if a task with the same type and name already exists
    bool hasScanner = false;
    for (const auto &t: existing) {
        if (t.type == "opcScanner") {
            LOG(INFO) << "[opc] found existing scanner task with key: " << t.key <<
                      " skipping creation." << std::endl;
            hasScanner = true;
        }
    }

    if (!hasScanner) {
        auto sy_task = synnax::Task(
                rack.key,
                "opc Scanner",
                "opcScanner",
                ""
=======
    auto [existing, err] = rack.tasks.retrieveByType("opcScanner");
    if (err.matches(synnax::NOT_FOUND)) {
        auto sy_task = synnax::Task(
            rack.key,
            "opc Scanner",
            "opcScanner",
            "",
            true
>>>>>>> 73f89bfd
        );
        const auto c_err = rack.tasks.create(sy_task);
        if (c_err) {
            LOG(ERROR) << "[opc] Failed to create scanner task: " << c_err;
            return tasks;
        }
        auto [task, ok] = configureTask(ctx, sy_task);
        if (ok && task != nullptr)
<<<<<<< HEAD
            tasks.emplace_back(std::make_pair(sy_task, std::move(task)));
        else
            LOG(ERROR) << "[opc] Failed to configure scanner task";
=======
            tasks.emplace_back(sy_task, std::move(task));
        else
            LOG(ERROR) << "[opc] Failed to configure scanner task";
    } else if (err) {
        LOG(ERROR) << "[opc] Failed to list existing tasks: " << err;
        return tasks;
>>>>>>> 73f89bfd
    }
    return tasks;
}<|MERGE_RESOLUTION|>--- conflicted
+++ resolved
@@ -29,29 +29,6 @@
         const synnax::Rack &rack
 ) {
     std::vector<std::pair<synnax::Task, std::unique_ptr<task::Task> > > tasks;
-<<<<<<< HEAD
-    auto [existing, err] = rack.tasks.list();
-    if (err) {
-        LOG(ERROR) << "[opc] Failed to list existing tasks: " << err;
-        return tasks;
-    }
-    // check if a task with the same type and name already exists
-    bool hasScanner = false;
-    for (const auto &t: existing) {
-        if (t.type == "opcScanner") {
-            LOG(INFO) << "[opc] found existing scanner task with key: " << t.key <<
-                      " skipping creation." << std::endl;
-            hasScanner = true;
-        }
-    }
-
-    if (!hasScanner) {
-        auto sy_task = synnax::Task(
-                rack.key,
-                "opc Scanner",
-                "opcScanner",
-                ""
-=======
     auto [existing, err] = rack.tasks.retrieveByType("opcScanner");
     if (err.matches(synnax::NOT_FOUND)) {
         auto sy_task = synnax::Task(
@@ -60,7 +37,6 @@
             "opcScanner",
             "",
             true
->>>>>>> 73f89bfd
         );
         const auto c_err = rack.tasks.create(sy_task);
         if (c_err) {
@@ -69,18 +45,12 @@
         }
         auto [task, ok] = configureTask(ctx, sy_task);
         if (ok && task != nullptr)
-<<<<<<< HEAD
-            tasks.emplace_back(std::make_pair(sy_task, std::move(task)));
-        else
-            LOG(ERROR) << "[opc] Failed to configure scanner task";
-=======
             tasks.emplace_back(sy_task, std::move(task));
         else
             LOG(ERROR) << "[opc] Failed to configure scanner task";
     } else if (err) {
         LOG(ERROR) << "[opc] Failed to list existing tasks: " << err;
         return tasks;
->>>>>>> 73f89bfd
     }
     return tasks;
 }