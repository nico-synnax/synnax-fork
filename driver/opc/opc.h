// Copyright 2024 Synnax Labs, Inc.
//
// Use of this software is governed by the Business Source License included in the file
// licenses/BSL.txt.
//
// As of the Change Date specified in that file, in accordance with the Business Source
// License, use of this software will be governed by the Apache License, Version 2.0,
// included in the file licenses/APL.txt.

#pragma once

#include "driver/config/config.h"
#include "driver/task/task.h"
#include "include/open62541/types.h"

namespace opc {
<<<<<<< HEAD
/// @brief the configuration for an OPC UA connection.
struct ConnectionConfig {
    /// @brief the endpoint of the OPC UA server.
    std::string endpoint;
    /// @brief the username to use for authentication. Not required.
    std::string username;
    /// @brief the password to use for authentication. Not required.
    std::string password;
    /// @brief the security mode.
    std::string security_mode;
    /// @brief the security policy.
    std::string security_policy;
    /// @brief the client certificate used to sign and encrypt messages. Only required
    /// if the security policy is not "None".
    std::string client_cert;
    /// @brief the client private key used to sign and encrypt messages. Only required
    /// if the security policy is not "None".
    std::string client_private_key;
    /// @brief a trusted server certificate. Only req
    std::string server_cert;

    ConnectionConfig() = default;

    explicit ConnectionConfig(
        config::Parser parser
    ) : endpoint(parser.required<std::string>("endpoint")),
        username(parser.optional<std::string>("username", "")),
        password(parser.optional<std::string>("password", "")),
        security_mode(parser.optional<std::string>("security_mode", "None")),
        security_policy(parser.optional<std::string>("security_policy", "None")),
        client_cert(parser.optional<std::string>("client_certificate", "")),
        client_private_key(parser.optional<std::string>("client_private_key", "")),
        server_cert(parser.optional<std::string>("server_certificate", "")) {
    }

    json toJSON() const {
        return {
            {"endpoint", endpoint},
            {"username", username},
            {"password", password},
            {"security_mode", security_mode},
            {"security_policy", security_policy},
            {"client_certificate", client_cert},
            {"client_private_key", client_private_key}
        };
    }
};

struct DeviceNodeProperties {
    synnax::DataType data_type;
    std::string node_class;
    std::string name;
    std::string node_id;
    bool is_array;

    DeviceNodeProperties(
        synnax::DataType data_type,
        std::string name,
        std::string node_id,
        std::string node_class,
        bool is_array
    ) : data_type(data_type), name(name), node_id(node_id), is_array(is_array),
        node_class(node_class) {
    }

    explicit DeviceNodeProperties(config::Parser parser) : data_type(
                                                               synnax::DataType(
                                                                   parser.required<std::string>("data_type"))),
                                                           name(
                                                               parser.required<std::string>(
                                                                   "name")),
                                                           node_id(
                                                               parser.required<std::string>(
                                                                   "node_id")),
                                                           is_array(
                                                               parser.optional<bool>(
                                                                   "is_array",
                                                                   false)) {
    }

    json toJSON() const {
        return {
            {"data_type", data_type.name()},
            {"name", name},
            {"node_id", node_id},
            {"node_class", node_class},
            {"is_array", is_array}
        };
    }
};

struct DeviceProperties {
    ConnectionConfig connection;
    std::vector<DeviceNodeProperties> channels;

    DeviceProperties(
        ConnectionConfig connection,
        std::vector<DeviceNodeProperties> channels
    ) : connection(connection), channels(channels) {
    }

    explicit DeviceProperties(
        config::Parser parser
    ) : connection(parser.child("connection")),
        channels({}) {
        parser.iter("channels", [&](const config::Parser &cb) {
            channels.emplace_back(cb);
        });
    }

    json toJSON() const {
        json j;
        j["connection"] = connection.toJSON();
        j["channels"] = json::array();
        for (const auto &ch: channels)
            j["channels"].push_back(ch.toJSON());
        return j;
    }
};

=======
>>>>>>> 6ac78390
const std::string INTEGRATION_NAME = "opc";

class Factory final : public task::Factory {
    std::pair<std::unique_ptr<task::Task>, bool> configure_task(
        const std::shared_ptr<task::Context> &ctx,
        const synnax::Task &task
    ) override;

    std::vector<std::pair<synnax::Task, std::unique_ptr<task::Task> > >
    configure_initial_tasks(
        const std::shared_ptr<task::Context> &ctx,
        const synnax::Rack &rack
    ) override;
};
}<|MERGE_RESOLUTION|>--- conflicted
+++ resolved
@@ -14,129 +14,6 @@
 #include "include/open62541/types.h"
 
 namespace opc {
-<<<<<<< HEAD
-/// @brief the configuration for an OPC UA connection.
-struct ConnectionConfig {
-    /// @brief the endpoint of the OPC UA server.
-    std::string endpoint;
-    /// @brief the username to use for authentication. Not required.
-    std::string username;
-    /// @brief the password to use for authentication. Not required.
-    std::string password;
-    /// @brief the security mode.
-    std::string security_mode;
-    /// @brief the security policy.
-    std::string security_policy;
-    /// @brief the client certificate used to sign and encrypt messages. Only required
-    /// if the security policy is not "None".
-    std::string client_cert;
-    /// @brief the client private key used to sign and encrypt messages. Only required
-    /// if the security policy is not "None".
-    std::string client_private_key;
-    /// @brief a trusted server certificate. Only req
-    std::string server_cert;
-
-    ConnectionConfig() = default;
-
-    explicit ConnectionConfig(
-        config::Parser parser
-    ) : endpoint(parser.required<std::string>("endpoint")),
-        username(parser.optional<std::string>("username", "")),
-        password(parser.optional<std::string>("password", "")),
-        security_mode(parser.optional<std::string>("security_mode", "None")),
-        security_policy(parser.optional<std::string>("security_policy", "None")),
-        client_cert(parser.optional<std::string>("client_certificate", "")),
-        client_private_key(parser.optional<std::string>("client_private_key", "")),
-        server_cert(parser.optional<std::string>("server_certificate", "")) {
-    }
-
-    json toJSON() const {
-        return {
-            {"endpoint", endpoint},
-            {"username", username},
-            {"password", password},
-            {"security_mode", security_mode},
-            {"security_policy", security_policy},
-            {"client_certificate", client_cert},
-            {"client_private_key", client_private_key}
-        };
-    }
-};
-
-struct DeviceNodeProperties {
-    synnax::DataType data_type;
-    std::string node_class;
-    std::string name;
-    std::string node_id;
-    bool is_array;
-
-    DeviceNodeProperties(
-        synnax::DataType data_type,
-        std::string name,
-        std::string node_id,
-        std::string node_class,
-        bool is_array
-    ) : data_type(data_type), name(name), node_id(node_id), is_array(is_array),
-        node_class(node_class) {
-    }
-
-    explicit DeviceNodeProperties(config::Parser parser) : data_type(
-                                                               synnax::DataType(
-                                                                   parser.required<std::string>("data_type"))),
-                                                           name(
-                                                               parser.required<std::string>(
-                                                                   "name")),
-                                                           node_id(
-                                                               parser.required<std::string>(
-                                                                   "node_id")),
-                                                           is_array(
-                                                               parser.optional<bool>(
-                                                                   "is_array",
-                                                                   false)) {
-    }
-
-    json toJSON() const {
-        return {
-            {"data_type", data_type.name()},
-            {"name", name},
-            {"node_id", node_id},
-            {"node_class", node_class},
-            {"is_array", is_array}
-        };
-    }
-};
-
-struct DeviceProperties {
-    ConnectionConfig connection;
-    std::vector<DeviceNodeProperties> channels;
-
-    DeviceProperties(
-        ConnectionConfig connection,
-        std::vector<DeviceNodeProperties> channels
-    ) : connection(connection), channels(channels) {
-    }
-
-    explicit DeviceProperties(
-        config::Parser parser
-    ) : connection(parser.child("connection")),
-        channels({}) {
-        parser.iter("channels", [&](const config::Parser &cb) {
-            channels.emplace_back(cb);
-        });
-    }
-
-    json toJSON() const {
-        json j;
-        j["connection"] = connection.toJSON();
-        j["channels"] = json::array();
-        for (const auto &ch: channels)
-            j["channels"].push_back(ch.toJSON());
-        return j;
-    }
-};
-
-=======
->>>>>>> 6ac78390
 const std::string INTEGRATION_NAME = "opc";
 
 class Factory final : public task::Factory {
