--- conflicted
+++ resolved
@@ -296,14 +296,8 @@
     const auto status_name = UA_StatusCode_name(status);
     LOG(WARNING) << "[opc.scanner] failed to connect: " << std::string(status_name);
     return {
-<<<<<<< HEAD
-            std::move(client),
-            freighter::Error(freighter::TYPE_UNREACHABLE,
-                             "Failed to connect: " + std::string(status_name))
-=======
         std::move(client),
         freighter::Error(freighter::TYPE_UNREACHABLE,
                          "failed to connect: " + std::string(status_name))
->>>>>>> 73f89bfd
     };
 }