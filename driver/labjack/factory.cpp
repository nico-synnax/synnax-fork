--- conflicted
+++ resolved
@@ -108,11 +108,7 @@
 ) const {
     if (this->dev_manager != nullptr) return true;
     ctx->set_status(
-<<<<<<< HEAD
-        {.variant = status::variant::ERROR,
-=======
         {.variant = status::variant::ERR,
->>>>>>> d0e4900d
          .message = NO_LIBS_MSG,
          .details =
              synnax::TaskStatusDetails{
