// Copyright 2024 Synnax Labs, Inc.
//
// Use of this software is governed by the Business Source License included in the file
// licenses/BSL.txt.
//
// As of the Change Date specified in that file, in accordance with the Business Source
// License, use of this software will be governed by the Apache License, Version 2.0,
// included in the file licenses/APL.txt.

#pragma once

#include <string>
#include <vector>
#include <map>
#include <thread>
#include <stdio.h>

#include "LJM_Utilities.h"

#include "nlohmann/json.hpp"

#include "client/cpp/synnax.h"


#include "driver/errors/errors.h"
#include "driver/task/task.h"
#include "driver/pipeline/acquisition.h"
#include "driver/pipeline/control.h"
#include "driver/breaker/breaker.h"
#include "driver/loop/loop.h"

namespace labjack{
struct out_state{
    std::string location = "";
    double state = 0.0;
    synnax::DataType data_type = synnax::FLOAT64;
    synnax::ChannelKey state_key = 0;
};
///////////////////////////////////////////////////////////////////////////////////
//                                    StateSource                                //
///////////////////////////////////////////////////////////////////////////////////
class StateSource final : public pipeline::Source {
public:
    explicit StateSource() = default;

    explicit StateSource(
        const synnax::Rate state_rate, // TODO: make this synnax::Rate?
        const synnax::ChannelKey &state_index_key,
        const std::map<synnax::ChannelKey, labjack::out_state> state_map
    );

    std::pair<synnax::Frame, freighter::Error> read(breaker::Breaker &breaker) override;

    synnax::Frame get_state(); // TODO: maybe i don't need this

    void update_state(synnax::Frame frame);


private:
    std::mutex state_mutex;
    std::condition_variable waiting_reader;
    synnax::Rate state_rate = synnax::Rate(1);
    std::map<synnax::ChannelKey, labjack::out_state> state_map; // alll values are
    synnax::ChannelKey state_index_key;
    loop::Timer timer;
};  // class StateSource

///////////////////////////////////////////////////////////////////////////////////
//                                   WriterChannelConfig                         //
///////////////////////////////////////////////////////////////////////////////////
struct WriterChannelConfig{
    std::string location;
    bool enabled = true;
    synnax::DataType data_type;
    uint32_t cmd_key;  // TODO: change channel type to synanx::channelKEY or whatever it is
    uint32_t state_key;
    std::string channel_type = "";
    int port;

    WriterChannelConfig() = default;

    explicit WriterChannelConfig(config::Parser &parser)
        : enabled(parser.optional<bool>("enabled", true)),
          data_type(parser.required<std::string>("data_type")),
          cmd_key(parser.required<uint32_t>("cmd_key")),
          state_key(parser.required<uint32_t>("state_key")),
<<<<<<< HEAD
          channel_type(parser.optional<std::string>("type", "")),
          port(parser.optional<int>("port", 0)){
        this->location = this->channel_type + std::to_string(this->port);
=======
          channel_type(parser.optional<std::string>("type", "")) {

>>>>>>> 8a99d8a5
    }
};

///////////////////////////////////////////////////////////////////////////////////
//                                   WriterConfig                                //
///////////////////////////////////////////////////////////////////////////////////
struct WriterConfig{
    std::string device_type;
    std::string device_key;
    std::vector<WriterChannelConfig> channels;
    synnax::Rate state_rate = synnax::Rate(1);
    std::string serial_number; // used to open devices
    std::string connection_type;
    bool data_saving;
    std::string task_name;
    synnax::ChannelKey task_key;
    std::map<synnax::ChannelKey, labjack::out_state> initial_state_map;
    synnax::ChannelKey state_index_key;

    WriterConfig() = default;

    explicit WriterConfig(config::Parser &parser)
        :  device_type(parser.optional<std::string>("type", "")),
           device_key(parser.required<std::string>("device_key")),
           state_rate(synnax::Rate(parser.optional<int>("state_rate", 1))),
           serial_number(parser.optional<std::string>("serial_number", "")),
           connection_type(parser.optional<std::string>("connection_type", "")),
           data_saving(parser.optional<bool>("data_saving", false)
       ){
        // Parse the channels
        parser.iter("channels", [this](config::Parser &channel_parser){
            channels.emplace_back(WriterChannelConfig(channel_parser));

            double initial_val = 0.0;
            if(channels.back().data_type == synnax::SY_UINT8){
                initial_val = 1.0;
            }
            initial_state_map[channels.back().cmd_key] = labjack::out_state{
                .location = channels.back().location,
                .state = initial_val,
                .data_type = channels.back().data_type,
                .state_key = channels.back().state_key
            };
        });
    }
}; // struct WriterConfig

///////////////////////////////////////////////////////////////////////////////////
//                                   WriteSink                                   //
///////////////////////////////////////////////////////////////////////////////////
class WriteSink final : public pipeline::Sink{
public:

    explicit WriteSink(
            const std::shared_ptr<task::Context> &ctx,
            const synnax::Task &task,
            const labjack::WriterConfig &writer_config
        );

    ~WriteSink();

    void init();

    freighter::Error write(synnax::Frame frame) override;

    freighter::Error stop(const std::string &cmd_key);

    freighter::Error start(const std::string &cmd_key);

    std::vector<synnax::ChannelKey> get_cmd_channel_keys();

    std::vector<synnax::ChannelKey> get_state_channel_keys();

    std::shared_ptr<labjack::StateSource> state_source;

    void get_index_keys();



private:
    int handle;
    std::shared_ptr<task::Context> ctx;
    WriterConfig writer_config;
    breaker::Breaker breaker;
    synnax::Task task;

}; // class DigitalWriteSink


} // namespace labjack
// TODO: add a cycle function to catch errors before hand?<|MERGE_RESOLUTION|>--- conflicted
+++ resolved
@@ -84,14 +84,9 @@
           data_type(parser.required<std::string>("data_type")),
           cmd_key(parser.required<uint32_t>("cmd_key")),
           state_key(parser.required<uint32_t>("state_key")),
-<<<<<<< HEAD
           channel_type(parser.optional<std::string>("type", "")),
           port(parser.optional<int>("port", 0)){
         this->location = this->channel_type + std::to_string(this->port);
-=======
-          channel_type(parser.optional<std::string>("type", "")) {
-
->>>>>>> 8a99d8a5
     }
 };
 
