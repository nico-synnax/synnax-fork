// Copyright 2023 Synnax Labs, Inc.
//
// Use of this software is governed by the Business Source License included in the file
// licenses/BSL.txt.
//
// As of the Change Date specified in that file, in accordance with the Business Source
// License, use of this software will be governed by the Apache License, Version 2.0,
// included in the file licenses/APL.txt.

package kv

import (
	"context"
	"github.com/synnaxlabs/aspen/internal/cluster/gossip"
	"github.com/synnaxlabs/aspen/internal/node"
	"github.com/synnaxlabs/freighter"
	"github.com/synnaxlabs/x/confluence"
	"go.uber.org/zap"
	"go/types"
)

// |||||| OPERATION ||||||

type (
	BatchTransportClient = freighter.UnaryClient[TxRequest, TxRequest]
	BatchTransportServer = freighter.UnaryServer[TxRequest, TxRequest]
)

// |||| SENDER ||||

type operationSender struct {
	Config
	confluence.LinearTransform[TxRequest, TxRequest]
}

func newOperationSender(cfg Config) segment {
	os := &operationSender{Config: cfg}
	os.TransformFunc.Transform = os.send
	return os
}

func (g *operationSender) send(ctx context.Context, sync TxRequest) (TxRequest, bool, error) {
	// If we have no Operations to propagate, it's best to avoid the network chatter.
	if sync.empty() {
		return sync, false, nil
	}
	hostID := g.Cluster.HostKey()
	peer := gossip.RandomPeer(g.Cluster.Nodes(), hostID)
	if peer.Address == "" {
		return sync, false, nil
	}
	sync.Sender = hostID
	ack, err := g.BatchTransportClient.Send(ctx, peer.Address, sync)
	if err != nil {
		g.L.Error("operation gossip failed", zap.Error(err))
	}
	// If we have no Operations to apply, avoid the pipeline overhead.
	return ack, !ack.empty(), nil
}

// |||| RECEIVER ||||

type operationReceiver struct {
	Config
	store store
	confluence.AbstractUnarySource[TxRequest]
	confluence.EmptyFlow
}

func newOperationReceiver(cfg Config, s store) source {
	or := &operationReceiver{Config: cfg, store: s}
	or.BatchTransportServer.BindHandler(or.handle)
	return or
}

func (g *operationReceiver) handle(ctx context.Context, req TxRequest) (TxRequest, error) {
	select {
	case <-ctx.Done():
		return TxRequest{}, ctx.Err()
	case g.Out.Inlet() <- req:
	}
<<<<<<< HEAD
	br := g.store.PeekState().toBatchRequest(ctx)
	br.Sender = g.Cluster.HostID()
=======
	br := g.store.PeekState().toBatchRequest()
	br.Sender = g.Cluster.HostKey()
>>>>>>> 0e4f0b6e
	return br, nil
}

// |||||| FEEDBACK ||||||

type FeedbackMessage struct {
	Sender  node.Key
	Digests Digests
}

type (
	FeedbackTransportClient = freighter.UnaryClient[FeedbackMessage, types.Nil]
	FeedbackTransportServer = freighter.UnaryServer[FeedbackMessage, types.Nil]
)

// |||| SENDER ||||

type feedbackSender struct {
	Config
	confluence.UnarySink[TxRequest]
}

func newFeedbackSender(cfg Config) sink {
	fs := &feedbackSender{Config: cfg}
	fs.Sink = fs.send
	return fs
}

<<<<<<< HEAD
func (f *feedbackSender) send(ctx context.Context, bd TxRequest) error {
	msg := FeedbackMessage{Sender: f.Cluster.Host().ID, Digests: bd.digests()}
=======
func (f *feedbackSender) send(ctx context.Context, bd BatchRequest) error {
	msg := FeedbackMessage{Sender: f.Cluster.Host().Key, Digests: bd.digests()}
>>>>>>> 0e4f0b6e
	sender, _ := f.Cluster.Node(bd.Sender)
	if _, err := f.FeedbackTransportClient.Send(ctx, sender.Address, msg); err != nil {
		f.L.Error("feedback gossip failed", zap.Error(err))
	}
	return nil
}

// |||| RECEIVER ||||

type feedbackReceiver struct {
	Config
	confluence.AbstractUnarySource[TxRequest]
	confluence.EmptyFlow
}

func newFeedbackReceiver(cfg Config) source {
	fr := &feedbackReceiver{Config: cfg}
	fr.FeedbackTransportServer.BindHandler(fr.handle)
	return fr
}

func (f *feedbackReceiver) handle(ctx context.Context, message FeedbackMessage) (types.Nil, error) {
	f.Out.Inlet() <- message.Digests.toRequest(ctx)
	return types.Nil{}, nil
}<|MERGE_RESOLUTION|>--- conflicted
+++ resolved
@@ -79,13 +79,8 @@
 		return TxRequest{}, ctx.Err()
 	case g.Out.Inlet() <- req:
 	}
-<<<<<<< HEAD
 	br := g.store.PeekState().toBatchRequest(ctx)
-	br.Sender = g.Cluster.HostID()
-=======
-	br := g.store.PeekState().toBatchRequest()
 	br.Sender = g.Cluster.HostKey()
->>>>>>> 0e4f0b6e
 	return br, nil
 }
 
@@ -114,13 +109,8 @@
 	return fs
 }
 
-<<<<<<< HEAD
 func (f *feedbackSender) send(ctx context.Context, bd TxRequest) error {
-	msg := FeedbackMessage{Sender: f.Cluster.Host().ID, Digests: bd.digests()}
-=======
-func (f *feedbackSender) send(ctx context.Context, bd BatchRequest) error {
 	msg := FeedbackMessage{Sender: f.Cluster.Host().Key, Digests: bd.digests()}
->>>>>>> 0e4f0b6e
 	sender, _ := f.Cluster.Node(bd.Sender)
 	if _, err := f.FeedbackTransportClient.Send(ctx, sender.Address, msg); err != nil {
 		f.L.Error("feedback gossip failed", zap.Error(err))
