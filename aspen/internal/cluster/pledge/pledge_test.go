--- conflicted
+++ resolved
@@ -117,11 +117,7 @@
 	})
 
 	Describe("Responsible", func() {
-<<<<<<< HEAD
-		Context("Cluster Status is Synchronized", func() {
-=======
 		Context("Cluster State is Synchronized", func() {
->>>>>>> d0e4900d
 			It("Should correctly assign an Name", func() {
 				var (
 					nodes         = make(node.Group)
