// Copyright 2023 Synnax Labs, Inc.
//
// Use of this software is governed by the Business Source License included in the file
// licenses/BSL.txt.
//
// As of the Change Date specified in that file, in accordance with the Business Source
// License, use of this software will be governed by the Apache License, Version 2.0,
// included in the file licenses/APL.txt.

package cluster_test

import (
	. "github.com/onsi/ginkgo/v2"
	. "github.com/onsi/gomega"
	"github.com/synnaxlabs/aspen/internal/cluster"
	"github.com/synnaxlabs/aspen/internal/cluster/gossip"
	"github.com/synnaxlabs/aspen/internal/cluster/pledge"
	"github.com/synnaxlabs/aspen/internal/node"
	"github.com/synnaxlabs/freighter/fmock"
	"github.com/synnaxlabs/x/address"
	"github.com/synnaxlabs/x/binary"
	"github.com/synnaxlabs/x/kv/memkv"
	"github.com/synnaxlabs/x/signal"
	"time"
)

var _ = Describe("Open", func() {
	Context("Valid Configuration", func() {

		var (
			gossipNet *fmock.Network[gossip.Message, gossip.Message]
			pledgeNet *fmock.Network[pledge.Request, pledge.Response]
		)

		BeforeEach(func() {
			gossipNet = fmock.NewNetwork[gossip.Message, gossip.Message]()
			pledgeNet = fmock.NewNetwork[pledge.Request, pledge.Response]()
		})

		Context("New cluster", func() {

			It("Should correctly join the cluster", func() {

				By("Initializing the cluster correctly")
				gossipT1 := gossipNet.UnaryServer("")
				pledgeT1 := pledgeNet.UnaryServer(gossipT1.Address)
				clusterOne, err := cluster.Open(
					ctx,
					cluster.Config{
						HostAddress: gossipT1.Address,
						Pledge: pledge.Config{
							Peers:           []address.Address{},
							TransportClient: pledgeNet.UnaryClient(),
							TransportServer: pledgeT1,
						},
						Gossip: gossip.Config{
							TransportClient: gossipNet.UnaryClient(),
							TransportServer: gossipT1,
							Interval:        100 * time.Millisecond,
						},
					},
				)
				Expect(err).ToNot(HaveOccurred())
				Expect(clusterOne.Host().Key).To(Equal(node.Key(1)))

				By("Pledging a new node to the cluster")
				gossipT2 := gossipNet.UnaryServer("")
				pledgeT2 := pledgeNet.UnaryServer(gossipT2.Address)
				clusterTwo, err := cluster.Open(
					ctx,
					cluster.Config{
						HostAddress: gossipT2.Address,
						Pledge: pledge.Config{
							Peers:           []address.Address{gossipT1.Address},
							TransportServer: pledgeT2,
							TransportClient: pledgeNet.UnaryClient(),
						},
						Gossip: gossip.Config{
							TransportServer: gossipT2,
							TransportClient: gossipNet.UnaryClient(),
							Interval:        100 * time.Millisecond,
						},
					},
				)
				Expect(err).ToNot(HaveOccurred())
				Expect(clusterTwo.Host().Key).To(Equal(node.Key(2)))
				By("Converging cluster state through gossip")
				Eventually(clusterOne.Nodes).Should(HaveLen(2))
				Eventually(clusterTwo.Nodes).Should(HaveLen(2))

				Expect(clusterOne.Close()).To(Succeed())
				Expect(clusterTwo.Close()).To(Succeed())
			})

		})

		Context("Existing cluster in Storage", func() {

			It("Should restart cluster activities using the persisted state", func() {

				gossipT1 := gossipNet.UnaryServer("")
				pledgeT1 := pledgeNet.UnaryServer(gossipT1.Address)
				clusterOne, err := cluster.Open(
					ctx,
					cluster.Config{
						HostAddress: gossipT1.Address,
						Pledge: pledge.Config{
							Peers:           []address.Address{},
							TransportClient: pledgeNet.UnaryClient(),
							TransportServer: pledgeT1,
						},
						Gossip: gossip.Config{
							TransportClient: gossipNet.UnaryClient(),
							TransportServer: gossipT1,
							Interval:        100 * time.Millisecond,
						},
					},
				)
				Expect(err).ToNot(HaveOccurred())
				Expect(clusterOne.Host().Key).To(Equal(node.Key(1)))

				kvDB := memkv.New()
				gossipT2 := gossipNet.UnaryServer("")
				pledgeT2 := pledgeNet.UnaryServer(gossipT2.Address)

				clusterTwoConfig := cluster.Config{
					HostAddress: gossipT2.Address,
					Pledge: pledge.Config{
						Peers:           []address.Address{gossipT1.Address},
						TransportClient: pledgeNet.UnaryClient(),
						TransportServer: pledgeT2,
					},
					Gossip: gossip.Config{
						TransportClient: gossipNet.UnaryClient(),
						TransportServer: gossipT2,
						Interval:        100 * time.Millisecond,
					},
					StorageKey:           []byte("cluster-join-test-storage"),
					Storage:              kvDB,
					StorageFlushInterval: cluster.FlushOnEvery,
					EncoderDecoder:       &binary.MsgPackEncoderDecoder{},
				}
				clusterTwo, err := cluster.Open(ctx, clusterTwoConfig)
				Expect(err).ToNot(HaveOccurred())
<<<<<<< HEAD
				Expect(clusterTwo.Host().ID).To(Equal(node.ID(2)))
				Expect(clusterTwo.Close()).To(Succeed())
=======
				Expect(clusterTwo.Host().Key).To(Equal(node.Key(2)))
				cancelTwo()
				Expect(sCtxTwo.Wait()).To(HaveOccurredAs(context.Canceled))
>>>>>>> ce8849b6

				clusterTwoAgain, err := cluster.Open(ctx, clusterTwoConfig)
				Expect(err).ToNot(HaveOccurred())
				Expect(clusterTwoAgain.Host().Key).To(Equal(node.Key(2)))
				Expect(clusterTwoAgain.Nodes()).To(HaveLen(2))

				Expect(clusterOne.Close()).To(Succeed())
				Expect(clusterTwoAgain.Close()).To(Succeed())
				Expect(kvDB.Close()).To(Succeed())
			})

		})

	})

	Context("Invalid Configuration", func() {
		It("Should return an error ", func() {
			cfg := cluster.Config{}
			ctx, cancel := signal.TODO()
			defer cancel()
			_, err := cluster.Open(ctx, cfg)
			Expect(err).To(HaveOccurred())
		})
	})
})<|MERGE_RESOLUTION|>--- conflicted
+++ resolved
@@ -142,14 +142,8 @@
 				}
 				clusterTwo, err := cluster.Open(ctx, clusterTwoConfig)
 				Expect(err).ToNot(HaveOccurred())
-<<<<<<< HEAD
-				Expect(clusterTwo.Host().ID).To(Equal(node.ID(2)))
+				Expect(clusterTwo.Host().Key).To(Equal(node.Key(2)))
 				Expect(clusterTwo.Close()).To(Succeed())
-=======
-				Expect(clusterTwo.Host().Key).To(Equal(node.Key(2)))
-				cancelTwo()
-				Expect(sCtxTwo.Wait()).To(HaveOccurredAs(context.Canceled))
->>>>>>> ce8849b6
 
 				clusterTwoAgain, err := cluster.Open(ctx, clusterTwoConfig)
 				Expect(err).ToNot(HaveOccurred())
