--- conflicted
+++ resolved
@@ -22,11 +22,7 @@
 	"github.com/synnaxlabs/aspen/internal/kv"
 	"github.com/synnaxlabs/freighter/falamos"
 	"github.com/synnaxlabs/x/address"
-<<<<<<< HEAD
-	kvx "github.com/synnaxlabs/x/kv"
-=======
 	xkv "github.com/synnaxlabs/x/kv"
->>>>>>> d0e4900d
 	"github.com/synnaxlabs/x/kv/pebblekv"
 	"github.com/synnaxlabs/x/service"
 	"github.com/synnaxlabs/x/signal"
@@ -98,11 +94,7 @@
 	return transportShutdown, nil
 }
 
-<<<<<<< HEAD
-func openKV(o *options) (kvx.DB, error) {
-=======
 func openKV(o *options) (xkv.DB, error) {
->>>>>>> d0e4900d
 	pebbleDB, err := pebble.Open(o.dirname, &pebble.Options{FS: o.fs})
 	if err != nil {
 		return nil, err
