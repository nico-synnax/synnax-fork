--- conflicted
+++ resolved
@@ -40,11 +40,7 @@
 				telem.NewSeriesSecondsTSV(0, 1, 2, 3, 5, 6, 7, 9),
 				telem.NewSeriesV[uint8](10, 11, 12, 13, 15, 16, 17, 19),
 				telem.NewSeriesV[int64](100, 101, 102, 103, 105, 106, 107, 109),
-<<<<<<< HEAD
-				telem.NewSecondsTSV(0, 1, 2, 3, 6, 7, 8, 9),
-=======
 				telem.NewSeriesSecondsTSV(0, 1, 2, 3, 6, 7, 8, 9),
->>>>>>> 831c09e9
 			}),
 		telem.MultiFrame[cesium.ChannelKey]([]cesium.ChannelKey{Basic3, Basic4},
 			[]telem.Series{
