// Copyright 2025 Synnax Labs, Inc.
//
// Use of this software is governed by the Business Source License included in the file
// licenses/BSL.txt.
//
// As of the Change Date specified in that file, in accordance with the Business Source
// License, use of this software will be governed by the Apache License, Version 2.0,
// included in the file licenses/APL.txt.

package testdata

import (
	"context"

	"github.com/synnaxlabs/cesium"
	"github.com/synnaxlabs/x/telem"
)

var (
	ctx      = context.Background()
	channels = Channels
	frames   = Frames
)

func Generate() error {
<<<<<<< HEAD
	db, err := cesium.Open(ctx, "data", cesium.WithFileSizeCap(20*telem.ByteSize))
=======
	db, err := cesium.Open(ctx, "data", cesium.WithFileSizeCap(20*telem.Byte))
>>>>>>> 831c09e9
	if err != nil {
		return err
	}

	err = db.CreateChannel(ctx, channels...)
	if err != nil {
		return err
	}

	err = db.Write(ctx, 0, frames[0])
	if err != nil {
		return err
	}

	err = db.Write(ctx, 0, frames[1])
	if err != nil {
		return err
	}

	err = db.Write(ctx, 10*telem.SecondTS, frames[2])
	if err != nil {
		return err
	}

	err = db.Write(ctx, 13*telem.SecondTS, frames[3])
	if err != nil {
		return err
	}

	err = db.Write(ctx, 20*telem.SecondTS, frames[4])
	if err != nil {
		return err
	}

	return db.Close()
}<|MERGE_RESOLUTION|>--- conflicted
+++ resolved
@@ -23,11 +23,7 @@
 )
 
 func Generate() error {
-<<<<<<< HEAD
-	db, err := cesium.Open(ctx, "data", cesium.WithFileSizeCap(20*telem.ByteSize))
-=======
 	db, err := cesium.Open(ctx, "data", cesium.WithFileSizeCap(20*telem.Byte))
->>>>>>> 831c09e9
 	if err != nil {
 		return err
 	}
