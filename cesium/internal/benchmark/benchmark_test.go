--- conflicted
+++ resolved
@@ -442,21 +442,12 @@
 					sem.Release(1)
 				}()
 				var (
-<<<<<<< HEAD
-					commitCount                 = 0
-					hwm         telem.TimeStamp = 0
-					indexData                   = make([]telem.TimeStamp, cfg.samplesPerDomain)
-					frame       cesium.Frame
-					w           *cesium.Writer
-					s           cesium.Streamer[cesium.StreamerRequest, cesium.StreamerResponse]
-=======
 					commitCount                   = 0
 					highWaterMark telem.TimeStamp = 0
 					indexData                     = make([]telem.TimeStamp, cfg.samplesPerDomain)
 					frame         cesium.Frame
 					w             *cesium.Writer
 					s             cesium.Streamer[cesium.StreamerRequest, cesium.StreamerResponse]
->>>>>>> 831c09e9
 				)
 
 				w, err := db.OpenWriter(ctx, cesium.WriterConfig{
