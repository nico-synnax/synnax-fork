--- conflicted
+++ resolved
@@ -34,14 +34,6 @@
 		})
 		AfterEach(func() { Expect(cleanUp()).To(Succeed()) })
 		Context("FS: "+fsName, Ordered, func() {
-<<<<<<< HEAD
-			Specify("Corrupted meta.json", func() {
-				db := MustSucceed(cesium.Open(ctx, "", cesium.WithFS(fs), cesium.WithInstrumentation(PanicLogger())))
-				key := GenerateChannelKey()
-
-				Expect(db.CreateChannel(ctx, cesium.Channel{Key: key, Name: "Faraday", Virtual: true, DataType: telem.Int64T})).To(Succeed())
-				Expect(db.Close()).To(Succeed())
-=======
 			Describe("Corrupted Meta file", func() {
 				Specify("Corrupted meta.json", func() {
 					db := MustSucceed(cesium.Open(ctx, "", cesium.WithFS(fs), cesium.WithInstrumentation(PanicLogger())))
@@ -49,7 +41,6 @@
 
 					Expect(db.CreateChannel(ctx, cesium.Channel{Key: key, Name: "Faraday", Virtual: true, DataType: telem.Int64T})).To(Succeed())
 					Expect(db.Close()).To(Succeed())
->>>>>>> 831c09e9
 
 					f, err := fs.Open(strconv.Itoa(int(key))+"/meta.json", os.O_WRONLY)
 					Expect(err).ToNot(HaveOccurred())
@@ -57,21 +48,6 @@
 					Expect(err).ToNot(HaveOccurred())
 					Expect(f.Close()).To(Succeed())
 
-<<<<<<< HEAD
-				db, err = cesium.Open(ctx, "", cesium.WithFS(fs), cesium.WithInstrumentation(PanicLogger()))
-				Expect(err).To(MatchError(ContainSubstring("error decoding meta in folder for channel %d", key)))
-			})
-
-			Describe("Impossible meta configurations", func() {
-				var (
-					jsonCodec = &binary.JSONCodec{}
-					key       = GenerateChannelKey()
-				)
-
-				DescribeTable("meta configs", func(badCh cesium.Channel, badField string) {
-					db := MustSucceed(cesium.Open(ctx, "", cesium.WithFS(fs), cesium.WithInstrumentation(PanicLogger())))
-					Expect(db.CreateChannel(ctx, cesium.Channel{Key: key, Name: "John", Virtual: true, DataType: telem.Int64T})).To(Succeed())
-=======
 					db, err = cesium.Open(ctx, "", cesium.WithFS(fs), cesium.WithInstrumentation(PanicLogger()))
 					Expect(err).To(MatchError(ContainSubstring("error decoding meta in folder for channel %d", key)))
 				})
@@ -82,7 +58,6 @@
 					jsonCodec := &binary.JSONCodec{}
 					db := MustSucceed(cesium.Open(ctx, "", cesium.WithFS(fs), cesium.WithInstrumentation(PanicLogger())))
 					Expect(db.CreateChannel(ctx, cesium.Channel{Key: ch.Key, Name: "John", Virtual: true, DataType: telem.Int64T})).To(Succeed())
->>>>>>> 831c09e9
 					Expect(db.Close()).To(Succeed())
 
 					f := MustSucceed(fs.Open(strconv.Itoa(int(ch.Key))+"/meta.json", os.O_WRONLY))
@@ -96,15 +71,9 @@
 					Expect(err).To(HaveOccurred())
 					Expect(err).To(MatchError(ContainSubstring(badField)))
 				},
-<<<<<<< HEAD
-					Entry("datatype not set", cesium.Channel{Key: key, Name: "Wick", Virtual: true}, "data_type"),
-					Entry("virtual indexed", cesium.Channel{Key: key, Virtual: true, Name: "Snow?", Index: key + 100, DataType: telem.Int64T}, "virtual channel cannot be indexed"),
-					Entry("index not type timestamp", cesium.Channel{Key: key, Name: "Mulaney?", IsIndex: true, DataType: telem.Float32T}, "index channel must be of type timestamp"),
-=======
 					Entry("datatype not set", cesium.Channel{Key: GenerateChannelKey(), Name: "Wick", Virtual: true}, "data_type"),
 					Entry("virtual indexed", cesium.Channel{Key: GenerateChannelKey(), Virtual: true, Name: "Snow?", Index: 500000000, DataType: telem.Int64T}, "virtual channel cannot be indexed"),
 					Entry("index not type timestamp", cesium.Channel{Key: GenerateChannelKey(), Name: "Mulaney?", IsIndex: true, DataType: telem.Float32T}, "index channel must be of type timestamp"),
->>>>>>> 831c09e9
 				)
 			})
 		})
