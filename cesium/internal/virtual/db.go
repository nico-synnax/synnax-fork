// Copyright 2025 Synnax Labs, Inc.
//
// Use of this software is governed by the Business Source License included in the file
// licenses/BSL.txt.
//
// As of the Change Date specified in that file, in accordance with the Business Source
// License, use of this software will be governed by the Apache License, Version 2.0,
// included in the file licenses/APL.txt.

package virtual

import (
	"context"
	"sync/atomic"

	"github.com/synnaxlabs/alamos"
	"github.com/synnaxlabs/cesium/internal/control"
	"github.com/synnaxlabs/cesium/internal/core"
	"github.com/synnaxlabs/cesium/internal/meta"
	"github.com/synnaxlabs/x/binary"
	"github.com/synnaxlabs/x/config"
	xcontrol "github.com/synnaxlabs/x/control"
	"github.com/synnaxlabs/x/errors"
	xfs "github.com/synnaxlabs/x/io/fs"
	"github.com/synnaxlabs/x/override"
	"github.com/synnaxlabs/x/telem"
	"github.com/synnaxlabs/x/validate"
)

type controlResource struct {
	ck        core.ChannelKey
	alignment telem.Alignment
}

<<<<<<< HEAD
func (e *controlResource) ChannelKey() core.ChannelKey { return e.ck }

type DB struct {
	cfg              Config
	controller       *controller.Controller[*controlResource]
=======
func (r *controlResource) ChannelKey() core.ChannelKey { return r.ck }

type DB struct {
	cfg              Config
	controller       *control.Controller[*controlResource]
>>>>>>> 831c09e9
	wrapError        func(error) error
	closed           *atomic.Bool
	leadingAlignment *atomic.Uint32
	openWriters      *atomic.Int32
}

var (
	// ErrNotVirtual is returned when the caller opens a DB on a non-virtual channel.
	ErrNotVirtual = errors.New("channel is not virtual")
	// ErrDBClosed is returned when an operation is attempted on a closed DB.
	ErrDBClosed = core.NewErrResourceClosed("virtual.db")
)

// Config is the configuration for opening a DB.
type Config struct {
	alamos.Instrumentation
	// Channel that the database will operate on. This only needs to be set when creating
	// a new database. If the database already exists, this field will be read from the
	// DB's meta file.
	Channel core.Channel
	// MetaCodec is used to encode and decode the channel metadata.
	// [REQUIRED]
	MetaCodec binary.Codec
	// FS is the filesystem that the DB will use to store metadata about the channel.
	// [REQUIRED]
	FS xfs.FS
}

var (
	_             config.Config[Config] = Config{}
	DefaultConfig                       = Config{}
)

// Validate implements config.Config.
func (cfg Config) Validate() error {
	v := validate.New("cesium.virtual")
	validate.NotNil(v, "FS", cfg.FS)
	validate.NotNil(v, "MetaCodec", cfg.MetaCodec)
	return v.Error()
}

// Override implements config.Config.
func (cfg Config) Override(other Config) Config {
	cfg.FS = override.Nil(cfg.FS, other.FS)
	if cfg.Channel.Key == 0 {
		cfg.Channel = other.Channel
	}
	cfg.Instrumentation = override.Zero(cfg.Instrumentation, other.Instrumentation)
	cfg.MetaCodec = override.Nil(cfg.MetaCodec, other.MetaCodec)
	return cfg
}

<<<<<<< HEAD
func Open(ctx context.Context, configs ...Config) (db *DB, err error) {
=======
func Open(ctx context.Context, configs ...Config) (*DB, error) {
>>>>>>> 831c09e9
	cfg, err := config.New(DefaultConfig, configs...)
	if err != nil {
		return nil, err
	}
	cfg.Channel, err = meta.Open(ctx, cfg.FS, cfg.Channel, cfg.MetaCodec)
	if err != nil {
		return nil, err
	}
	wrapError := core.NewChannelErrWrapper(cfg.Channel)
	if !cfg.Channel.Virtual {
		return nil, wrapError(ErrNotVirtual)
	}
<<<<<<< HEAD
	c, err := controller.New[*controlResource](controller.Config{
		Concurrency:     control.Shared,
=======
	c, err := control.New[*controlResource](control.Config{
		Concurrency:     xcontrol.Shared,
>>>>>>> 831c09e9
		Instrumentation: cfg.Instrumentation,
	})
	if err != nil {
		return nil, err
	}
	db := &DB{
		cfg:              cfg,
		controller:       c,
		wrapError:        wrapError,
		closed:           &atomic.Bool{},
		leadingAlignment: &atomic.Uint32{},
		openWriters:      &atomic.Int32{},
	}
<<<<<<< HEAD
	db.leadingAlignment.Store(telem.ZeroLeadingAlignment)
=======
	db.leadingAlignment.Store(core.ZeroLeadingAlignment)
>>>>>>> 831c09e9
	return db, nil
}

func (db *DB) Channel() core.Channel {
	return db.cfg.Channel
}

func (db *DB) LeadingControlState() *control.State {
	return db.controller.LeadingState()
}

func (db *DB) Close() error {
	if !db.closed.CompareAndSwap(false, true) {
		return nil
	}
	count := db.openWriters.Load()
	if count > 0 {
		err := db.wrapError(errors.Wrapf(core.ErrOpenResource, "cannot close channel because there are %d unclosed writers accessing it", count))
		db.closed.Store(false)
		return err
	}
	return nil
}

// RenameChannel renames the DB's channel to the given name, and persists the change to
// the underlying DB.
func (db *DB) RenameChannel(ctx context.Context, newName string) error {
	if db.closed.Load() {
		return ErrDBClosed
	}
	if db.cfg.Channel.Name == newName {
		return nil
	}
	db.cfg.Channel.Name = newName
	return meta.Create(ctx, db.cfg.FS, db.cfg.MetaCodec, db.cfg.Channel)
}

// SetChannelKeyInMeta sets the key of the channel for this DB, and persists that change
// to the DB's meta file in the underlying filesystem.
func (db *DB) SetChannelKeyInMeta(ctx context.Context, key core.ChannelKey) error {
	if db.closed.Load() {
		return ErrDBClosed
	}
	if db.cfg.Channel.Key == key {
		return nil
	}
	db.cfg.Channel.Key = key
	return meta.Create(ctx, db.cfg.FS, db.cfg.MetaCodec, db.cfg.Channel)
}<|MERGE_RESOLUTION|>--- conflicted
+++ resolved
@@ -32,19 +32,11 @@
 	alignment telem.Alignment
 }
 
-<<<<<<< HEAD
-func (e *controlResource) ChannelKey() core.ChannelKey { return e.ck }
-
-type DB struct {
-	cfg              Config
-	controller       *controller.Controller[*controlResource]
-=======
 func (r *controlResource) ChannelKey() core.ChannelKey { return r.ck }
 
 type DB struct {
 	cfg              Config
 	controller       *control.Controller[*controlResource]
->>>>>>> 831c09e9
 	wrapError        func(error) error
 	closed           *atomic.Bool
 	leadingAlignment *atomic.Uint32
@@ -97,11 +89,7 @@
 	return cfg
 }
 
-<<<<<<< HEAD
-func Open(ctx context.Context, configs ...Config) (db *DB, err error) {
-=======
 func Open(ctx context.Context, configs ...Config) (*DB, error) {
->>>>>>> 831c09e9
 	cfg, err := config.New(DefaultConfig, configs...)
 	if err != nil {
 		return nil, err
@@ -114,13 +102,8 @@
 	if !cfg.Channel.Virtual {
 		return nil, wrapError(ErrNotVirtual)
 	}
-<<<<<<< HEAD
-	c, err := controller.New[*controlResource](controller.Config{
-		Concurrency:     control.Shared,
-=======
 	c, err := control.New[*controlResource](control.Config{
 		Concurrency:     xcontrol.Shared,
->>>>>>> 831c09e9
 		Instrumentation: cfg.Instrumentation,
 	})
 	if err != nil {
@@ -134,11 +117,7 @@
 		leadingAlignment: &atomic.Uint32{},
 		openWriters:      &atomic.Int32{},
 	}
-<<<<<<< HEAD
-	db.leadingAlignment.Store(telem.ZeroLeadingAlignment)
-=======
 	db.leadingAlignment.Store(core.ZeroLeadingAlignment)
->>>>>>> 831c09e9
 	return db, nil
 }
 
