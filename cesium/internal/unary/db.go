--- conflicted
+++ resolved
@@ -80,11 +80,7 @@
 	}
 	release, err := db.lockControllerForNonWriteOp(tr, "has_data_for")
 	if err != nil {
-<<<<<<< HEAD
-		return true, errors.Skip(err, control.ErrUnauthorized)
-=======
 		return true, errors.Skip(err, xcontrol.ErrUnauthorized)
->>>>>>> 831c09e9
 	}
 	defer release()
 	hasData, err := db.domain.HasDataFor(ctx, tr)
@@ -96,15 +92,9 @@
 	defer func() { err = db.wrapError(err) }()
 	var iter *Iterator
 	if iter, err = db.OpenIterator(IterRange(tr)); err != nil {
-<<<<<<< HEAD
-		return
-	}
-	defer func() { err = iter.Close() }()
-=======
 		return frame, err
 	}
 	defer func() { err = db.wrapError(iter.Close()) }()
->>>>>>> 831c09e9
 	if !iter.SeekFirst(ctx) {
 		return frame, err
 	}
@@ -126,18 +116,10 @@
 	if !db.closed.CompareAndSwap(false, true) {
 		return nil
 	}
-<<<<<<< HEAD
-	err := db.domain.Close()
-	if err != nil {
-		if errors.Is(err, core.ErrOpenResource) {
-			// If the close failed because of an open entity, the database should not
-			// be marked as closed and can still serve reads/writes.
-=======
 	if err := db.domain.Close(); err != nil {
 		if errors.Is(err, core.ErrOpenResource) {
 			// If the close failed because of an open entity, the database should not be
 			// marked as closed and can still serve reads/writes.
->>>>>>> 831c09e9
 			db.closed.Store(false)
 		}
 		return db.wrapError(err)
@@ -146,13 +128,8 @@
 	return nil
 }
 
-<<<<<<< HEAD
-// RenameChannelInMeta renames the channel to the given name, and persists the change to the
-// underlying file system.
-=======
 // RenameChannelInMeta renames the channel to the given name, and persists the change to
 // the underlying file system.
->>>>>>> 831c09e9
 func (db *DB) RenameChannelInMeta(ctx context.Context, newName string) error {
 	if db.closed.Load() {
 		return ErrDBClosed
@@ -164,13 +141,8 @@
 	return meta.Create(ctx, db.cfg.FS, db.cfg.MetaCodec, db.cfg.Channel)
 }
 
-<<<<<<< HEAD
-// SetIndexKeyInMeta changes the channel's index to the channel with the given key,
-// and persists the change to the underlying file system.
-=======
 // SetIndexKeyInMeta changes the channel's index to the channel with the given key, and
 // persists the change to the underlying file system.
->>>>>>> 831c09e9
 func (db *DB) SetIndexKeyInMeta(ctx context.Context, key core.ChannelKey) error {
 	if db.closed.Load() {
 		return db.wrapError(ErrDBClosed)
@@ -179,13 +151,8 @@
 	return meta.Create(ctx, db.cfg.FS, db.cfg.MetaCodec, db.cfg.Channel)
 }
 
-<<<<<<< HEAD
-// SetChannelKeyInMeta changes the channel's key to the channel with the given key,
-// and persists the change to the underlying file system.
-=======
 // SetChannelKeyInMeta changes the channel's key to the channel with the given key, and
 // persists the change to the underlying file system.
->>>>>>> 831c09e9
 func (db *DB) SetChannelKeyInMeta(ctx context.Context, key core.ChannelKey) error {
 	if db.closed.Load() {
 		return ErrDBClosed
