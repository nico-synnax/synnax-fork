--- conflicted
+++ resolved
@@ -11,10 +11,7 @@
 
 import (
 	"context"
-<<<<<<< HEAD
-=======
 	"fmt"
->>>>>>> 831c09e9
 
 	"github.com/samber/lo"
 	"github.com/synnaxlabs/cesium/internal/core"
@@ -117,15 +114,9 @@
 	udb, uok := db.mu.unaryDBs[key]
 	if uok {
 		// There is a race condition here: one could rename a channel while it is being
-<<<<<<< HEAD
-		// read or streamed from or written to. We choose to not address this since
-		// the name is purely decorative in Cesium and not used to identify channels
-		// whereas the key is the unique identifier. The same goes for the virtual database.
-=======
 		// read or streamed from or written to. We choose to not address this since the
 		// name is purely decorative in Cesium and not used to identify channels whereas
 		// the key is the unique identifier. The same goes for the virtual database.
->>>>>>> 831c09e9
 		if err := udb.RenameChannelInMeta(ctx, newName); err != nil {
 			return err
 		}
@@ -164,39 +155,6 @@
 	}
 	ch.Version = version.Current
 	err = db.openVirtualOrUnary(ctx, ch)
-<<<<<<< HEAD
-	return
-}
-
-func (db *DB) validateNewChannel(ch Channel) error {
-	v := validate.New("cesium")
-	validate.Positive(v, "key", ch.Key)
-	validate.NotEmptyString(v, "data_type", ch.DataType)
-	validate.NotEmptyString(v, "name", ch.Name)
-	v.Exec(func() error {
-		_, uOk := db.mu.unaryDBs[ch.Key]
-		_, vOk := db.mu.virtualDBs[ch.Key]
-		if uOk || vOk {
-			return errors.Wrapf(validate.Error, "cannot create channel %v because it already exists", ch)
-		}
-		return nil
-	})
-	if ch.Virtual {
-		v.Ternaryf("index", ch.Index != 0, "virtual channel cannot be indexed")
-	} else {
-		v.Ternary("index", ch.DataType == telem.StringT, "persisted channels cannot have string data types")
-		if ch.IsIndex {
-			v.Ternary("data_type", ch.DataType != telem.TimeStampT, "index channel must be of type timestamp")
-			v.Ternaryf("index", ch.Index != 0 && ch.Index != ch.Key, "index channel cannot be indexed by another channel")
-		} else if ch.Index != 0 {
-			validate.MapContainsf(v, ch.Index, db.mu.unaryDBs, "index channel <%d> does not exist", ch.Index)
-			indexDB, ok := db.mu.unaryDBs[ch.Index]
-			if ok {
-				v.Ternaryf("index", !indexDB.Channel().IsIndex, "channel %v is not an index", indexDB.Channel())
-			}
-		} else {
-			v.Ternaryf("index", ch.Index != 0, "non-indexed channel must have an index")
-=======
 	return err
 }
 
@@ -225,20 +183,14 @@
 				Field:   "index",
 				Message: fmt.Sprintf("channel %v is not an index", indexDB.Channel()),
 			}
->>>>>>> 831c09e9
 		}
 	}
 	return nil
 }
 
 // RekeyChannel changes the key of channel oldKey into newKey. This operation is
-<<<<<<< HEAD
-// idempotent and does not return an error if the channel does not exist.
-// RekeyChannel returns an error if there are open iterators/writers on the given channel.
-=======
 // idempotent and does not return an error if the channel does not exist. RekeyChannel
 // returns an error if there are open iterators/writers on the given channel.
->>>>>>> 831c09e9
 func (db *DB) RekeyChannel(ctx context.Context, oldKey ChannelKey, newKey core.ChannelKey) error {
 	db.mu.Lock()
 	defer db.mu.Unlock()
@@ -286,13 +238,8 @@
 		delete(db.mu.unaryDBs, oldKey)
 		db.mu.unaryDBs[newKey] = *newDB
 
-<<<<<<< HEAD
-		// If the DB is an index channel, we need to update the databases that depend
-		// on this channel.
-=======
 		// If the DB is an index channel, we need to update the databases that depend on
 		// this channel.
->>>>>>> 831c09e9
 		if uDB.Channel().IsIndex {
 			for otherDBKey := range db.mu.unaryDBs {
 				otherDB := db.mu.unaryDBs[otherDBKey]
