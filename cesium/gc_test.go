--- conflicted
+++ resolved
@@ -39,21 +39,12 @@
 					fs, cleanUp = makeFS()
 					db = MustSucceed(cesium.Open(ctx, "",
 						cesium.WithGCConfig(cesium.GCConfig{
-<<<<<<< HEAD
-							MaxGoroutine:  10,
-							GCTryInterval: 10 * telem.Millisecond.Duration(),
-							GCThreshold:   math.SmallestNonzeroFloat32,
-						}),
-						cesium.WithFS(fs),
-						cesium.WithFileSizeCap(899*telem.ByteSize),
-=======
 							MaxGoroutine: 10,
 							TryInterval:  10 * telem.Millisecond.Duration(),
 							Threshold:    math.SmallestNonzeroFloat32,
 						}),
 						cesium.WithFS(fs),
 						cesium.WithFileSizeCap(899*telem.Byte),
->>>>>>> 831c09e9
 						cesium.WithInstrumentation(PanicLogger())))
 				})
 				AfterAll(func() {
@@ -78,11 +69,7 @@
 							timestamps = append(timestamps, telem.TimeStamp(i*10+j))
 						}
 
-<<<<<<< HEAD
-						Expect(db.Write(ctx, telem.TimeStamp(10*i)*telem.SecondTS, telem.MultiFrame[cesium.ChannelKey](
-=======
 						Expect(db.Write(ctx, telem.TimeStamp(10*i)*telem.SecondTS, telem.MultiFrame(
->>>>>>> 831c09e9
 							[]cesium.ChannelKey{basic, index},
 							[]telem.Series{
 								telem.NewSeriesV(data...),
@@ -121,21 +108,12 @@
 					fs, cleanUp = makeFS()
 					db = MustSucceed(cesium.Open(ctx, "",
 						cesium.WithGCConfig(cesium.GCConfig{
-<<<<<<< HEAD
-							MaxGoroutine:  10,
-							GCTryInterval: 10 * telem.Millisecond.Duration(),
-							GCThreshold:   float32(250) / 719,
-						}),
-						cesium.WithFS(fs),
-						cesium.WithFileSizeCap(899*telem.ByteSize),
-=======
 							MaxGoroutine: 10,
 							TryInterval:  10 * telem.Millisecond.Duration(),
 							Threshold:    float32(250) / 719,
 						}),
 						cesium.WithFS(fs),
 						cesium.WithFileSizeCap(899*telem.Byte),
->>>>>>> 831c09e9
 						cesium.WithInstrumentation(PanicLogger())))
 				})
 				AfterAll(func() {
@@ -159,11 +137,7 @@
 							timestamps = append(timestamps, telem.TimeStamp(i*10+j))
 						}
 
-<<<<<<< HEAD
-						Expect(db.Write(ctx, telem.TimeStamp(10*i)*telem.SecondTS, telem.MultiFrame[cesium.ChannelKey](
-=======
 						Expect(db.Write(ctx, telem.TimeStamp(10*i)*telem.SecondTS, telem.MultiFrame(
->>>>>>> 831c09e9
 							[]cesium.ChannelKey{basic, index},
 							[]telem.Series{
 								telem.NewSeriesV(data...),
@@ -210,21 +184,12 @@
 					fs, cleanUp = makeFS()
 					db = MustSucceed(cesium.Open(ctx, "",
 						cesium.WithGCConfig(cesium.GCConfig{
-<<<<<<< HEAD
-							MaxGoroutine:  10,
-							GCTryInterval: 10 * telem.Millisecond.Duration(),
-							GCThreshold:   1,
-						}),
-						cesium.WithFS(fs),
-						cesium.WithFileSizeCap(49*telem.ByteSize),
-=======
 							MaxGoroutine: 10,
 							TryInterval:  10 * telem.Millisecond.Duration(),
 							Threshold:    1,
 						}),
 						cesium.WithFS(fs),
 						cesium.WithFileSizeCap(49*telem.Byte),
->>>>>>> 831c09e9
 						cesium.WithInstrumentation(PanicLogger()),
 					))
 				})
@@ -249,11 +214,7 @@
 							timestamps = append(timestamps, telem.TimeStamp(i*10+j))
 						}
 
-<<<<<<< HEAD
-						Expect(db.Write(ctx, telem.TimeStamp(10*i)*telem.SecondTS, telem.MultiFrame[cesium.ChannelKey](
-=======
 						Expect(db.Write(ctx, telem.TimeStamp(10*i)*telem.SecondTS, telem.MultiFrame(
->>>>>>> 831c09e9
 							[]cesium.ChannelKey{basic, index},
 							[]telem.Series{
 								telem.NewSeriesV(data...),
@@ -282,22 +243,14 @@
 
 					By("Writing more data – they should go to the newly freed files, i.e. file 3 or file 4")
 					// This should go to file 10.
-<<<<<<< HEAD
-					Expect(db.Write(ctx, 200*telem.SecondTS, telem.MultiFrame[cesium.ChannelKey](
-=======
 					Expect(db.Write(ctx, 200*telem.SecondTS, telem.MultiFrame(
->>>>>>> 831c09e9
 						[]cesium.ChannelKey{basic, index},
 						[]telem.Series{
 							telem.NewSeriesV[int64](2000, 2010, 2020, 2030, 2040),
 							telem.NewSeriesSecondsTSV(200, 201, 202, 203, 204),
 						},
 					))).To(Succeed())
-<<<<<<< HEAD
-					Expect(db.Write(ctx, 300*telem.SecondTS, telem.MultiFrame[cesium.ChannelKey](
-=======
 					Expect(db.Write(ctx, 300*telem.SecondTS, telem.MultiFrame(
->>>>>>> 831c09e9
 						[]cesium.ChannelKey{basic, index},
 						[]telem.Series{
 							telem.NewSeriesV[int64](3000, 3010, 3020),
