// Copyright 2025 Synnax Labs, Inc.
//
// Use of this software is governed by the Business Source License included in the file
// licenses/BSL.txt.
//
// As of the Change Date specified in that file, in accordance with the Business Source
// License, use of this software will be governed by the Apache License, Version 2.0,
// included in the file licenses/APL.txt.

package cesium

import (
	"context"
	"io/fs"
	"math/rand"
	"strconv"
	"time"

	"github.com/synnaxlabs/x/config"
	"github.com/synnaxlabs/x/errors"
	"github.com/synnaxlabs/x/override"
	"github.com/synnaxlabs/x/signal"
	"github.com/synnaxlabs/x/telem"
	"github.com/synnaxlabs/x/validate"
	"go.uber.org/zap"
	"golang.org/x/sync/semaphore"
)

type GCConfig struct {
<<<<<<< HEAD
	// MaxGoroutine is the maximum number of GoRoutines that can be launched for
	// each try of garbage collection.
	MaxGoroutine uint
	// GCTryInterval is the interval of time between two tries of garbage collection
	// are started.
	GCTryInterval time.Duration
	// GCThreshold is the minimum tombstone proportion of the Filesize to trigger a GC.
	// Must be in (0, 1].
	// Note: Setting this value to 0 will have NO EFFECT as it is the default value.
	// instead, set it to a very small number greater than 0.
=======
	// MaxGoroutine is the maximum number of Goroutines that can be launched for each
	// try of garbage collection.
	MaxGoroutine uint
	// TryInterval is the interval of time between two tries of garbage collection are
	// started.
	TryInterval time.Duration
	// Threshold is the minimum tombstone proportion of the Filesize to trigger a GC.
	// Must be in (0, 1]. Note: Setting this value to 0 will have NO EFFECT as it is the
	// default value. instead, set it to a very small number greater than 0.
>>>>>>> 831c09e9
	// [OPTIONAL] Default: 0.2
	Threshold float32
}

var (
	_               config.Config[GCConfig] = GCConfig{}
	DefaultGCConfig                         = GCConfig{
<<<<<<< HEAD
		MaxGoroutine:  10,
		GCTryInterval: 30 * time.Second,
		GCThreshold:   0.2,
=======
		MaxGoroutine: 10,
		TryInterval:  30 * time.Second,
		Threshold:    0.2,
>>>>>>> 831c09e9
	}
)

// Override implements config.Config.
<<<<<<< HEAD
func (g GCConfig) Override(other GCConfig) GCConfig {
	g.GCTryInterval = override.Numeric(g.GCTryInterval, other.GCTryInterval)
	g.GCThreshold = override.Numeric(g.GCThreshold, other.GCThreshold)
	g.MaxGoroutine = override.Numeric(g.MaxGoroutine, other.MaxGoroutine)
	return g
}

// Validate implements config.Config.
func (g GCConfig) Validate() error {
	v := validate.New("cesium.GCConfig")
	validate.Positive(v, "gc_try_interval", g.GCTryInterval)
	validate.Positive(v, "gc_threshold", g.GCThreshold)
	validate.Positive(v, "max_goroutine", g.MaxGoroutine)
=======
func (cfg GCConfig) Override(other GCConfig) GCConfig {
	cfg.TryInterval = override.Numeric(cfg.TryInterval, other.TryInterval)
	cfg.Threshold = override.Numeric(cfg.Threshold, other.Threshold)
	cfg.MaxGoroutine = override.Numeric(cfg.MaxGoroutine, other.MaxGoroutine)
	return cfg
}

// Validate implements config.Config.
func (cfg GCConfig) Validate() error {
	v := validate.New("cesium.GCConfig")
	validate.Positive(v, "gc_try_interval", cfg.TryInterval)
	validate.Positive(v, "gc_threshold", cfg.Threshold)
	validate.Positive(v, "max_goroutine", cfg.MaxGoroutine)
>>>>>>> 831c09e9
	return v.Error()
}

func keyToDirName(ch ChannelKey) string {
	return strconv.Itoa(int(ch))
}

// DeleteChannel deletes a channel by its key.
//
// This method returns an error if there are other channels depending on the current
// channel, or if the current channel is being written to or read from.
//
// DeleteChannel is idempotent.
func (db *DB) DeleteChannel(ch ChannelKey) error {
	if db.closed.Load() {
		return errDBClosed
	}
	// Rename the file first, so we can avoid hogging the mutex while deleting the
	// directory, which may take a longer time. Rename the file to have a random suffix
	// in case the channel is repeatedly created and deleted.
	oldName := keyToDirName(ch)
	newName := oldName + "-DELETE-" + strconv.Itoa(rand.Int())
	if err := (func() error {
		db.mu.Lock()
		defer db.mu.Unlock()
		if err := db.removeChannel(ch); err != nil {
			return err
		}
		err := db.fs.Rename(oldName, newName)
		if errors.Is(err, fs.ErrNotExist) {
			return nil
		}
		return err
	})(); err != nil {
		return err
	}
	return db.fs.Remove(newName)
}

// DeleteChannels deletes many channels by their keys. This operation is not guaranteed
// to be atomic: it is possible some channels in chs are deleted and some are not.
func (db *DB) DeleteChannels(chs []ChannelKey) (err error) {
	if db.closed.Load() {
		return errDBClosed
	}
	var (
		indexChannels       = make([]ChannelKey, 0, len(chs))
		directoriesToRemove = make([]string, 0, len(chs))
	)
	db.mu.Lock()
	// This 'defer' statement does a best-effort removal of all renamed directories to
	// ensure that all DBs deleted from db.mu.unaryDBs and db.mu.virtualDBs are also
	// deleted on FS.
	defer func() {
		db.mu.Unlock()
		c := errors.NewCatcher(errors.WithAggregation())
		for _, name := range directoriesToRemove {
			c.Exec(func() error { return db.fs.Remove(name) })
		}
		err = errors.Combine(err, c.Error())
	}()

	// Do a pass first to remove all non-index channels
	for _, ch := range chs {
		udb, uok := db.mu.unaryDBs[ch]

		if !uok || udb.Channel().IsIndex {
			if udb.Channel().IsIndex {
				indexChannels = append(indexChannels, ch)
			}
			continue
		}

		err = db.removeChannel(ch)
		if err != nil {
			return
		}

		// Rename the files first, so we can avoid hogging the mutex while deleting the
		// directory, which may take a longer time.
		oldName := keyToDirName(ch)
		newName := oldName + "-DELETE-" + strconv.Itoa(rand.Int())
		err = db.fs.Rename(oldName, newName)
		if err != nil {
			return
		}

		directoriesToRemove = append(directoriesToRemove, newName)
	}

	// Do another pass to remove all index channels
	for _, ch := range indexChannels {
		err = db.removeChannel(ch)
		if err != nil {
			return
		}

		oldName := keyToDirName(ch)
		newName := oldName + "-DELETE-" + strconv.Itoa(rand.Int())
		err = db.fs.Rename(oldName, newName)
		if err != nil {
			return
		}

		directoriesToRemove = append(directoriesToRemove, newName)
	}

	return
}

<<<<<<< HEAD
// removeChannel removes ch from db.mu.unaryDBs or db.mu.virtualDBs. If the channel
// or if there is an open resource on the specified database.
=======
// removeChannel removes ch from db.mu.unaryDBs or db.mu.virtualDBs. If the channel or
// if there is an open resource on the specified database.
>>>>>>> 831c09e9
func (db *DB) removeChannel(ch ChannelKey) error {
	uDB, uOk := db.mu.unaryDBs[ch]
	if uOk {
		if uDB.Channel().IsIndex {
			for otherDBKey, otherDB := range db.mu.unaryDBs {
				if otherDBKey != ch && otherDB.Channel().Index == uDB.Channel().Key {
					return errors.Newf(
						"cannot delete channel %v "+
							"because it indexes data in channel %v",
						uDB.Channel(),
						otherDB.Channel(),
					)
				}
			}
		}

		if err := uDB.Close(); err != nil {
			return err
		}
		delete(db.mu.unaryDBs, ch)
		return nil
	}
	vDB, vOk := db.mu.virtualDBs[ch]
	if vOk {
		if err := vDB.Close(); err != nil {
			return err
		}
		delete(db.mu.virtualDBs, ch)
		return nil
	}

	return nil
}

// DeleteTimeRange deletes a time range of data in the database in the given channels
// This method return an error if the channel to be deleted is an index channel and
// there are other channels depending on it in the time range. DeleteTimeRange is
// idempotent, but when the channel does not exist, it returns ErrChannelNotFound.
func (db *DB) DeleteTimeRange(
	ctx context.Context,
	chs []ChannelKey,
	tr telem.TimeRange,
) error {
	db.mu.Lock()
	defer db.mu.Unlock()
	var (
		indexChannels = make([]ChannelKey, 0, len(chs))
		dataChannels  = make([]ChannelKey, 0, len(chs))
	)

	for _, ch := range chs {
		uDB, uOk := db.mu.unaryDBs[ch]
		if !uOk {
<<<<<<< HEAD
			// If the channel is virtual, delete is a no-op but we don't return an error.
=======
			// If the channel is virtual, delete is a no-op but we don't return an
			// error.
>>>>>>> 831c09e9
			if _, vOk := db.mu.virtualDBs[ch]; vOk {
				continue
			}
			return errors.Wrapf(ErrChannelNotFound, "channel key %d not found", ch)
		}

		// Cannot delete an index channel that other channels rely on.
		if uDB.Channel().IsIndex {
			indexChannels = append(indexChannels, ch)
			continue
		}

		dataChannels = append(dataChannels, ch)
	}

	for _, ch := range dataChannels {
		udb := db.mu.unaryDBs[ch]
		if err := udb.Delete(ctx, tr); err != nil {
			return err
		}
	}

	for _, ch := range indexChannels {
		udb := db.mu.unaryDBs[ch]
		// Cannot delete an index channel that other channels rely on.
		for otherDBKey, otherDB := range db.mu.unaryDBs {
			if otherDBKey == ch || otherDB.Channel().Index != ch {
				continue
			}
			hasOverlap, err := otherDB.HasDataFor(ctx, tr)
			if err != nil || hasOverlap {
				return errors.Newf(
					"cannot delete index channel %v "+
						"with channel %v depending on it on the time range %s",
					udb.Channel(),
					otherDB.Channel(),
					tr,
				)
			}
		}

		if err := udb.Delete(ctx, tr); err != nil {
			return err
		}
	}

	return nil
}

func (db *DB) garbageCollect(ctx context.Context, maxGoRoutine uint) error {
	_, span := db.T.Debug(ctx, "garbage_collect")
	defer span.End()
	db.mu.RLock()
	var (
		sem          = semaphore.NewWeighted(int64(maxGoRoutine))
		sCtx, cancel = signal.WithCancel(ctx)
	)
	defer cancel()
	for _, uDB := range db.mu.unaryDBs {
		if err := sem.Acquire(ctx, 1); err != nil {
			db.mu.RUnlock()
			return err
		}
		uDB := uDB
		sCtx.Go(func(_ctx context.Context) error {
			defer sem.Release(1)
			return uDB.GarbageCollect(_ctx)
		}, signal.RecoverWithErrOnPanic(), signal.WithKeyf("garbage_collect_%v", uDB.Channel()))
	}
	db.mu.RUnlock()
	return sCtx.Wait()
}

func (db *DB) startGC(sCtx signal.Context, opts *options) {
	signal.GoTick(sCtx, opts.gcCfg.TryInterval, func(ctx context.Context, time time.Time) error {
		err := db.garbageCollect(ctx, opts.gcCfg.MaxGoroutine)
		if err != nil {
			db.L.Error("garbage collection error", zap.Error(err))
		}
		return nil
	},
		signal.WithRetryOnPanic(10),
		signal.RecoverWithoutErrOnPanic(),
		signal.WithKey("gc-ticker"),
	)
}<|MERGE_RESOLUTION|>--- conflicted
+++ resolved
@@ -27,18 +27,6 @@
 )
 
 type GCConfig struct {
-<<<<<<< HEAD
-	// MaxGoroutine is the maximum number of GoRoutines that can be launched for
-	// each try of garbage collection.
-	MaxGoroutine uint
-	// GCTryInterval is the interval of time between two tries of garbage collection
-	// are started.
-	GCTryInterval time.Duration
-	// GCThreshold is the minimum tombstone proportion of the Filesize to trigger a GC.
-	// Must be in (0, 1].
-	// Note: Setting this value to 0 will have NO EFFECT as it is the default value.
-	// instead, set it to a very small number greater than 0.
-=======
 	// MaxGoroutine is the maximum number of Goroutines that can be launched for each
 	// try of garbage collection.
 	MaxGoroutine uint
@@ -48,7 +36,6 @@
 	// Threshold is the minimum tombstone proportion of the Filesize to trigger a GC.
 	// Must be in (0, 1]. Note: Setting this value to 0 will have NO EFFECT as it is the
 	// default value. instead, set it to a very small number greater than 0.
->>>>>>> 831c09e9
 	// [OPTIONAL] Default: 0.2
 	Threshold float32
 }
@@ -56,34 +43,13 @@
 var (
 	_               config.Config[GCConfig] = GCConfig{}
 	DefaultGCConfig                         = GCConfig{
-<<<<<<< HEAD
-		MaxGoroutine:  10,
-		GCTryInterval: 30 * time.Second,
-		GCThreshold:   0.2,
-=======
 		MaxGoroutine: 10,
 		TryInterval:  30 * time.Second,
 		Threshold:    0.2,
->>>>>>> 831c09e9
 	}
 )
 
 // Override implements config.Config.
-<<<<<<< HEAD
-func (g GCConfig) Override(other GCConfig) GCConfig {
-	g.GCTryInterval = override.Numeric(g.GCTryInterval, other.GCTryInterval)
-	g.GCThreshold = override.Numeric(g.GCThreshold, other.GCThreshold)
-	g.MaxGoroutine = override.Numeric(g.MaxGoroutine, other.MaxGoroutine)
-	return g
-}
-
-// Validate implements config.Config.
-func (g GCConfig) Validate() error {
-	v := validate.New("cesium.GCConfig")
-	validate.Positive(v, "gc_try_interval", g.GCTryInterval)
-	validate.Positive(v, "gc_threshold", g.GCThreshold)
-	validate.Positive(v, "max_goroutine", g.MaxGoroutine)
-=======
 func (cfg GCConfig) Override(other GCConfig) GCConfig {
 	cfg.TryInterval = override.Numeric(cfg.TryInterval, other.TryInterval)
 	cfg.Threshold = override.Numeric(cfg.Threshold, other.Threshold)
@@ -97,7 +63,6 @@
 	validate.Positive(v, "gc_try_interval", cfg.TryInterval)
 	validate.Positive(v, "gc_threshold", cfg.Threshold)
 	validate.Positive(v, "max_goroutine", cfg.MaxGoroutine)
->>>>>>> 831c09e9
 	return v.Error()
 }
 
@@ -208,13 +173,8 @@
 	return
 }
 
-<<<<<<< HEAD
-// removeChannel removes ch from db.mu.unaryDBs or db.mu.virtualDBs. If the channel
-// or if there is an open resource on the specified database.
-=======
 // removeChannel removes ch from db.mu.unaryDBs or db.mu.virtualDBs. If the channel or
 // if there is an open resource on the specified database.
->>>>>>> 831c09e9
 func (db *DB) removeChannel(ch ChannelKey) error {
 	uDB, uOk := db.mu.unaryDBs[ch]
 	if uOk {
@@ -268,12 +228,8 @@
 	for _, ch := range chs {
 		uDB, uOk := db.mu.unaryDBs[ch]
 		if !uOk {
-<<<<<<< HEAD
-			// If the channel is virtual, delete is a no-op but we don't return an error.
-=======
 			// If the channel is virtual, delete is a no-op but we don't return an
 			// error.
->>>>>>> 831c09e9
 			if _, vOk := db.mu.virtualDBs[ch]; vOk {
 				continue
 			}
