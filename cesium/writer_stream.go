// Copyright 2025 Synnax Labs, Inc.
//
// Use of this software is governed by the Business Source License included in the file
// licenses/BSL.txt.
//
// As of the Change Date specified in that file, in accordance with the Business Source
// License, use of this software will be governed by the Apache License, Version 2.0,
// included in the file licenses/APL.txt.

package cesium

import (
	"context"

	"github.com/synnaxlabs/cesium/internal/control"
	"github.com/synnaxlabs/cesium/internal/core"
	"github.com/synnaxlabs/cesium/internal/index"
	"github.com/synnaxlabs/cesium/internal/unary"
	"github.com/synnaxlabs/cesium/internal/virtual"
	"github.com/synnaxlabs/x/confluence"
	xcontrol "github.com/synnaxlabs/x/control"
	"github.com/synnaxlabs/x/errors"
	"github.com/synnaxlabs/x/set"
	"github.com/synnaxlabs/x/signal"
	"github.com/synnaxlabs/x/stringer"
	"github.com/synnaxlabs/x/telem"
	"github.com/synnaxlabs/x/validate"
	"go.uber.org/zap"
)

// WriterCommand is an enumeration of commands that can be sent to a Writer.
type WriterCommand uint8

const (
	// WriterWrite represents a call to Writer.Write.
	WriterWrite WriterCommand = iota + 1
	// WriterCommit represents a call to Writer.Commit.
	WriterCommit
	// WriterSetAuthority represents a call to Writer.SetAuthority.
	WriterSetAuthority
)

var validateWriterCommand = validate.NewInclusiveBoundsChecker(WriterWrite, WriterSetAuthority)

// WriterRequest is a request containing a frame to write to the DB.
type WriterRequest struct {
	// Command is the command to execute on the Writer.
	Command WriterCommand
	// Frame is the arrow record to write to the DB.
	Frame Frame
	// Config is used for updating the parameters in WriterSetAuthority and
	// WriterSetMode.
	Config WriterConfig
	// SeqNum is used to match the request with the response. The sequence number should
	// be incremented with each request.
	SeqNum int
}

// WriterResponse contains any errors that occurred during write execution.
type WriterResponse struct {
	// Command is the command that is being responded to.
	Command WriterCommand
	// SeqNum is the current sequence number of the command being executed. This value
	// will correspond to the WriterRequest.SeqNum that executed the command.
	SeqNum int
	// End is the end timestamp of the domain on commit. It is only valid during calls
	// to WriterCommit.
	End telem.TimeStamp
	// Authorized flags whether the write or commit operation was authorized. It is only
	// valid during calls to WriterWrite and WriterCommit.
	Authorized bool
<<<<<<< HEAD
	Err        error
=======
	// Err contains an error that occurred when attempting to execute a request on the
	// writer.
	Err error
>>>>>>> 831c09e9
}

// StreamWriter provides a streaming interface for writing telemetry to the DB.
// StreamWriter provides the underlying functionality for Writer, and has almost exactly
// the same semantics. The streaming interface is exposed as a confluence segment that
// can accept one input stream and one output stream.
//
// To write a record, issue a WriterRequest to the StreamWriter's inlet. If the write
// fails, the StreamWriter will send a WriterResponse with a negative WriterResponse.Ack
// frame. All future writes will fail until the error is resolved. To resolve the error,
// issue a WriterRequest with a WriterError command to the StreamWriter's inlet. The
// StreamWriter will increment WriterResponse.SeqNum and send a WriterResponse with the
// error. The error will be considered resolved, and the StreamWriter will resume normal
// operation.
//
// StreamWriter is atomic, meaning the caller must issue a set with a WriterCommit
// command to commit the write. If the commit fails, the StreamWriter will send a
// WriterResponse with a negative WriterResponse.Ack frame. All future writes will fail
// until the error is resolved. To resolve the error, see the above paragraph.
//
// To close the StreamWriter, simply close the inlet. The StreamWriter will ensure that
// all in-progress requests have been served before closing the outlet. Closing the
// Writer will NOT commit any pending writes. Once the StreamWriter has released all
// resources, the output stream will be closed and the StreamWriter will return any
// accumulated error through the signal context provided to Flow.
type StreamWriter = confluence.Segment[WriterRequest, WriterResponse]

type streamWriter struct {
	WriterConfig
	confluence.UnarySink[WriterRequest]
	confluence.AbstractUnarySource[WriterResponse]
	relay           confluence.Inlet[Frame]
	internal        []*idxWriter
	virtual         *virtualWriter
<<<<<<< HEAD
	seqNum          int
=======
>>>>>>> 831c09e9
	updateDBControl func(ctx context.Context, u ControlUpdate) error
	accumulatedErr  error
}

// Flow implements the confluence.Flow interface.
func (w *streamWriter) Flow(sCtx signal.Context, opts ...confluence.Option) {
	o := confluence.NewOptions(opts)
	o.AttachClosables(w.Out)
	sCtx.Go(func(ctx context.Context) (err error) {
		defer func() {
			// Call close in a deferral to make sure writer resources get released even
			// if the context is canceled or the function panics. We need to pass in a
			// new context here because the original context may have been canceled.
			// Using context.TODO() is not ideal, but it is the best we can do here.
			err = errors.Combine(err, w.close(context.TODO()))
		}()
		for {
			select {
			case <-ctx.Done():
				err = ctx.Err()
				if w.accumulatedErr != nil {
					err = w.accumulatedErr
				}
				return
			case req, ok := <-w.In.Outlet():
				if !ok {
					err = w.accumulatedErr
					return
				}
				var commitEnd telem.TimeStamp
				if w.accumulatedErr == nil {
					commitEnd, w.accumulatedErr = w.process(ctx, req)
				}
				if err := w.maybeSendRes(ctx, req, commitEnd); err != nil {
					return err
				}
			}
		}
	}, o.Signal...)
}

func (w *streamWriter) process(ctx context.Context, req WriterRequest) (commitEnd telem.TimeStamp, err error) {
	if err = validateWriterCommand(req.Command); err != nil {
		return 0, err
	}
	if req.Command == WriterSetAuthority {
		err = w.setAuthority(ctx, req.Config)
		return
	}
	if req.Command == WriterCommit {
		commitEnd, err = w.commit(ctx)
		return
	}
	err = w.write(ctx, req)
	return
}

func (w *streamWriter) setAuthority(ctx context.Context, cfg WriterConfig) error {
	if len(cfg.Authorities) == 0 {
		return nil
	}
	var (
<<<<<<< HEAD
		u       = ControlUpdate{Transfers: make([]controller.Transfer, 0, len(w.internal))}
		getAuth = func(ch ChannelKey) (control.Authority, bool) {
=======
		u       = ControlUpdate{Transfers: make([]control.Transfer, 0, len(w.internal))}
		getAuth = func(ch ChannelKey) (xcontrol.Authority, bool) {
>>>>>>> 831c09e9
			return cfg.Authorities[0], true
		}
	)

	if len(cfg.Channels) > 0 {
<<<<<<< HEAD
		values := make(map[ChannelKey]control.Authority, len(cfg.Channels))
		for i, ch := range cfg.Channels {
			values[ch] = cfg.authority(i)
		}
		getAuth = func(ch ChannelKey) (control.Authority, bool) {
=======
		values := make(map[ChannelKey]xcontrol.Authority, len(cfg.Channels))
		for i, ch := range cfg.Channels {
			values[ch] = cfg.authority(i)
		}
		getAuth = func(ch ChannelKey) (xcontrol.Authority, bool) {
>>>>>>> 831c09e9
			v, ok := values[ch]
			return v, ok
		}

	}
	for _, chW := range w.virtual.internal {
		if auth, ok := getAuth(chW.Channel.Key); ok {
			if t := chW.SetAuthority(auth); t.Occurred() {
				u.Transfers = append(u.Transfers, t)
			}
		}
	}

	for _, idx := range w.internal {
		for _, chW := range idx.internal {
			if auth, ok := getAuth(chW.Channel.Key); ok {
				if t := chW.SetAuthority(auth); t.Occurred() {
					u.Transfers = append(u.Transfers, t)
				}
			}
		}
	}

	if len(u.Transfers) > 0 {
		return w.updateDBControl(ctx, u)
	}
	return nil
}

func (w *streamWriter) maybeSendRes(
	ctx context.Context,
	req WriterRequest,
	end telem.TimeStamp,
) error {
	res := WriterResponse{Command: req.Command, SeqNum: req.SeqNum, End: end, Authorized: true}
<<<<<<< HEAD
	if w.accumulatedErr != nil && errors.Is(w.accumulatedErr, control.ErrUnauthorized) {
=======
	if w.accumulatedErr != nil && errors.Is(w.accumulatedErr, xcontrol.ErrUnauthorized) {
>>>>>>> 831c09e9
		w.accumulatedErr = nil
		res.Authorized = false
	}
	res.Err = w.accumulatedErr
	if res.Err == nil && req.Command == WriterWrite && !*w.Sync {
		return nil
	}
	return signal.SendUnderContext(ctx, w.Out.Inlet(), res)
}

func (w *streamWriter) write(ctx context.Context, req WriterRequest) (err error) {
	for _, idx := range w.internal {
		req.Frame, err = idx.Write(req.Frame)
		if err != nil {
			return
		}

		if *w.EnableAutoCommit {
			if _, err = idx.Commit(ctx); err != nil {
<<<<<<< HEAD
				return
=======
				return err
>>>>>>> 831c09e9
			}
		}
	}
	if w.virtual.internal != nil {
		if req.Frame, err = w.virtual.write(req.Frame); err != nil {
<<<<<<< HEAD
			return
=======
			return err
>>>>>>> 831c09e9
		}
	}
	if w.Mode.Stream() {
		w.relay.Inlet() <- req.Frame
	}
<<<<<<< HEAD
	return
=======
	return err
>>>>>>> 831c09e9
}

func (w *streamWriter) commit(ctx context.Context) (telem.TimeStamp, error) {
	maxTS := telem.TimeStampMin
	for _, idxW := range w.internal {
		ts, err := idxW.Commit(ctx)
		if err != nil {
			return maxTS, err
		}
		if ts > maxTS {
			maxTS = ts
		}
	}
	return maxTS, nil
}

func (w *streamWriter) close(ctx context.Context) error {
	c := errors.NewCatcher(errors.WithAggregation())
	u := ControlUpdate{Transfers: make([]control.Transfer, 0, len(w.internal))}
	for _, idx := range w.internal {
		c.Exec(func() error {
			u_, err := idx.Close()
			if err != nil {
				return err
			}
			u.Transfers = append(u.Transfers, u_.Transfers...)
			return nil
		})
	}
	if w.virtual.internal != nil {
		c.Exec(func() error {
			u_, err := w.virtual.Close()
			if err != nil {
				return err
			}
			u.Transfers = append(u.Transfers, u_.Transfers...)
			return nil
		})
	}

	if len(u.Transfers) > 0 {
		_ = w.updateDBControl(ctx, u)
	}

	if digestWriter, ok := w.virtual.internal[w.virtual.digestKey]; ok {
		// When digest writer closes, we do not (and cannot) send an update.
		if _, err := digestWriter.Close(); err != nil {
			return err
		}
	}

	return c.Error()
}

type unaryWriterState struct {
	timesWritten int
	unary.Writer
}

// idxWriter is a writer to a set of channels that all share the same index.
type idxWriter struct {
	domainAlignment uint32
	start           telem.TimeStamp
	// internal contains writers for each channel
	internal map[ChannelKey]*unaryWriterState
	// writingToIdx is true when the Write is writing to the index channel. This is
	// typically true, which allows us to avoid unnecessary lookups.
	writingToIdx bool
	// numWriteCalls tracks the number of write calls made to the idxWriter.
	numWriteCalls int
	idx           struct {
		// Index is the index used to resolve timestamps for domains in the DB.
<<<<<<< HEAD
		index.Index
=======
		*index.Domain
>>>>>>> 831c09e9
		// Key is the channel key of the index.
		ch core.Channel
		// highWaterMark is the highest timestamp written to the index. This watermark
		// is only relevant when writingToIdx is true.
		highWaterMark telem.TimeStamp
	}
	// sampleCount is the total number of samples written to the index as if it were a
	// single logical channel. i.e. N channels with M samples will result in a sample
	// count of M.
	sampleCount int64
}

func (w *idxWriter) Write(fr Frame) (Frame, error) {
	w.numWriteCalls++
	err := w.validateWrite(fr)
	if err != nil {
		return fr, err
	}

	var incrementedSampleCount bool

	for i, key := range fr.RawKeys() {
		if fr.ShouldExcludeRaw(i) {
			continue
		}
		uWriter, ok := w.internal[key]
		series := fr.RawSeriesAt(i)
		if !ok || series.Len() == 0 {
			continue
		}

		if w.writingToIdx && w.idx.ch.Key == key {
			if err = w.updateHighWater(series); err != nil {
				return fr, err
			}
		}

		alignment, err := uWriter.Write(series)
		if err != nil {
			return fr, err
		}
		if !incrementedSampleCount {
			w.sampleCount = int64(alignment.SampleIndex()) + series.Len()
			incrementedSampleCount = true
		}
		series.Alignment = alignment
		fr.SetRawSeriesAt(i, series)
	}

	return fr, nil
}

func (w *idxWriter) Commit(ctx context.Context) (telem.TimeStamp, error) {
	if w.sampleCount == 0 {
		return w.start, nil
	}
	end, err := w.resolveCommitEnd(ctx)
	if err != nil {
		return 0, err
	}
	// because the range is exclusive, we need to add 1 nanosecond to the end
	end.Lower++
	c := errors.NewCatcher(errors.WithAggregation())
	for _, chW := range w.internal {
		c.Exec(func() error { return chW.CommitWithEnd(ctx, end.Lower) })
	}
	return end.Lower, c.Error()
}

func (w *idxWriter) Close() (ControlUpdate, error) {
	c := errors.NewCatcher(errors.WithAggregation())
	update := ControlUpdate{
		Transfers: make([]control.Transfer, 0, len(w.internal)),
	}
	for _, unaryWriter := range w.internal {
		c.Exec(func() error {
			transfer, err := unaryWriter.Close()
			if err != nil || !transfer.Occurred() {
				return err
			}
			update.Transfers = append(update.Transfers, transfer)
			return nil
		})
	}
	return update, c.Error()
}

func invalidDataTypeError(expectedCh Channel, received telem.DataType) error {
	return errors.Wrapf(
		validate.Error,
		`invalid data type for channel %v, expected %s, got %s`,
		expectedCh,
		expectedCh.DataType,
		received,
	)
}

func oneSeriesPerChannelError(expected Channel) error {
	return errors.Wrapf(
		validate.Error,
		`frame must have exactly one series per channel, found more than one for channel %v`,
		expected,
	)
}

func sameLengthForAllSeriesError(
	expectedCh Channel,
	lengthOfFrame int64,
	series telem.Series,
) error {
	return errors.Wrapf(
		validate.Error,
		`
frame must have the same length for all series. Rest of the series in the frame have
length %d, while series for channel %v has length %d. See https://docs.synnaxlabs.com/reference/concepts/writes#rule-1
`,
		lengthOfFrame,
		expectedCh,
		series.Len(),
	)
}

func missingChannelError(
	index Channel,
	missing Channel,
	dataChannels []Channel,
) error {
	if index.Key == missing.Key {
		return errors.Wrapf(
			validate.Error,
			`received no data for index channel %v that must be provided when writing to related data channels %v`,
			missing,
			stringer.TruncateAndFormatSlice(dataChannels, 8),
		)
	}
	return errors.Wrapf(
		validate.Error,
		`frame must have exactly one series for each data channel associated with index %v, but is missing a series for channel %v`,
		index,
		missing,
	)
}

func incorrectNumberOfSeriesError(
	expected int,
	received int,

) error {
	return errors.Wrapf(
		validate.Error,
		`frame must have exactly one series for each data channel associated with an index. Expected
			%d series, got %d.
			See https://docs.synnaxlabs.com/reference/concepts/writes#the-rules-of-writes
			`,
		expected,
		received,
	)
}

func (w *idxWriter) validateWrite(fr Frame) error {
	var (
		lengthOfFrame        int64 = -1
		numChannelsWrittenTo       = 0
	)
	for rawI, k := range fr.RawKeys() {
		if fr.ShouldExcludeRaw(rawI) {
			continue
		}
		s := fr.RawSeriesAt(rawI)
		uWriter, ok := w.internal[k]
		if !ok {
			continue
		}

		if lengthOfFrame == -1 {
			// Data type of first series must be known since we use it to calculate the
			// length of series in the frame
<<<<<<< HEAD
			if s.DataType.Density() == telem.DensityUnknown {
=======
			if s.DataType.Density() == telem.UnknownDensity {
>>>>>>> 831c09e9
				return invalidDataTypeError(uWriter.Channel, s.DataType)
			}
			lengthOfFrame = s.Len()
		}

		if uWriter.timesWritten == w.numWriteCalls {
			return oneSeriesPerChannelError(uWriter.Channel)
		}

		if s.Len() != lengthOfFrame {
			return sameLengthForAllSeriesError(uWriter.Channel, lengthOfFrame, s)
		}

		uWriter.timesWritten++
		numChannelsWrittenTo++
	}

	if numChannelsWrittenTo == 0 {
		return nil
	}

	if numChannelsWrittenTo != len(w.internal) {
		if numChannelsWrittenTo < len(w.internal) {
			keys := set.FromSlice(fr.KeysSlice())
			for k, db := range w.internal {
				if !keys.Contains(k) {
					dataChannels := make([]Channel, 0, len(keys))
					for _, db := range w.internal {
						if k != db.Channel.Key {
							dataChannels = append(dataChannels, db.Channel)
						}
					}
					return missingChannelError(w.idx.ch, db.Channel, dataChannels)
				}
			}
		}
		err := incorrectNumberOfSeriesError(len(w.internal), numChannelsWrittenTo)
		// This is an impossible condition
		zap.S().DPanic(err.Error())
		return err
	}

	return nil
}

func (w *idxWriter) updateHighWater(s telem.Series) error {
	if s.DataType != telem.TimeStampT && s.DataType != telem.Int64T {
		return invalidDataTypeError(w.idx.ch, s.DataType)
	}
	w.idx.highWaterMark = telem.ValueAt[telem.TimeStamp](s, -1)
	return nil
}

// resolveCommitEnd returns the end timestamp for a commit. For an index channel, this
// returns the high watermark. For a non-index channel, this returns a stamp to the
// approximation of the end
func (w *idxWriter) resolveCommitEnd(ctx context.Context) (index.TimeStampApproximation, error) {
	if w.writingToIdx {
		return index.Exactly(w.idx.highWaterMark), nil
	}
	return w.idx.Stamp(ctx, w.start, w.sampleCount-1, true)
}

type virtualWriter struct {
	internal  map[ChannelKey]*virtual.Writer
	digestKey core.ChannelKey
}

func (w virtualWriter) write(fr Frame) (Frame, error) {
	for rawI, k := range fr.RawKeys() {
		if fr.ShouldExcludeRaw(rawI) {
			continue
		}
		v, ok := w.internal[k]
		if !ok {
			continue
		}
		s := fr.RawSeriesAt(rawI)
		alignment, err := v.Write(s)
		if err != nil {
			return fr, err
		}
		s.Alignment = alignment
		fr.SetRawSeriesAt(rawI, s)
	}
	return fr, nil
}

func (w virtualWriter) Close() (ControlUpdate, error) {
	c := errors.NewCatcher(errors.WithAggregation())
<<<<<<< HEAD
	update := ControlUpdate{Transfers: make([]controller.Transfer, 0, len(w.internal))}
	for _, chW := range w.internal {
		// We do not want to clean up the digest channel since we want to use it to
		// send updates for closures.
=======
	update := ControlUpdate{Transfers: make([]control.Transfer, 0, len(w.internal))}
	for _, chW := range w.internal {
		// We do not want to clean up the digest channel since we want to use it to send
		// updates for closures.
>>>>>>> 831c09e9
		if chW.Channel.Key != w.digestKey {
			c.Exec(func() error {
				transfer, err := chW.Close()
				if err != nil || !transfer.Occurred() {
					return err
				}
				update.Transfers = append(update.Transfers, transfer)
				return nil
			})
		}
	}
	return update, c.Error()
}<|MERGE_RESOLUTION|>--- conflicted
+++ resolved
@@ -69,13 +69,9 @@
 	// Authorized flags whether the write or commit operation was authorized. It is only
 	// valid during calls to WriterWrite and WriterCommit.
 	Authorized bool
-<<<<<<< HEAD
-	Err        error
-=======
 	// Err contains an error that occurred when attempting to execute a request on the
 	// writer.
 	Err error
->>>>>>> 831c09e9
 }
 
 // StreamWriter provides a streaming interface for writing telemetry to the DB.
@@ -110,10 +106,6 @@
 	relay           confluence.Inlet[Frame]
 	internal        []*idxWriter
 	virtual         *virtualWriter
-<<<<<<< HEAD
-	seqNum          int
-=======
->>>>>>> 831c09e9
 	updateDBControl func(ctx context.Context, u ControlUpdate) error
 	accumulatedErr  error
 }
@@ -176,31 +168,18 @@
 		return nil
 	}
 	var (
-<<<<<<< HEAD
-		u       = ControlUpdate{Transfers: make([]controller.Transfer, 0, len(w.internal))}
-		getAuth = func(ch ChannelKey) (control.Authority, bool) {
-=======
 		u       = ControlUpdate{Transfers: make([]control.Transfer, 0, len(w.internal))}
 		getAuth = func(ch ChannelKey) (xcontrol.Authority, bool) {
->>>>>>> 831c09e9
 			return cfg.Authorities[0], true
 		}
 	)
 
 	if len(cfg.Channels) > 0 {
-<<<<<<< HEAD
-		values := make(map[ChannelKey]control.Authority, len(cfg.Channels))
-		for i, ch := range cfg.Channels {
-			values[ch] = cfg.authority(i)
-		}
-		getAuth = func(ch ChannelKey) (control.Authority, bool) {
-=======
 		values := make(map[ChannelKey]xcontrol.Authority, len(cfg.Channels))
 		for i, ch := range cfg.Channels {
 			values[ch] = cfg.authority(i)
 		}
 		getAuth = func(ch ChannelKey) (xcontrol.Authority, bool) {
->>>>>>> 831c09e9
 			v, ok := values[ch]
 			return v, ok
 		}
@@ -236,11 +215,7 @@
 	end telem.TimeStamp,
 ) error {
 	res := WriterResponse{Command: req.Command, SeqNum: req.SeqNum, End: end, Authorized: true}
-<<<<<<< HEAD
-	if w.accumulatedErr != nil && errors.Is(w.accumulatedErr, control.ErrUnauthorized) {
-=======
 	if w.accumulatedErr != nil && errors.Is(w.accumulatedErr, xcontrol.ErrUnauthorized) {
->>>>>>> 831c09e9
 		w.accumulatedErr = nil
 		res.Authorized = false
 	}
@@ -260,31 +235,19 @@
 
 		if *w.EnableAutoCommit {
 			if _, err = idx.Commit(ctx); err != nil {
-<<<<<<< HEAD
-				return
-=======
 				return err
->>>>>>> 831c09e9
 			}
 		}
 	}
 	if w.virtual.internal != nil {
 		if req.Frame, err = w.virtual.write(req.Frame); err != nil {
-<<<<<<< HEAD
-			return
-=======
 			return err
->>>>>>> 831c09e9
 		}
 	}
 	if w.Mode.Stream() {
 		w.relay.Inlet() <- req.Frame
 	}
-<<<<<<< HEAD
-	return
-=======
 	return err
->>>>>>> 831c09e9
 }
 
 func (w *streamWriter) commit(ctx context.Context) (telem.TimeStamp, error) {
@@ -357,11 +320,7 @@
 	numWriteCalls int
 	idx           struct {
 		// Index is the index used to resolve timestamps for domains in the DB.
-<<<<<<< HEAD
-		index.Index
-=======
 		*index.Domain
->>>>>>> 831c09e9
 		// Key is the channel key of the index.
 		ch core.Channel
 		// highWaterMark is the highest timestamp written to the index. This watermark
@@ -539,11 +498,7 @@
 		if lengthOfFrame == -1 {
 			// Data type of first series must be known since we use it to calculate the
 			// length of series in the frame
-<<<<<<< HEAD
-			if s.DataType.Density() == telem.DensityUnknown {
-=======
 			if s.DataType.Density() == telem.UnknownDensity {
->>>>>>> 831c09e9
 				return invalidDataTypeError(uWriter.Channel, s.DataType)
 			}
 			lengthOfFrame = s.Len()
@@ -634,17 +589,10 @@
 
 func (w virtualWriter) Close() (ControlUpdate, error) {
 	c := errors.NewCatcher(errors.WithAggregation())
-<<<<<<< HEAD
-	update := ControlUpdate{Transfers: make([]controller.Transfer, 0, len(w.internal))}
-	for _, chW := range w.internal {
-		// We do not want to clean up the digest channel since we want to use it to
-		// send updates for closures.
-=======
 	update := ControlUpdate{Transfers: make([]control.Transfer, 0, len(w.internal))}
 	for _, chW := range w.internal {
 		// We do not want to clean up the digest channel since we want to use it to send
 		// updates for closures.
->>>>>>> 831c09e9
 		if chW.Channel.Key != w.digestKey {
 			c.Exec(func() error {
 				transfer, err := chW.Close()
