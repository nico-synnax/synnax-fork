// Copyright 2025 Synnax Labs, Inc.
//
// Use of this software is governed by the Business Source License included in the file
// licenses/BSL.txt.
//
// As of the Change Date specified in that file, in accordance with the Business Source
// License, use of this software will be governed by the Apache License, Version 2.0,
// included in the file licenses/APL.txt.

package cesium_test

import (
	"encoding/binary"
	"fmt"
	"os"
	"runtime"
	"strconv"
	"time"

	. "github.com/onsi/ginkgo/v2"
	. "github.com/onsi/gomega"
	"github.com/samber/lo"
	"github.com/synnaxlabs/cesium"
	"github.com/synnaxlabs/cesium/internal/core"
	"github.com/synnaxlabs/cesium/internal/index"
	. "github.com/synnaxlabs/cesium/internal/testutil"
	"github.com/synnaxlabs/x/config"
	"github.com/synnaxlabs/x/confluence"
	"github.com/synnaxlabs/x/control"
	xfs "github.com/synnaxlabs/x/io/fs"
	"github.com/synnaxlabs/x/signal"
	"github.com/synnaxlabs/x/telem"
	. "github.com/synnaxlabs/x/testutil"
	"github.com/synnaxlabs/x/validate"
)

var _ = Describe("Writer Behavior", func() {
	for fsName, makeFS := range fileSystems {
		Context("FS: "+fsName, Ordered, func() {
			var (
				db      *cesium.DB
				fs      xfs.FS
				cleanUp func() error
			)
			BeforeAll(func() {
				fs, cleanUp = makeFS()
				db = openDBOnFS(fs)
			})
			AfterAll(func() {
				Expect(db.Close()).To(Succeed())
				Expect(cleanUp()).To(Succeed())
			})

			Describe("Happy Path", func() {
				ShouldNotLeakRoutinesJustBeforeEach()

				Context("Indexed", func() {
					Specify("Basic Write", func() {
						var (
							basic1      = GenerateChannelKey()
							basic1Index = GenerateChannelKey()
						)
						By("Creating a channel")
						Expect(db.CreateChannel(
							ctx,
							cesium.Channel{Key: basic1Index, Name: "Shakespeare", IsIndex: true, DataType: telem.TimeStampT},
							cesium.Channel{Key: basic1, Name: "Marlowe", Index: basic1Index, DataType: telem.Int64T},
						)).To(Succeed())
						w := MustSucceed(db.OpenWriter(ctx, cesium.WriterConfig{
							Channels: []cesium.ChannelKey{basic1, basic1Index},
							Start:    10 * telem.SecondTS,
						}))

						By("Writing data to the channel")
						MustSucceed(w.Write(telem.MultiFrame(
							[]cesium.ChannelKey{basic1Index, basic1},
							[]telem.Series{
								telem.NewSeriesSecondsTSV(10, 11, 12, 13),
								telem.NewSeriesV[int64](1, 2, 3, 4),
							}),
						))
						end := MustSucceed(w.Commit())
						Expect(end).To(Equal(13*telem.SecondTS + 1))
						Expect(w.Close()).To(Succeed())

						By("Reading the data back")
						frame := MustSucceed(db.Read(ctx, telem.TimeRangeMax, basic1))
						Expect(frame.SeriesAt(0).TimeRange).To(Equal((10 * telem.SecondTS).Range(13*telem.SecondTS + 1)))
						tsFrame := MustSucceed(db.Read(ctx, telem.TimeRangeMax, basic1Index))
						Expect(tsFrame.SeriesAt(0).TimeRange).To(Equal((10 * telem.SecondTS).Range(13*telem.SecondTS + 1)))
					})

					Context("Disjoint Domain Alignment", func() {
						It("Should keep streaming alignment values consistent even when the index has more domains than the data channel", func() {
							var (
								basic1      = GenerateChannelKey()
								basic1Index = GenerateChannelKey()
							)

							By("Creating an index channel")
							Expect(db.CreateChannel(
								ctx,
								cesium.Channel{Key: basic1Index, Name: "Orwell", IsIndex: true, DataType: telem.TimeStampT},
							)).To(Succeed())

							By("Writing to the Index Channel")
							w := MustSucceed(db.OpenWriter(ctx, cesium.WriterConfig{
								Channels: []cesium.ChannelKey{basic1Index},
								Start:    10 * telem.SecondTS,
							}))
							MustSucceed(w.Write(telem.MultiFrame(
								[]cesium.ChannelKey{basic1Index},
								[]telem.Series{
									telem.NewSeriesSecondsTSV(10, 11, 12, 13),
								},
							)))
							end := MustSucceed(w.Commit())
							Expect(w.Close()).To(Succeed())
							Expect(end).To(Equal(13*telem.SecondTS + 1))
							// Sleep for 20 ms and schedule to allow the current
							// frame to be processed by the relay, ensuring we don't
							// read the first written value out of the streamer.
							runtime.Gosched()
							time.Sleep(20 * time.Millisecond)

							By("Creating a data channel")
							Expect(db.CreateChannel(
								ctx,
								cesium.Channel{Key: basic1, Name: "Huxley", Index: basic1Index, DataType: telem.Int64T},
							)).To(Succeed())
							w = MustSucceed(db.OpenWriter(ctx, cesium.WriterConfig{
								Channels: []cesium.ChannelKey{basic1, basic1Index},
								Start:    14 * telem.SecondTS,
							}))
							s := MustSucceed(db.NewStreamer(ctx, cesium.StreamerConfig{
								Channels: []cesium.ChannelKey{basic1, basic1Index},
							}))
							i, o := confluence.Attach(s, 1)
							sCtx, cancel := signal.WithCancel(ctx)
							defer cancel()
							s.Flow(sCtx)
							MustSucceed(w.Write(telem.MultiFrame(
								[]cesium.ChannelKey{basic1, basic1Index},
								[]telem.Series{
									telem.NewSeriesV[int64](1, 2),
									telem.NewSeriesSecondsTSV(14, 15),
								},
							)))
							f := <-o.Outlet()
							Expect(f.Frame.Count()).To(Equal(2))
							basic1Alignment := f.Frame.SeriesAt(0).Alignment
							basicIndex1Alignment := f.Frame.SeriesAt(1).Alignment
							Expect(basicIndex1Alignment).To(Equal(basic1Alignment))
							i.Close()
							Expect(sCtx.Wait()).To(Succeed())
							Expect(w.Close()).To(Succeed())
						})

					})
				})

				Context("Multiple Indexes", func() {
					Specify("Basic Writer", func() {
						var (
							basic1    = GenerateChannelKey()
							basicIdx1 = GenerateChannelKey()
							basic2    = GenerateChannelKey()
							basicIdx2 = GenerateChannelKey()
						)
						By("Creating the channels")
						Expect(db.CreateChannel(
							ctx,
							cesium.Channel{Key: basicIdx1, Name: "Hemingway", IsIndex: true, DataType: telem.TimeStampT},
							cesium.Channel{Key: basic1, Name: "Fitzgerald", Index: basicIdx1, DataType: telem.Int64T},
							cesium.Channel{Key: basicIdx2, Name: "Steinbeck", IsIndex: true, DataType: telem.TimeStampT},
							cesium.Channel{Key: basic2, Name: "Faulkner", Index: basicIdx2, DataType: telem.Int64T},
						)).To(Succeed())

						w := MustSucceed(db.OpenWriter(ctx, cesium.WriterConfig{
							Channels: []cesium.ChannelKey{basic1, basicIdx1, basic2, basicIdx2},
							Start:    10 * telem.SecondTS,
						}))

						By("Writing data to the first index")
						MustSucceed(w.Write(telem.MultiFrame(
							[]cesium.ChannelKey{basicIdx1, basic1},
							[]telem.Series{
								telem.NewSeriesSecondsTSV(10, 11, 12, 13),
								telem.NewSeriesV[int64](1, 2, 3, 4),
							},
						)))

						By("Writing more data to the second index")
						MustSucceed(w.Write(telem.MultiFrame(
							[]cesium.ChannelKey{basicIdx2, basic2},
							[]telem.Series{
								telem.NewSeriesSecondsTSV(10, 11, 12, 13, 14),
								telem.NewSeriesV[int64](1, 2, 3, 4, 5),
							},
						)))
						end := MustSucceed(w.Commit())
						Expect(end).To(Equal(14*telem.SecondTS + 1))
						Expect(w.Close()).To(Succeed())
					})
				})

				Context("Index and Data", func() {
					It("Should write properly", func() {
						var (
							index1 = GenerateChannelKey()
							data1  = GenerateChannelKey()
						)
						By("Creating a channel")
						Expect(db.CreateChannel(
							ctx,
							cesium.Channel{Name: "Bruce", Key: index1, DataType: telem.TimeStampT, IsIndex: true},
							cesium.Channel{Name: "Steen", Key: data1, DataType: telem.Int64T, Index: index1},
						)).To(Succeed())
						w := MustSucceed(db.OpenWriter(ctx, cesium.WriterConfig{
							Channels: []cesium.ChannelKey{index1, data1},
							Start:    10 * telem.SecondTS,
						}))

						By("Writing data")
						MustSucceed(w.Write(telem.MultiFrame(
							[]cesium.ChannelKey{index1, data1},
							[]telem.Series{
								telem.NewSeriesSecondsTSV(10, 11, 13),
								telem.NewSeriesV[int64](10, 11, 13),
							},
						)))
						end := MustSucceed(w.Commit())
						Expect(end).To(Equal(13*telem.SecondTS + +1*telem.NanosecondTS))

						MustSucceed(w.Write(telem.MultiFrame(
							[]cesium.ChannelKey{index1, data1},
							[]telem.Series{
								telem.NewSeriesSecondsTSV(17),
								telem.NewSeriesV[int64](17),
							},
						)))
						end = MustSucceed(w.Commit())
						Expect(end).To(Equal(17*telem.SecondTS + 1))
						Expect(w.Close()).To(Succeed())

						By("Checking that the data is correct")
						f := MustSucceed(db.Read(ctx, telem.TimeRangeMax, index1, data1))
						Expect(f.SeriesAt(0).Data).To(Equal(telem.NewSeriesSecondsTSV(10, 11, 13, 17).Data))
						Expect(f.SeriesAt(1).Data).To(Equal(telem.NewSeriesV[int64](10, 11, 13, 17).Data))
					})
					It("Should not write an empty frame", func() {

						var (
							idx  = GenerateChannelKey()
							data = GenerateChannelKey()
						)
						By("Creating a channel")
						Expect(db.CreateChannel(
							ctx,
							cesium.Channel{Name: "Bird", Key: idx, IsIndex: true, DataType: telem.TimeStampT},
							cesium.Channel{Name: "Live Studio Session", Key: data, Index: idx, DataType: telem.Int64T},
						)).To(Succeed())
						w := MustSucceed(db.OpenWriter(ctx, cesium.WriterConfig{
							Channels: []cesium.ChannelKey{idx, data},
							Start:    10 * telem.SecondTS,
						}))

						By("Writing data")
						MustSucceed(w.Write(telem.MultiFrame(
							[]cesium.ChannelKey{idx, data},
							[]telem.Series{
								{DataType: "int64"},
								{DataType: "int64"},
							},
						)))
						end := MustSucceed(w.Commit())
						Expect(end).To(Equal(10 * telem.SecondTS))

						Expect(w.Close()).To(Succeed())
					})
				})

				Describe("Auto-commit", func() {
					Describe("Indexed channels", func() {
						var (
							index1 cesium.ChannelKey
							basic1 cesium.ChannelKey
							index2 cesium.ChannelKey
							basic2 cesium.ChannelKey
							basic3 cesium.ChannelKey
						)
						BeforeEach(func() {
							index1 = GenerateChannelKey()
							basic1 = GenerateChannelKey()
							index2 = GenerateChannelKey()
							basic2 = GenerateChannelKey()
							basic3 = GenerateChannelKey()

							By("Creating channels")
							Expect(db.CreateChannel(
								ctx,
								cesium.Channel{Name: "Innerbloom", Key: index1, IsIndex: true, DataType: telem.TimeStampT},
								cesium.Channel{Name: "Lane", Key: basic1, Index: index1, DataType: telem.Int64T},
								cesium.Channel{Name: "Eight", Key: index2, IsIndex: true, DataType: telem.TimeStampT},
								cesium.Channel{Name: "Remix", Key: basic2, Index: index2, DataType: telem.Int64T},
								cesium.Channel{Name: "Yup", Key: basic3, Index: index2, DataType: telem.Uint32T},
							)).To(Succeed())
						})
						It("Should automatically commit the writer for all channels", func() {
							w := MustSucceed(db.OpenWriter(ctx, cesium.WriterConfig{
								Channels:         []cesium.ChannelKey{index1, basic1, index2, basic2, basic3},
								Start:            10 * telem.SecondTS,
								Mode:             cesium.WriterPersistStream,
								EnableAutoCommit: config.True(),
							}))

							By("Writing telemetry")
							MustSucceed(w.Write(telem.MultiFrame(
								[]cesium.ChannelKey{index1, basic1, index2, basic2, basic3},
								[]telem.Series{
									telem.NewSeriesSecondsTSV(10, 12, 13, 14),
									telem.NewSeriesV[int64](100, 102, 103, 104),
									telem.NewSeriesSecondsTSV(10, 11, 12, 13, 14, 15),
									telem.NewSeriesV[int64](100, 101, 102, 103, 104, 105),
									telem.NewSeriesV[uint32](100, 101, 102, 103, 104, 105),
								},
							)))

							By("Reading the telemetry to assert they are committed")
							Eventually(func(g Gomega) {
								f := MustSucceed(db.Read(ctx, telem.TimeRangeMax, index1, basic1, index2, basic2, basic3))
								index1S := f.Get(index1)
								g.Expect(index1S.Series).To(HaveLen(1))
								g.Expect(index1S.Len()).To(Equal(int64(4)))
								g.Expect(index1S.TimeRange()).To(Equal((10 * telem.SecondTS).Range(14*telem.SecondTS + 1)))
								g.Expect(index1S.Data()).To(Equal(telem.NewSeriesSecondsTSV(10, 12, 13, 14).Data))

								basic1S := f.Get(basic1)
								g.Expect(basic1S.Series).To(HaveLen(1))
								g.Expect(basic1S.Len()).To(Equal(int64(4)))
								g.Expect(basic1S.TimeRange()).To(Equal((10 * telem.SecondTS).Range(14*telem.SecondTS + 1)))
								g.Expect(basic1S.Data()).To(Equal(telem.NewSeriesV[int64](100, 102, 103, 104).Data))

								index2S := f.Get(index2)
								g.Expect(index2S.Series).To(HaveLen(1))
								g.Expect(index2S.TimeRange()).To(Equal((10 * telem.SecondTS).Range(15*telem.SecondTS + 1)))
								g.Expect(index2S.Len()).To(Equal(int64(6)))
								g.Expect(index2S.Data()).To(Equal(telem.NewSeriesSecondsTSV(10, 11, 12, 13, 14, 15).Data))

								basic2S := f.Get(basic2)
								g.Expect(basic2S.Series).To(HaveLen(1))
								g.Expect(basic2S.TimeRange()).To(Equal((10 * telem.SecondTS).Range(15*telem.SecondTS + 1)))
								g.Expect(basic2S.Len()).To(Equal(int64(6)))
								g.Expect(basic2S.Data()).To(Equal(telem.NewSeriesV[int64](100, 101, 102, 103, 104, 105).Data))

								basic3S := f.Get(basic3)
								g.Expect(basic3S.Series).To(HaveLen(1))
								g.Expect(basic3S.TimeRange()).To(Equal((10 * telem.SecondTS).Range(15*telem.SecondTS + 1)))
								g.Expect(basic3S.Len()).To(Equal(int64(6)))
								g.Expect(basic3S.Data()).To(Equal(telem.NewSeriesV[uint32](100, 101, 102, 103, 104, 105).Data))
							}).Should(Succeed())

							By("Writing more telemetry")
							MustSucceed(w.Write(telem.MultiFrame(
								[]cesium.ChannelKey{index1, basic1, index2, basic2, basic3},
								[]telem.Series{
									telem.NewSeriesSecondsTSV(20, 22, 23, 24),
									telem.NewSeriesV[int64](200, 202, 203, 204),
									telem.NewSeriesSecondsTSV(20, 21, 22, 23, 24, 25),
									telem.NewSeriesV[int64](200, 201, 202, 203, 204, 205),
									telem.NewSeriesV[uint32](200, 201, 202, 203, 204, 205),
								},
							)))

							By("Reading the telemetry to assert they are committed")
							Eventually(func(g Gomega) {
								f := MustSucceed(db.Read(ctx, telem.TimeRangeMax, index1, basic1, index2, basic2, basic3))
								g.Expect(f.Get(index1).Data()).To(Equal(telem.NewSeriesSecondsTSV(10, 12, 13, 14, 20, 22, 23, 24).Data))
								g.Expect(f.Get(basic1).Data()).To(Equal(telem.NewSeriesV[int64](100, 102, 103, 104, 200, 202, 203, 204).Data))
								g.Expect(f.Get(index2).Data()).To(Equal(telem.NewSeriesSecondsTSV(10, 11, 12, 13, 14, 15, 20, 21, 22, 23, 24, 25).Data))
								g.Expect(f.Get(basic2).Data()).To(Equal(telem.NewSeriesV[int64](100, 101, 102, 103, 104, 105, 200, 201, 202, 203, 204, 205).Data))
								g.Expect(f.Get(basic3).Data()).To(Equal(telem.NewSeriesV[uint32](100, 101, 102, 103, 104, 105, 200, 201, 202, 203, 204, 205).Data))
							}).Should(Succeed())

							By("Closing the writer")
							Expect(w.Close()).To(Succeed())
						})

						It("Should block subsequent writes if a previous write encounters a commit error", func() {
							w := MustSucceed(db.OpenWriter(ctx, cesium.WriterConfig{
								Channels:         []cesium.ChannelKey{index1, basic1, index2, basic2, basic3},
								Start:            10 * telem.SecondTS,
								Mode:             cesium.WriterPersistStream,
								EnableAutoCommit: config.True(),
							}))

							By("Writing telemetry")
							MustSucceed(w.Write(telem.MultiFrame(
								[]cesium.ChannelKey{index1, basic1, index2, basic2, basic3},
								[]telem.Series{
									telem.NewSeriesSecondsTSV(10, 12, 13, 14),
									telem.NewSeriesV[int64](100, 102, 103, 104),
									telem.NewSeriesSecondsTSV(10, 11, 12, 13, 14, 15),
									telem.NewSeriesV[int64](100, 101, 102, 103, 104, 105),
									telem.NewSeriesV[uint32](100, 101, 102, 103, 104, 105),
								},
							)))
							Expect(w.Close()).To(Succeed())

							By("Writing telemetry that would collide with previous domains")
							w = MustSucceed(db.OpenWriter(ctx, cesium.WriterConfig{
								Channels:         []cesium.ChannelKey{index1, basic1},
								Start:            9 * telem.SecondTS,
								Mode:             cesium.WriterPersistStream,
								EnableAutoCommit: config.True(),
							}))
							MustSucceed(w.Write(telem.MultiFrame(
								[]cesium.ChannelKey{index1, basic1},
								[]telem.Series{
									telem.NewSeriesSecondsTSV(9, 10, 11),
									telem.NewSeriesV[int64](99, 100, 101),
								},
							)))

							By("Checking that more writes to the writer would fail")
							Eventually(func() error {
								_, err := w.Write(cesium.Frame{})
								return err
							}, "1000s").Should(HaveOccurredAs(validate.Error))

							By("Checking that the first commit did not succeed")
							f := MustSucceed(db.Read(ctx, telem.TimeRangeMax, index1, basic1, index2, basic2, basic3))

							Expect(f.Get(index1).Data()).To(Equal(telem.NewSeriesSecondsTSV(10, 12, 13, 14).Data))
							Expect(f.Get(basic1).Data()).To(Equal(telem.NewSeriesV[int64](100, 102, 103, 104).Data))
							Expect(f.Get(index2).Data()).To(Equal(telem.NewSeriesSecondsTSV(10, 11, 12, 13, 14, 15).Data))
							Expect(f.Get(basic2).Data()).To(Equal(telem.NewSeriesV[int64](100, 101, 102, 103, 104, 105).Data))
							Expect(f.Get(basic3).Data()).To(Equal(telem.NewSeriesV[uint32](100, 101, 102, 103, 104, 105).Data))

							By("Closing the writer")
							err := w.Close()
							resultMatcher := ContainSubstring("overlaps with existing data occupying time range %v", (10 * telem.SecondTS).Range(14*telem.SecondTS+1))
							Expect(err).To(MatchError(validate.Error))
							Expect(err).To(MatchError(resultMatcher))
						})
						It("Should work with the write method", func() {
							start := 10 * telem.SecondTS

							for range 100 {
								stamps := make([]telem.TimeStamp, 100)
								data := make([]int64, 100)
								for j := telem.TimeStamp(0); j < 100; j++ {
									stamps[j] = start + j*10*telem.MicrosecondTS
									data[j] = 1
								}
								w := MustSucceed(db.OpenWriter(ctx, cesium.WriterConfig{
									Channels:         []cesium.ChannelKey{index1},
									Start:            start,
									Mode:             cesium.WriterPersistOnly,
									EnableAutoCommit: config.True(),
								}))
								MustSucceed(w.Write(telem.MultiFrame(
									[]cesium.ChannelKey{index1},
									[]telem.Series{
										telem.NewSeries(stamps),
									},
								)))
								Expect(w.Close()).To(Succeed())

								w = MustSucceed(db.OpenWriter(ctx, cesium.WriterConfig{
									Channels:         []cesium.ChannelKey{basic1},
									Start:            start,
									Mode:             cesium.WriterPersistOnly,
									EnableAutoCommit: config.True(),
								}))
								MustSucceed(w.Write(telem.MultiFrame(
									[]cesium.ChannelKey{basic1},
									[]telem.Series{
										telem.NewSeries(data),
									},
								)))
								Expect(w.Close()).To(Succeed())
								start += 2 * telem.MillisecondTS
							}

							f := MustSucceed(db.Read(ctx, telem.TimeRangeMax, basic1))
							Expect(f.Count()).To(Equal(100))
						})

						Describe("Auto-Persist", func() {
							It("Should auto persist on every commit when set to always auto persist", func() {
								By("Opening a writer")
								w := MustSucceed(db.OpenWriter(ctx, cesium.WriterConfig{
									Channels:                 []cesium.ChannelKey{index1, basic1},
									Start:                    10 * telem.SecondTS,
									Mode:                     cesium.WriterPersistStream,
									AutoIndexPersistInterval: cesium.AlwaysIndexPersistOnAutoCommit,
									EnableAutoCommit:         config.True(),
								}))

								By("Writing telemetry")
								MustSucceed(w.Write(telem.MultiFrame(
									[]cesium.ChannelKey{index1, basic1},
									[]telem.Series{
										telem.NewSeriesSecondsTSV(10, 12),
										telem.NewSeriesV[int64](100, 102),
									},
								)))

								By("Closing the writer")
								Expect(w.Close()).To(Succeed())

								By("Asserting that the telemetry has been persisted")
								f := MustSucceed(fs.Open(channelKeyToPath(index1)+"/index.domain", os.O_RDONLY))
								buf := make([]byte, 26)
								_, err := f.ReadAt(buf, 0)
								Expect(err).ToNot(HaveOccurred())
								Expect(f.Close()).To(Succeed())
								Expect(binary.LittleEndian.Uint64(buf[0:8])).To(Equal(uint64(10 * telem.SecondTS)))
								Expect(binary.LittleEndian.Uint64(buf[8:16])).To(Equal(uint64(12*telem.SecondTS + 1)))
								Expect(binary.LittleEndian.Uint32(buf[22:26])).To(Equal(uint32(16)))

								f = MustSucceed(fs.Open(channelKeyToPath(basic1)+"/index.domain", os.O_RDONLY))
								buf = make([]byte, 26)
								_, err = f.ReadAt(buf, 0)
								Expect(err).ToNot(HaveOccurred())
								Expect(f.Close()).To(Succeed())
								Expect(binary.LittleEndian.Uint64(buf[0:8])).To(Equal(uint64(10 * telem.SecondTS)))
								Expect(binary.LittleEndian.Uint64(buf[8:16])).To(Equal(uint64(12*telem.SecondTS + 1)))
								Expect(binary.LittleEndian.Uint32(buf[22:26])).To(Equal(uint32(16)))

							})

							It("Should auto persist every second when the interval is not set", func() {
								By("Opening a writer")
								w := MustSucceed(db.OpenWriter(ctx, cesium.WriterConfig{
									Channels:         []cesium.ChannelKey{index1, basic1},
									Start:            10 * telem.SecondTS,
									Mode:             cesium.WriterPersistStream,
									EnableAutoCommit: config.True(),
								}))

								By("Writing telemetry")
								MustSucceed(w.Write(telem.MultiFrame(
									[]cesium.ChannelKey{index1, basic1},
									[]telem.Series{
										telem.NewSeriesSecondsTSV(10, 11, 13),
										telem.NewSeriesV[int64](100, 101, 103),
									},
								)))

								By("Checking that this telemetry is not persisted")
								s := MustSucceed(fs.Stat(channelKeyToPath(index1) + "/index.domain"))
								Expect(s.Size()).To(Equal(int64(0)))
								s = MustSucceed(fs.Stat(channelKeyToPath(basic1) + "/index.domain"))
								Expect(s.Size()).To(Equal(int64(0)))

								By("Sleeping to wait for the threshold to be met")
								time.Sleep(time.Duration(1000 * telem.Millisecond))

								By("Writing more telemetry")
								MustSucceed(w.Write(telem.MultiFrame(
									[]cesium.ChannelKey{index1, basic1},
									[]telem.Series{
										telem.NewSeriesSecondsTSV(20, 22, 23, 24),
										telem.NewSeriesV[int64](200, 202, 203, 204),
									},
								)))

								By("Asserting that the telemetry has been persisted")
								Eventually(func(g Gomega) {
									f := MustSucceed(fs.Open(channelKeyToPath(index1)+"/index.domain", os.O_RDONLY))
									buf := make([]byte, 26)
									_, err := f.Read(buf)
									g.Expect(err).ToNot(HaveOccurred())
									g.Expect(f.Close()).To(Succeed())
									g.Expect(binary.LittleEndian.Uint64(buf[0:8])).To(Equal(uint64(10 * telem.SecondTS)))
									g.Expect(binary.LittleEndian.Uint64(buf[8:16])).To(Equal(uint64(24*telem.SecondTS + 1)))
									g.Expect(binary.LittleEndian.Uint32(buf[22:26])).To(Equal(uint32(56)))

									f = MustSucceed(fs.Open(channelKeyToPath(basic1)+"/index.domain", os.O_RDONLY))
									buf = make([]byte, 26)
									_, err = f.Read(buf)
									g.Expect(err).ToNot(HaveOccurred())
									g.Expect(f.Close()).To(Succeed())
									g.Expect(binary.LittleEndian.Uint64(buf[0:8])).To(Equal(uint64(10 * telem.SecondTS)))
									g.Expect(binary.LittleEndian.Uint64(buf[8:16])).To(Equal(uint64(24*telem.SecondTS + 1)))
									g.Expect(binary.LittleEndian.Uint32(buf[22:26])).To(Equal(uint32(56)))
								}).Should(Succeed())

								By("Writing more telemetry")
								MustSucceed(w.Write(telem.MultiFrame(
									[]cesium.ChannelKey{index1, basic1},
									[]telem.Series{
										telem.NewSeriesSecondsTSV(30, 31, 33),
										telem.NewSeriesV[int64](300, 301, 303),
									},
								)))

								By("Assert that the stranded telemetry be persisted on close")
								Expect(w.Close()).To(Succeed())

								f := MustSucceed(fs.Open(channelKeyToPath(index1)+"/index.domain", os.O_RDONLY))
								buf := make([]byte, 26)
								_, err := f.Read(buf)
								Expect(err).ToNot(HaveOccurred())
								Expect(f.Close()).To(Succeed())
								Expect(binary.LittleEndian.Uint64(buf[8:16])).To(Equal(uint64(33*telem.SecondTS + 1)))
								Expect(binary.LittleEndian.Uint32(buf[22:26])).To(Equal(uint32(80)))

								f = MustSucceed(fs.Open(channelKeyToPath(basic1)+"/index.domain", os.O_RDONLY))
								buf = make([]byte, 26)
								_, err = f.Read(buf)
								Expect(err).ToNot(HaveOccurred())
								Expect(f.Close()).To(Succeed())
								Expect(binary.LittleEndian.Uint64(buf[8:16])).To(Equal(uint64(33*telem.SecondTS + 1)))
								Expect(binary.LittleEndian.Uint32(buf[22:26])).To(Equal(uint32(80)))
							})

							It("Should auto persist once the time interval is reached", func() {
								By("Opening a writer")
								w := MustSucceed(db.OpenWriter(ctx, cesium.WriterConfig{
									Channels:                 []cesium.ChannelKey{index1, basic1},
									Start:                    10 * telem.SecondTS,
									Mode:                     cesium.WriterPersistStream,
									EnableAutoCommit:         config.True(),
									AutoIndexPersistInterval: 200 * telem.Millisecond,
								}))

								By("Writing telemetry")
								MustSucceed(w.Write(telem.MultiFrame(
									[]cesium.ChannelKey{index1, basic1},
									[]telem.Series{
										telem.NewSeriesSecondsTSV(10, 11, 13),
										telem.NewSeriesV[int64](100, 101, 103),
									},
								)))

								By("Checking that this telemetry is not persisted")
								s := MustSucceed(fs.Stat(channelKeyToPath(index1) + "/index.domain"))
								Expect(s.Size()).To(Equal(int64(0)))
								s = MustSucceed(fs.Stat(channelKeyToPath(basic1) + "/index.domain"))
								Expect(s.Size()).To(Equal(int64(0)))

								By("Sleeping to wait for the threshold to be met")
								time.Sleep(time.Duration(200 * telem.Millisecond))

								By("Writing more telemetry")
								MustSucceed(w.Write(telem.MultiFrame(
									[]cesium.ChannelKey{index1, basic1},
									[]telem.Series{
										telem.NewSeriesSecondsTSV(20, 22, 23, 24),
										telem.NewSeriesV[int64](200, 202, 203, 204),
									},
								)))

								By("Asserting that the telemetry has been persisted")
								Eventually(func(g Gomega) {
									f := MustSucceed(fs.Open(channelKeyToPath(index1)+"/index.domain", os.O_RDONLY))
									buf := make([]byte, 26)
									_, err := f.ReadAt(buf, 0)
									g.Expect(err).ToNot(HaveOccurred())
									g.Expect(f.Close()).To(Succeed())
									g.Expect(binary.LittleEndian.Uint64(buf[0:8])).To(Equal(uint64(10 * telem.SecondTS)))
									g.Expect(binary.LittleEndian.Uint64(buf[8:16])).To(Equal(uint64(24*telem.SecondTS + 1)))
									g.Expect(binary.LittleEndian.Uint32(buf[22:26])).To(Equal(uint32(56)))

									f = MustSucceed(fs.Open(channelKeyToPath(basic1)+"/index.domain", os.O_RDONLY))
									buf = make([]byte, 26)
									_, err = f.ReadAt(buf, 0)
									g.Expect(err).ToNot(HaveOccurred())
									g.Expect(f.Close()).To(Succeed())
									g.Expect(binary.LittleEndian.Uint64(buf[0:8])).To(Equal(uint64(10 * telem.SecondTS)))
									g.Expect(binary.LittleEndian.Uint64(buf[8:16])).To(Equal(uint64(24*telem.SecondTS + 1)))
									g.Expect(binary.LittleEndian.Uint32(buf[22:26])).To(Equal(uint32(56)))
								}).Should(Succeed())

								By("Writing more telemetry")
								MustSucceed(w.Write(telem.MultiFrame(
									[]cesium.ChannelKey{index1, basic1},
									[]telem.Series{
										telem.NewSeriesSecondsTSV(30, 31, 33),
										telem.NewSeriesV[int64](300, 301, 303),
									},
								)))

								MustSucceed(w.Write(telem.MultiFrame(
									[]cesium.ChannelKey{index1, basic1},
									[]telem.Series{
										telem.NewSeriesSecondsTSV(40, 41),
										telem.NewSeriesV[int64](400, 401),
									},
								)))

								time.Sleep(time.Duration(200 * telem.Millisecond))

								MustSucceed(w.Write(telem.MultiFrame(
									[]cesium.ChannelKey{index1, basic1},
									[]telem.Series{
										telem.NewSeriesSecondsTSV(43),
										telem.NewSeriesV[int64](403),
									},
								)))

								By("Asserting that the telemetry has been persisted")
								Eventually(func(g Gomega) {
									f := MustSucceed(fs.Open(channelKeyToPath(index1)+"/index.domain", os.O_RDONLY))
									buf := make([]byte, 26)
									_, err := f.Read(buf)
									g.Expect(err).ToNot(HaveOccurred())
									g.Expect(f.Close()).To(Succeed())
									g.Expect(binary.LittleEndian.Uint64(buf[0:8])).To(Equal(uint64(10 * telem.SecondTS)))
									g.Expect(binary.LittleEndian.Uint64(buf[8:16])).To(Equal(uint64(43*telem.SecondTS + 1)))
									g.Expect(binary.LittleEndian.Uint32(buf[22:26])).To(Equal(uint32(13 * 8)))

									f = MustSucceed(fs.Open(channelKeyToPath(basic1)+"/index.domain", os.O_RDONLY))
									buf = make([]byte, 26)
									_, err = f.ReadAt(buf, 0)
									g.Expect(err).ToNot(HaveOccurred())
									g.Expect(f.Close()).To(Succeed())
									g.Expect(binary.LittleEndian.Uint64(buf[0:8])).To(Equal(uint64(10 * telem.SecondTS)))
									g.Expect(binary.LittleEndian.Uint64(buf[8:16])).To(Equal(uint64(43*telem.SecondTS + 1)))
									g.Expect(binary.LittleEndian.Uint32(buf[22:26])).To(Equal(uint32(13 * 8)))
								}).Should(Succeed())

								Expect(w.Close()).To(Succeed())
							})
						})
					})
				})

				Describe("Auto file cutoff", func() {
					var (
						db2          *cesium.DB
						index, basic cesium.ChannelKey
					)

					BeforeEach(func() {
						index = GenerateChannelKey()
						basic = GenerateChannelKey()
					})

					AfterEach(func() {
						Expect(db2.Close()).To(Succeed())
						Expect(fs.Remove("size-capped-db")).To(Succeed())
					})

					Specify("With AutoCommit", func() {
						db2 = MustSucceed(cesium.Open(ctx, "size-capped-db",
							cesium.WithFS(fs),
<<<<<<< HEAD
							cesium.WithFileSizeCap(40*telem.ByteSize),
=======
							cesium.WithFileSizeCap(40*telem.Byte),
>>>>>>> 413a05fe
							cesium.WithInstrumentation(PanicLogger()),
						))

						Expect(db2.CreateChannel(
							ctx,
							cesium.Channel{Name: "Massane", Key: index, IsIndex: true, DataType: telem.TimeStampT},
							cesium.Channel{Name: "Waiting", Key: basic, Index: index, DataType: telem.Int64T},
						)).To(Succeed())

						w := MustSucceed(db2.OpenWriter(ctx, cesium.WriterConfig{
							Channels:         []cesium.ChannelKey{index, basic},
							Start:            10 * telem.SecondTS,
							EnableAutoCommit: config.True(),
						}))

						By("Writing data to the channel")
						MustSucceed(w.Write(telem.MultiFrame(
							[]cesium.ChannelKey{index, basic},
							[]telem.Series{
								telem.NewSeriesSecondsTSV(10, 11, 12, 13, 14, 15),
								telem.NewSeriesV[int64](100, 101, 102, 103, 104, 105),
							},
						)))

						MustSucceed(w.Write(telem.MultiFrame(
							[]cesium.ChannelKey{index, basic},
							[]telem.Series{
								telem.NewSeriesSecondsTSV(20, 21, 22, 23, 24, 25, 26),
								telem.NewSeriesV[int64](200, 201, 202, 203, 204, 205, 206),
							},
						)))

						MustSucceed(w.Write(telem.MultiFrame(
							[]cesium.ChannelKey{index, basic},
							[]telem.Series{
								telem.NewSeriesSecondsTSV(30, 31, 33),
								telem.NewSeriesV[int64](300, 301, 303),
							},
						)))
						Expect(w.Close()).To(Succeed())

						By("Asserting that the first two channels now have three files while the third one has two", func() {
							subFS := MustSucceed(fs.Sub("size-capped-db"))
							l := MustSucceed(subFS.List(strconv.Itoa(int(index))))
							l = lo.Filter(l, func(item os.FileInfo, _ int) bool {
								return item.Name() != "index.domain" && item.Name() != "counter.domain" && item.Name() != "meta.json" && item.Name() != "tombstone.domain"
							})
							Expect(l).To(HaveLen(3))
							Expect(l[0].Size()).To(Equal(int64(6 * telem.Int64T.Density())))
							Expect(l[1].Size()).To(Equal(int64(7 * telem.Int64T.Density())))
							Expect(l[2].Size()).To(Equal(int64(3 * telem.Int64T.Density())))
							l = MustSucceed(subFS.List(strconv.Itoa(int(basic))))
							l = lo.Filter(l, func(item os.FileInfo, _ int) bool {
								return item.Name() != "index.domain" && item.Name() != "counter.domain" && item.Name() != "meta.json" && item.Name() != "tombstone.domain"
							})
							Expect(l).To(HaveLen(3))
							Expect(l[0].Size()).To(Equal(int64(6 * telem.Int64T.Density())))
							Expect(l[1].Size()).To(Equal(int64(7 * telem.Int64T.Density())))
							Expect(l[2].Size()).To(Equal(int64(3 * telem.Int64T.Density())))
						})

						By("Asserting that the data is correct", func() {
							f := MustSucceed(db2.Read(ctx, telem.TimeRangeMax, index, basic))
							indexF := f.Get(index).Series
							Expect(indexF).To(HaveLen(3))
							Expect(indexF[0].TimeRange).To(Equal((10 * telem.SecondTS).Range(15*telem.SecondTS + 1)))
							Expect(indexF[1].TimeRange).To(Equal((15*telem.SecondTS + 1).Range(26*telem.SecondTS + 1)))
							Expect(indexF[2].TimeRange).To(Equal((26*telem.SecondTS + 1).Range(33*telem.SecondTS + 1)))

							basicF := f.Get(basic).Series
							Expect(basicF).To(HaveLen(3))
							Expect(basicF[0].TimeRange).To(Equal((10 * telem.SecondTS).Range(15*telem.SecondTS + 1)))
							Expect(basicF[1].TimeRange).To(Equal((15*telem.SecondTS + 1).Range(26*telem.SecondTS + 1)))
							Expect(basicF[2].TimeRange).To(Equal((26*telem.SecondTS + 1).Range(33*telem.SecondTS + 1)))
						})
					})

					Specify("With AutoCommit: should not commit a tiny domain", func() {
						db2 = MustSucceed(cesium.Open(ctx, "size-capped-db",
							cesium.WithFS(fs),
<<<<<<< HEAD
							cesium.WithFileSizeCap(80*telem.ByteSize),
=======
							cesium.WithFileSizeCap(80*telem.Byte),
>>>>>>> 413a05fe
							cesium.WithInstrumentation(PanicLogger()),
						))

						Expect(db2.CreateChannel(
							ctx,
							cesium.Channel{Name: "A", Key: index, IsIndex: true, DataType: telem.TimeStampT},
							cesium.Channel{Name: "Collection", Key: basic, Index: index, DataType: telem.Int64T},
						)).To(Succeed())

						w := MustSucceed(db2.OpenWriter(ctx, cesium.WriterConfig{
							Channels:                 []cesium.ChannelKey{index, basic},
							Start:                    10 * telem.SecondTS,
							EnableAutoCommit:         config.True(),
							AutoIndexPersistInterval: cesium.AlwaysIndexPersistOnAutoCommit,
						}))

						By("Writing data to the channel")
						MustSucceed(w.Write(telem.MultiFrame(
							[]cesium.ChannelKey{index, basic},
							[]telem.Series{
								telem.NewSeriesSecondsTSV(10, 11, 12, 13, 14, 15, 16),
								telem.NewSeriesV[int64](100, 101, 102, 103, 104, 105, 106),
							},
						)))
						Expect(w.Close()).To(Succeed())

						w = MustSucceed(db2.OpenWriter(ctx, cesium.WriterConfig{
							Channels:                 []cesium.ChannelKey{index, basic},
							Start:                    17 * telem.SecondTS,
							EnableAutoCommit:         config.True(),
							AutoIndexPersistInterval: cesium.AlwaysIndexPersistOnAutoCommit,
						}))

						// This should still go to file 1.
						MustSucceed(w.Write(telem.MultiFrame(
							[]cesium.ChannelKey{index, basic},
							[]telem.Series{
								telem.NewSeriesSecondsTSV(17),
								telem.NewSeriesV[int64](107),
							},
						)))

						// This should still go to file 1.
						MustSucceed(w.Write(telem.MultiFrame(
							[]cesium.ChannelKey{index, basic},
							[]telem.Series{
								telem.NewSeriesSecondsTSV(18, 19),
								telem.NewSeriesV[int64](108, 109),
							},
						)))

						MustSucceed(w.Write(telem.MultiFrame(
							[]cesium.ChannelKey{index, basic},
							[]telem.Series{
								telem.NewSeriesSecondsTSV(20, 21, 22, 23, 24),
								telem.NewSeriesV[int64](200, 201, 202, 203, 204),
							},
						)))
						Expect(w.Close()).To(Succeed())

						subFS := MustSucceed(fs.Sub("size-capped-db"))
						By("Asserting that the first two channels have 2 files, while the last channel has an oversize file", func() {
							l := MustSucceed(subFS.List(strconv.Itoa(int(index))))
							l = lo.Filter(l, func(item os.FileInfo, _ int) bool {
								return item.Name() != "index.domain" && item.Name() != "counter.domain" && item.Name() != "meta.json" && item.Name() != "tombstone.domain"
							})
							Expect(l).To(HaveLen(2))
							Expect(l[0].Size()).To(Equal(int64(10 * telem.Int64T.Density())))
							Expect(l[1].Size()).To(Equal(int64(5 * telem.Int64T.Density())))
							l = MustSucceed(subFS.List(strconv.Itoa(int(basic))))
							l = lo.Filter(l, func(item os.FileInfo, _ int) bool {
								return item.Name() != "index.domain" && item.Name() != "counter.domain" && item.Name() != "meta.json" && item.Name() != "tombstone.domain"
							})
							Expect(l).To(HaveLen(2))
							Expect(l[0].Size()).To(Equal(int64(10 * telem.Int64T.Density())))
							Expect(l[1].Size()).To(Equal(int64(5 * telem.Int64T.Density())))
						})

						By("Closing an reopening the db")
						Expect(db2.Close()).To(Succeed())

						db2 = MustSucceed(cesium.Open(ctx, "size-capped-db",
							cesium.WithFS(fs),
<<<<<<< HEAD
							cesium.WithFileSizeCap(64*telem.ByteSize),
=======
							cesium.WithFileSizeCap(64*telem.Byte),
>>>>>>> 413a05fe
							cesium.WithInstrumentation(PanicLogger()),
						))

						By("Asserting that upon writing to the channels, the writes go to appropriate files")
						w = MustSucceed(db2.OpenWriter(ctx, cesium.WriterConfig{
							Channels:                 []cesium.ChannelKey{index, basic},
							Start:                    30 * telem.SecondTS,
							EnableAutoCommit:         config.True(),
							AutoIndexPersistInterval: cesium.AlwaysIndexPersistOnAutoCommit,
						}))

						MustSucceed(w.Write(telem.MultiFrame(
							[]cesium.ChannelKey{index, basic},
							[]telem.Series{
								telem.NewSeriesSecondsTSV(30, 31),
								telem.NewSeriesV[int64](300, 301),
							},
						)))
						Expect(w.Close()).To(Succeed())

						Expect(MustSucceed(subFS.Stat(strconv.Itoa(int(basic)) + "/2.domain")).Size()).To(Equal(int64(7 * telem.Int64T.Density())))
						Expect(MustSucceed(subFS.Stat(strconv.Itoa(int(index)) + "/2.domain")).Size()).To(Equal(int64(7 * telem.TimeStampT.Density())))

						By("Asserting that the data is correct")
						f := MustSucceed(db2.Read(ctx, telem.TimeRangeMax, index, basic))
						indexF := f.Get(index).Series
						Expect(indexF).To(HaveLen(4))
						Expect(indexF[0].TimeRange).To(Equal((10 * telem.SecondTS).Range(16*telem.SecondTS + 1)))
						Expect(indexF[0].Data).To(Equal(telem.NewSeriesSecondsTSV(10, 11, 12, 13, 14, 15, 16).Data))
						Expect(indexF[1].TimeRange).To(Equal((17 * telem.SecondTS).Range(19*telem.SecondTS + 1)))
						Expect(indexF[1].Data).To(Equal(telem.NewSeriesSecondsTSV(17, 18, 19).Data))
						Expect(indexF[2].TimeRange).To(Equal((19*telem.SecondTS + 1).Range(24*telem.SecondTS + 1)))
						Expect(indexF[2].Data).To(Equal(telem.NewSeriesSecondsTSV(20, 21, 22, 23, 24).Data))
						Expect(indexF[3].TimeRange).To(Equal((30 * telem.SecondTS).Range(31*telem.SecondTS + 1)))
						Expect(indexF[3].Data).To(Equal(telem.NewSeriesSecondsTSV(30, 31).Data))

						basicF := f.Get(basic).Series
						Expect(basicF).To(HaveLen(4))
						Expect(basicF[0].TimeRange).To(Equal((10 * telem.SecondTS).Range(16*telem.SecondTS + 1)))
						Expect(basicF[0].Data).To(Equal(telem.NewSeriesV[int64](100, 101, 102, 103, 104, 105, 106).Data))
						Expect(basicF[1].TimeRange).To(Equal((17 * telem.SecondTS).Range(19*telem.SecondTS + 1)))
						Expect(basicF[1].Data).To(Equal(telem.NewSeriesV[int64](107, 108, 109).Data))
						Expect(basicF[2].TimeRange).To(Equal((19*telem.SecondTS + 1).Range(24*telem.SecondTS + 1)))
						Expect(basicF[2].Data).To(Equal(telem.NewSeriesV[int64](200, 201, 202, 203, 204).Data))
						Expect(basicF[3].TimeRange).To(Equal((30 * telem.SecondTS).Range(31*telem.SecondTS + 1)))
						Expect(basicF[3].Data).To(Equal(telem.NewSeriesV[int64](300, 301).Data))
					})

					Specify("Without AutoCommit", func() {
						db2 = MustSucceed(cesium.Open(ctx, "size-capped-db",
							cesium.WithFS(fs),
<<<<<<< HEAD
							cesium.WithFileSizeCap(40*telem.ByteSize),
=======
							cesium.WithFileSizeCap(40*telem.Byte),
>>>>>>> 413a05fe
							cesium.WithInstrumentation(PanicLogger()),
						))

						Expect(db2.CreateChannel(
							ctx,
							cesium.Channel{Name: "An Odd", Key: index, IsIndex: true, DataType: telem.TimeStampT},
							cesium.Channel{Name: "Collection", Key: basic, Index: index, DataType: telem.Int64T},
						)).To(Succeed())

						w := MustSucceed(db2.OpenWriter(ctx, cesium.WriterConfig{
							Channels: []cesium.ChannelKey{index, basic},
							Start:    10 * telem.SecondTS,
						}))

						By("Writing data to the channel")
						MustSucceed(w.Write(telem.MultiFrame(
							[]cesium.ChannelKey{index, basic},
							[]telem.Series{
								telem.NewSeriesSecondsTSV(10, 11, 12, 13, 14, 15),
								telem.NewSeriesV[int64](100, 101, 102, 103, 104, 105),
							},
						)))

						MustSucceed(w.Write(telem.MultiFrame(
							[]cesium.ChannelKey{index, basic},
							[]telem.Series{
								telem.NewSeriesSecondsTSV(20, 21, 22, 23, 24, 25, 26),
								telem.NewSeriesV[int64](200, 201, 202, 203, 204, 205, 206),
							},
						)))

						MustSucceed(w.Commit())

						MustSucceed(w.Write(telem.MultiFrame(
							[]cesium.ChannelKey{index, basic},
							[]telem.Series{
								telem.NewSeriesSecondsTSV(30, 31, 33),
								telem.NewSeriesV[int64](300, 301, 303),
							},
						)))
						MustSucceed(w.Commit())
						Expect(w.Close()).To(Succeed())

						By("Asserting that all channels have two files", func() {
							subFS := MustSucceed(fs.Sub("size-capped-db"))
							l := MustSucceed(subFS.List(strconv.Itoa(int(index))))
							l = lo.Filter(l, func(item os.FileInfo, _ int) bool {
								return item.Name() != "index.domain" && item.Name() != "counter.domain" && item.Name() != "meta.json" && item.Name() != "tombstone.domain"
							})
							Expect(l).To(HaveLen(2))
							Expect(l[0].Size()).To(Equal(int64(13 * telem.Int64T.Density())))
							Expect(l[1].Size()).To(Equal(int64(3 * telem.Int64T.Density())))
							l = MustSucceed(subFS.List(strconv.Itoa(int(basic))))
							l = lo.Filter(l, func(item os.FileInfo, _ int) bool {
								return item.Name() != "index.domain" && item.Name() != "counter.domain" && item.Name() != "meta.json" && item.Name() != "tombstone.domain"
							})
							Expect(l).To(HaveLen(2))
							Expect(l[0].Size()).To(Equal(int64(13 * telem.Int64T.Density())))
							Expect(l[1].Size()).To(Equal(int64(3 * telem.Int64T.Density())))
						})

						By("Asserting that the data is correct", func() {
							f := MustSucceed(db2.Read(ctx, telem.TimeRangeMax, index, basic))
							indexF := f.Get(index).Series
							Expect(indexF).To(HaveLen(2))
							Expect(indexF[0].TimeRange).To(Equal((10 * telem.SecondTS).Range(26*telem.SecondTS + 1)))
							Expect(indexF[1].TimeRange).To(Equal((26*telem.SecondTS + 1).Range(33*telem.SecondTS + 1)))

							basicF := f.Get(basic).Series
							Expect(basicF).To(HaveLen(2))
							Expect(basicF[0].TimeRange).To(Equal((10 * telem.SecondTS).Range(26*telem.SecondTS + 1)))
							Expect(basicF[1].TimeRange).To(Equal((26*telem.SecondTS + 1).Range(33*telem.SecondTS + 1)))
						})
					})
					It("Should not break when auto committing to not all channels", func() {
						db2 = MustSucceed(cesium.Open(ctx, "size-capped-db",
							cesium.WithFS(fs),
<<<<<<< HEAD
							cesium.WithFileSizeCap(40*telem.ByteSize),
=======
							cesium.WithFileSizeCap(40*telem.Byte),
>>>>>>> 413a05fe
							cesium.WithInstrumentation(PanicLogger()),
						))

						var (
							index2 = GenerateChannelKey()
							basic2 = GenerateChannelKey()
						)

						Expect(db2.CreateChannel(
							ctx,
							cesium.Channel{Name: "O", Key: index, IsIndex: true, DataType: telem.TimeStampT},
							cesium.Channel{Name: "P", Key: basic, Index: index, DataType: telem.Int64T},
							cesium.Channel{Name: "C", Key: index2, IsIndex: true, DataType: telem.TimeStampT},
							cesium.Channel{Name: "U", Key: basic2, Index: index2, DataType: telem.Int64T},
						)).To(Succeed())

						w := MustSucceed(db2.OpenWriter(ctx, cesium.WriterConfig{
							Channels:                 []core.ChannelKey{index, basic, index2, basic2},
							Start:                    10 * telem.SecondTS,
							EnableAutoCommit:         config.True(),
							AutoIndexPersistInterval: cesium.AlwaysIndexPersistOnAutoCommit,
						}))

						MustSucceed(w.Write(telem.MultiFrame(
							[]core.ChannelKey{index, basic, index2, basic2},
							[]telem.Series{
								telem.NewSeriesSecondsTSV(10, 11, 12, 13, 14, 15),
								telem.NewSeriesV[int64](10, 11, 12, 13, 14, 15),
								telem.NewSeriesSecondsTSV(10, 11, 12, 13, 14, 15),
								telem.NewSeriesV[int64](10, 11, 12, 13, 14, 15),
							},
						)))

						By("Asserting that only writing to two channels will not fail")
						MustSucceed(w.Write(telem.MultiFrame(
							[]core.ChannelKey{index, basic},
							[]telem.Series{
								telem.NewSeriesSecondsTSV(16, 17, 18),
								telem.NewSeriesV[int64](16, 17, 18),
							},
						)))
						Expect(w.Close()).To(Succeed())
					})
				})

				Describe("Write Authority", func() {
					It("Should set the authority of writers", func() {
						var (
							key  = GenerateChannelKey()
							key2 = GenerateChannelKey()
						)
						By("Creating a channel")
						Expect(db.CreateChannel(
							ctx,
							cesium.Channel{
								Key:      key,
								Name:     "John",
								IsIndex:  true,
								DataType: telem.TimeStampT,
							},
							cesium.Channel{
								Key:      key2,
								Name:     "Krakauer",
								Virtual:  true,
								DataType: telem.StringT,
							},
						)).To(Succeed())
						w1 := MustSucceed(db.OpenWriter(ctx, cesium.WriterConfig{
							Channels:    []cesium.ChannelKey{key, key2},
							Start:       10 * telem.SecondTS,
							Authorities: []control.Authority{control.Authority(100), control.Authority(110)},
							Sync:        config.True(),
						}))

						w2 := MustSucceed(db.OpenWriter(ctx, cesium.WriterConfig{
							Channels:    []cesium.ChannelKey{key, key2},
							Start:       10 * telem.SecondTS,
							Authorities: []control.Authority{control.Authority(110), control.Authority(100)},
							Sync:        config.True(),
						}))

						authorized := MustSucceed(w1.Write(telem.MultiFrame(
							[]cesium.ChannelKey{key},
							[]telem.Series{
								telem.NewSeriesSecondsTSV(10, 11, 12, 13),
							}),
						))
						Expect(authorized).To(BeFalse())

						Expect(w1.SetAuthority(cesium.WriterConfig{
							Channels:    []cesium.ChannelKey{key, key2},
							Authorities: []control.Authority{control.AuthorityAbsolute, control.Authority(0)},
						})).To(Succeed())

						authorized = MustSucceed(w2.Write(telem.MultiFrame(
							[]cesium.ChannelKey{key},
							[]telem.Series{
								telem.NewSeriesSecondsTSV(10, 11, 12, 13),
							},
						)))
						Expect(authorized).To(BeFalse())

						authorized = MustSucceed(w1.Write(telem.MultiFrame(
							[]cesium.ChannelKey{key},
							[]telem.Series{
								telem.NewSeriesSecondsTSV(10, 11, 12, 13),
							},
						)))
						Expect(authorized).To(BeTrue())

						authorized = MustSucceed(w1.Write(telem.MultiFrame(
							[]cesium.ChannelKey{key2},
							[]telem.Series{
								{DataType: telem.StringT, Data: []byte("hehe")},
							},
						)))
						Expect(authorized).To(BeFalse())
						Expect(w1.Close()).To(Succeed())
						Expect(w2.Close()).To(Succeed())
					})
				})
			})

			Describe("Stream Only Mode", func() {
				ShouldNotLeakRoutinesJustBeforeEach()
				It("Should not persist data", func() {
					var (
						basic1      = GenerateChannelKey()
						basic1Index = GenerateChannelKey()
					)
					By("Creating a channel")
					Expect(db.CreateChannel(
						ctx,
						cesium.Channel{Name: "U", Key: basic1Index, IsIndex: true, DataType: telem.TimeStampT},
						cesium.Channel{Name: "A", Key: basic1, Index: basic1Index, DataType: telem.Int64T},
					)).To(Succeed())
					w := MustSucceed(db.OpenWriter(ctx, cesium.WriterConfig{
						Channels: []cesium.ChannelKey{basic1, basic1Index},
						Start:    10 * telem.SecondTS,
						Mode:     cesium.WriterStreamOnly,
					}))

					By("Writing data to the channel")
					MustSucceed(w.Write(telem.MultiFrame(
						[]cesium.ChannelKey{basic1Index, basic1},
						[]telem.Series{
							telem.NewSeriesSecondsTSV(10, 11, 12, 13),
							telem.NewSeriesV[int64](1, 2, 3, 4),
						}),
					))
					end := MustSucceed(w.Commit())
					Expect(end).To(Equal(13*telem.SecondTS + 1))

					By("Reading the data back")
					frame := MustSucceed(db.Read(ctx, telem.TimeRangeMax, basic1))
					Expect(frame.Count()).To(Equal(0))
					tsFrame := MustSucceed(db.Read(ctx, telem.TimeRangeMax, basic1Index))
					Expect(tsFrame.Count()).To(Equal(0))
					Expect(w.Close()).To(Succeed())
				})
			})

			Describe("Open Errors", func() {
				ShouldNotLeakRoutinesJustBeforeEach()
				Specify("Channel that does not exist", func() {
					_, err := db.OpenWriter(
						ctx,
						cesium.WriterConfig{
							Channels: []cesium.ChannelKey{55000},
							Start:    10 * telem.SecondTS,
						})
					Expect(err).To(MatchError(core.ErrChannelNotFound))
				})
				Specify("Encounters channel that does not exist after already successfully creating some writers", func() {
					idx := GenerateChannelKey()
					data := GenerateChannelKey()

					Expect(db.CreateChannel(
						ctx,
						cesium.Channel{Key: idx, Name: "nonexistent 1", DataType: telem.TimeStampT, IsIndex: true},
						cesium.Channel{Key: data, Name: "nonexistent 2", DataType: telem.Int64T, Index: idx},
					)).To(Succeed())

					_, err := db.OpenWriter(ctx, cesium.WriterConfig{Channels: []cesium.ChannelKey{idx, 88888}, Start: 10 * telem.SecondTS})
					Expect(err).To(MatchError(core.ErrChannelNotFound))
				})
			})

			Describe("Write Errors", Ordered, func() {
				ShouldNotLeakRoutinesJustBeforeEach()
				var (
					idx  = GenerateChannelKey()
					data = GenerateChannelKey()
				)
				BeforeAll(func() {
					Expect(db.CreateChannel(
						ctx,
						cesium.Channel{Key: idx, Name: "uneven 1", DataType: telem.TimeStampT, IsIndex: true},
						cesium.Channel{Key: data, Name: "uneven 2", DataType: telem.Float32T, Index: idx},
					))
				})

				Specify("Uneven Frame", func() {
					w := MustSucceed(
						db.OpenWriter(ctx,
							cesium.WriterConfig{
								Channels: []cesium.ChannelKey{idx, data},
								Start:    10 * telem.SecondTS,
							}),
					)
					MustSucceed(w.Write(telem.MultiFrame(
						[]cesium.ChannelKey{idx, data},
						[]telem.Series{
							telem.NewSeriesSecondsTSV(10, 11, 12, 13),
							telem.NewSeriesV[float32](10, 11, 12),
						}),
					))
					_, err := w.Commit()
					Expect(err).To(HaveOccurredAs(validate.Error))
					err = w.Close()
					Expect(err).To(MatchError(validate.Error))
					Expect(err).To(MatchError(ContainSubstring("same length")))
				})

				Context("Missing Channels", func() {

					Specify("Frame With Index Channel but without Data Channel", func() {
						w := MustSucceed(db.OpenWriter(
							ctx,
							cesium.WriterConfig{
								Channels: []cesium.ChannelKey{idx, data},
								Start:    10 * telem.SecondTS,
							}))
						MustSucceed(w.Write(telem.MultiFrame(
							[]cesium.ChannelKey{idx},
							[]telem.Series{
								telem.NewSeriesSecondsTSV(10, 11, 12, 13),
							},
						)))
						_, err := w.Commit()
						Expect(err).To(HaveOccurredAs(validate.Error))
						err = w.Close()
						Expect(err).To(MatchError(validate.Error))
						Expect(err).To(MatchError(
							ContainSubstring(fmt.Sprintf(
								"frame must have exactly one series for each data channel associated with index [uneven 1]<%d>, but is missing a series for channel [uneven 2]<%d>", idx, data))))
					})

					Specify("Frame With Data Channel but without Index", func() {
						w := MustSucceed(db.OpenWriter(
							ctx,
							cesium.WriterConfig{
								Channels: []cesium.ChannelKey{idx, data},
								Start:    10 * telem.SecondTS,
							}))
						MustSucceed(w.Write(telem.MultiFrame(
							[]cesium.ChannelKey{data},
							[]telem.Series{
								telem.NewSeriesV[float32](10, 11, 12, 13),
							},
						)))
						_, err := w.Commit()
						Expect(err).To(HaveOccurredAs(validate.Error))
						err = w.Close()
						Expect(err).To(MatchError(validate.Error))
						Expect(err).To(MatchError(
							ContainSubstring(fmt.Sprintf(
								"received no data for index channel [uneven 1]<%v> that must be provided when writing to related data channels [[uneven 2]<%v>]", idx, data))))
					})
				})

				Specify("Frame with Duplicate Channels", func() {
					w := MustSucceed(db.OpenWriter(
						ctx,
						cesium.WriterConfig{
							Channels: []cesium.ChannelKey{idx, data},
							Start:    10 * telem.SecondTS,
						}))
					MustSucceed(w.Write(telem.MultiFrame(
						[]cesium.ChannelKey{idx, idx},
						[]telem.Series{
							telem.NewSeriesSecondsTSV(10, 11, 12, 13),
							telem.NewSeriesSecondsTSV(14, 15, 16, 17),
						},
					)))
					_, err := w.Commit()
					Expect(err).To(HaveOccurredAs(validate.Error))
					err = w.Close()
					Expect(err).To(HaveOccurredAs(validate.Error))
					Expect(err.Error()).To(ContainSubstring(
						fmt.Sprintf("frame must have exactly one series per channel, found more than one for channel [uneven 1]<%v>: validation error", idx),
					))
				})
			})

			Describe("Index Errors", func() {
				ShouldNotLeakRoutinesJustBeforeEach()
				Context("Discontinuous Index", func() {
					var (
						disc1      = GenerateChannelKey()
						disc1Index = GenerateChannelKey()
						disc2      = GenerateChannelKey()
						disc2Index = GenerateChannelKey()
					)
					Specify("Last sample is not the index", func() {
						Expect(db.CreateChannel(
							ctx,
							cesium.Channel{Name: "B", Key: disc1Index, IsIndex: true, DataType: telem.TimeStampT},
							cesium.Channel{Name: "D", Key: disc1, Index: disc1Index, DataType: telem.Int64T},
						)).To(Succeed())
						w := MustSucceed(db.OpenWriter(
							ctx,
							cesium.WriterConfig{
								Channels: []cesium.ChannelKey{disc1Index},
								Start:    10 * telem.SecondTS,
							}))

						By("Writing data to the index correctly")
						MustSucceed(w.Write(telem.MultiFrame(
							[]cesium.ChannelKey{disc1Index},
							[]telem.Series{
								telem.NewSeriesSecondsTSV(10, 11, 12, 13),
							}),
						))
						MustSucceed(w.Commit())
						Expect(w.Close()).To(Succeed())

						By("Writing data to channel where the last sample is not the index")
						w = MustSucceed(db.OpenWriter(
							ctx,
							cesium.WriterConfig{
								Channels: []cesium.ChannelKey{disc1},
								Start:    10 * telem.SecondTS,
							}))
						MustSucceed(w.Write(telem.MultiFrame(
							[]cesium.ChannelKey{disc1},
							[]telem.Series{
								telem.NewSeriesV[int64](1, 2, 3, 4, 5),
							},
						)))
						_, err := w.Commit()
						Expect(err).To(HaveOccurredAs(index.ErrDiscontinuous))
						Expect(w.Close()).To(HaveOccurredAs(index.ErrDiscontinuous))
					})
					Specify("Index not defined at all", func() {
						Expect(db.CreateChannel(
							ctx,
							cesium.Channel{Name: "Gregory", Key: disc2Index, IsIndex: true, DataType: telem.TimeStampT},
							cesium.Channel{Name: "Alan", Key: disc2, Index: disc2Index, DataType: telem.Int64T},
						)).To(Succeed())
						w := MustSucceed(db.OpenWriter(
							ctx,
							cesium.WriterConfig{
								Channels: []cesium.ChannelKey{disc2},
								Start:    10 * telem.SecondTS,
							}))
						MustSucceed(w.Write(telem.MultiFrame(
							[]cesium.ChannelKey{disc2},
							[]telem.Series{
								telem.NewSeriesV[int64](1, 2, 3, 4, 5),
							},
						)))
						_, err := w.Commit()
						Expect(err).To(HaveOccurred())
						Expect(w.Close()).To(MatchError(ContainSubstring("cannot find stamp start")))
					})
				})
			})

			Describe("Data Type Errors", func() {
				ShouldNotLeakRoutinesJustBeforeEach()
				Specify("Invalid Data Type for series", func() {
					var dtErr = GenerateChannelKey()
					Expect(db.CreateChannel(
						ctx,
						cesium.Channel{
							Name:     "Isakov",
							Key:      dtErr,
							DataType: telem.TimeStampT,
							IsIndex:  true,
						})).To(Succeed())
					w := MustSucceed(db.OpenWriter(
						ctx,
						cesium.WriterConfig{
							Channels: []cesium.ChannelKey{dtErr},
							Start:    10 * telem.SecondTS,
						}))
					MustSucceed(w.Write(telem.MultiFrame(
						[]cesium.ChannelKey{dtErr},
						[]telem.Series{
							telem.NewSeriesV[uint16](1, 2, 3, 4, 5),
						},
					)))

					MustSucceed(w.Write(telem.MultiFrame(
						[]cesium.ChannelKey{dtErr},
						[]telem.Series{telem.NewSeriesV[int64](10, 11, 12, 13)},
					)))
					_, err := w.Commit()
					Expect(err).To(HaveOccurredAs(validate.Error))
					Expect(w.Close()).To(HaveOccurredAs(validate.Error))
				})
			})

			Describe("Error On ErrUnauthorized Open", func() {
				ShouldNotLeakRoutinesJustBeforeEach()
				var (
					key        cesium.ChannelKey
					controlKey = GenerateChannelKey()
					w1         *cesium.Writer
					w2         *cesium.Writer
				)
				BeforeAll(func() {
					Expect(db.ConfigureControlUpdateChannel(ctx, controlKey, "sy_cesium_control")).To(Succeed())
				})
				BeforeEach(func() {
					key = GenerateChannelKey()
					Expect(db.CreateChannel(ctx, cesium.Channel{Name: "We", Key: key, DataType: telem.TimeStampT, IsIndex: true})).To(Succeed())
					w1 = MustSucceed(db.OpenWriter(ctx, cesium.WriterConfig{Channels: []cesium.ChannelKey{key}, Start: 1 * telem.SecondTS}))
				})
				AfterEach(func() {
					Expect(w1.Close()).To(Succeed())
				})
				Context("False", func() {
					It("Should not return an error if writer is not authorized to write", func() {
						w2 = MustSucceed(db.OpenWriter(ctx, cesium.WriterConfig{Channels: []cesium.ChannelKey{key}, Start: 1 * telem.SecondTS}))
						Consistently(func() error {
							_, err := w2.Write(telem.MultiFrame(
								[]cesium.ChannelKey{key},
								[]telem.Series{telem.NewSeriesV[int64](1, 2, 3, 4)},
							))
							return err
						}).Should(Succeed())
						Expect(w2.Close()).To(Succeed())
					})
				})
				Context("True", func() {
					It("Should return an error if writer is not authorized to write", func() {
						w2, err := db.OpenWriter(ctx, cesium.WriterConfig{Channels: []cesium.ChannelKey{key}, Start: 1 * telem.SecondTS, ErrOnUnauthorized: config.True()})
						Expect(err).To(HaveOccurredAs(control.ErrUnauthorized))
						Expect(w2).To(BeNil())
					})
				})
			})

			Describe("Virtual Channels", func() {
				ShouldNotLeakRoutinesJustBeforeEach()
				It("Should write to virtual channel", func() {
					var virtual1 = GenerateChannelKey()
					By("Creating a channel")
					Expect(db.CreateChannel(
						ctx,
						cesium.Channel{Name: "Knew", Key: virtual1, DataType: telem.Int64T, Virtual: true},
					)).To(Succeed())
					w := MustSucceed(db.OpenWriter(ctx, cesium.WriterConfig{
						Channels: []cesium.ChannelKey{virtual1},
						Start:    10 * telem.SecondTS,
					}))

					MustSucceed(w.Write(telem.MultiFrame(
						[]cesium.ChannelKey{virtual1},
						[]telem.Series{telem.NewSeriesV[int64](1, 2, 3)},
					)))

					Expect(w.Close()).To(Succeed())
				})
			})

			Describe("Regressions", func() {
				Specify("High Throughput, Single-Sample Writes, Auto-Commit Enabled", func() {
					var (
						index1 = GenerateChannelKey()
						data1  = GenerateChannelKey()
						data2  = GenerateChannelKey()
						data3  = GenerateChannelKey()
					)
					Expect(db.CreateChannel(
						ctx,
						cesium.Channel{Name: "Index 1", Key: index1, DataType: telem.TimeStampT, IsIndex: true},
						cesium.Channel{Name: "Data 1", Key: data1, DataType: telem.Int64T, Index: index1},
						cesium.Channel{Name: "Data 2", Key: data2, DataType: telem.Uint8T, Index: index1},
						cesium.Channel{Name: "Data 3", Key: data3, DataType: telem.Float32T, Index: index1},
					)).To(Succeed())

					now := telem.Now()
					start := now
					w := MustSucceed(db.OpenWriter(ctx, cesium.WriterConfig{
						Channels:         []cesium.ChannelKey{index1, data1, data2, data3},
						Start:            now,
						EnableAutoCommit: config.True(),
					}))

					var sampleCount int64 = 1e4
					for i := range sampleCount {
						now = telem.Now()
						authorized := MustSucceed(w.Write(telem.MultiFrame(
							[]cesium.ChannelKey{index1, data1, data2, data3},
							[]telem.Series{
								telem.NewSeriesV(now),
								telem.NewSeriesV(i),
								telem.NewSeriesV(uint8(i)),
								telem.NewSeriesV(float32(i)),
							},
						)))
						Expect(authorized).To(BeTrue())
					}
					Expect(w.Close()).To(Succeed())

					data := MustSucceed(db.Read(
						ctx,
						telem.TimeRange{Start: start, End: now.Add(1 * telem.Second)},
						index1, data1, data2, data3,
					))
					Expect(data.Len()).To(Equal(sampleCount))
				})
			})

			Describe("Close", func() {
				Describe("Without Leaks", func() {
					ShouldNotLeakRoutinesJustBeforeEach()
					It("Should not allow operations on a closed writer", func() {
						key := GenerateChannelKey()
						Expect(db.CreateChannel(ctx, cesium.Channel{Key: key, Name: "Close 1", DataType: telem.TimeStampT, IsIndex: true})).To(Succeed())
						var (
							w = MustSucceed(db.OpenWriter(ctx, cesium.WriterConfig{Channels: []core.ChannelKey{key}, Start: 10 * telem.SecondTS}))
							e = core.NewErrResourceClosed("cesium.writer")
						)
						Expect(w.Close()).To(Succeed())
						Expect(w.Close()).To(Succeed())
						_, err := w.Write(telem.UnaryFrame(key, telem.NewSeriesV[int64](1, 2, 3)))
						Expect(err).To(HaveOccurred())
						_, err = w.Commit()
						Expect(err).To(HaveOccurredAs(e))
					})
				})

				It("Should close properly with a control setup", func() {
					k2, k3, k4 := GenerateChannelKey(), GenerateChannelKey(), GenerateChannelKey()
					Expect(db.CreateChannel(ctx, cesium.Channel{Key: k2, Name: "Close 2", DataType: telem.TimeStampT, IsIndex: true})).To(Succeed())
					Expect(db.CreateChannel(ctx, cesium.Channel{Key: k3, Name: "Close 3", DataType: telem.TimeStampT, IsIndex: true})).To(Succeed())
					Expect(db.CreateChannel(ctx, cesium.Channel{Key: k4, Name: "Close 4", DataType: telem.TimeStampT, IsIndex: true})).To(Succeed())
					w := MustSucceed(db.OpenWriter(ctx, cesium.WriterConfig{Channels: []core.ChannelKey{k2, k3, k4}, Start: 10 * telem.SecondTS}))
					Expect(w.Close()).To(Succeed())
				})

				It("Should not allow operations on a closed writer", func() {
					k := GenerateChannelKey()
					Expect(db.CreateChannel(ctx, cesium.Channel{Key: k, Name: "Close 5", DataType: telem.TimeStampT, IsIndex: true})).To(Succeed())
					var (
						w = MustSucceed(db.OpenWriter(ctx, cesium.WriterConfig{Channels: []core.ChannelKey{k}, Start: 10 * telem.SecondTS}))
						e = core.NewErrResourceClosed("cesium.writer")
					)
					Expect(w.Close()).To(Succeed())
					Expect(w.Close()).To(Succeed())
					_, err := w.Write(telem.UnaryFrame(k, telem.NewSeriesV[int64](1, 2, 3)))
					Expect(err).To(HaveOccurred())
					_, err = w.Commit()
					Expect(err).To(HaveOccurredAs(e))
				})

				It("Should not allow opening an iterator on a closed db", func() {
					sub := MustSucceed(fs.Sub("closed-fs"))
					key := cesium.ChannelKey(1)
					subDB := openDBOnFS(sub)
					Expect(subDB.CreateChannel(ctx, cesium.Channel{Name: "It", Key: key, DataType: telem.TimeStampT, IsIndex: true})).To(Succeed())
					Expect(subDB.Close()).To(Succeed())
					_, err := subDB.OpenWriter(ctx, cesium.WriterConfig{Start: 0, Channels: []cesium.ChannelKey{key}})
					Expect(err).To(HaveOccurredAs(core.NewErrResourceClosed("cesium.db")))

					Expect(fs.Remove("closed-fs")).To(Succeed())
				})

				It("Should not allow opening a stream iterator on a closed db", func() {
					sub := MustSucceed(fs.Sub("closed-fs"))
					key := cesium.ChannelKey(1)
					subDB := openDBOnFS(sub)
					Expect(subDB.CreateChannel(ctx, cesium.Channel{Name: "Our", Key: key, DataType: telem.TimeStampT, IsIndex: true})).To(Succeed())
					Expect(subDB.Close()).To(Succeed())
					_, err := subDB.NewStreamWriter(ctx, cesium.WriterConfig{Start: 0, Channels: []cesium.ChannelKey{key}})
					Expect(err).To(HaveOccurredAs(core.NewErrResourceClosed("cesium.db")))
					Expect(fs.Remove("closed-fs")).To(Succeed())
				})

				It("Should not allow writing from a closed db", func() {
					sub := MustSucceed(fs.Sub("closed-fs"))
					key := cesium.ChannelKey(1)
					subDB := openDBOnFS(sub)
					Expect(subDB.CreateChannel(ctx, cesium.Channel{Name: "Was", Key: key, DataType: telem.TimeStampT, IsIndex: true})).To(Succeed())
					Expect(subDB.Close()).To(Succeed())
					err := subDB.Write(ctx, 0, telem.MultiFrame([]cesium.ChannelKey{key}, []telem.Series{telem.NewSeriesV[int64](1, 2, 3)}))
					Expect(err).To(HaveOccurredAs(core.NewErrResourceClosed("cesium.db")))
					err = subDB.WriteSeries(ctx, key, 0, telem.NewSeriesV[int64](1, 2, 3))
					Expect(err).To(HaveOccurredAs(core.NewErrResourceClosed("cesium.db")))
					Expect(fs.Remove("closed-fs")).To(Succeed())
				})
			})
		})

	}
})<|MERGE_RESOLUTION|>--- conflicted
+++ resolved
@@ -748,11 +748,7 @@
 					Specify("With AutoCommit", func() {
 						db2 = MustSucceed(cesium.Open(ctx, "size-capped-db",
 							cesium.WithFS(fs),
-<<<<<<< HEAD
-							cesium.WithFileSizeCap(40*telem.ByteSize),
-=======
 							cesium.WithFileSizeCap(40*telem.Byte),
->>>>>>> 413a05fe
 							cesium.WithInstrumentation(PanicLogger()),
 						))
 
@@ -833,11 +829,7 @@
 					Specify("With AutoCommit: should not commit a tiny domain", func() {
 						db2 = MustSucceed(cesium.Open(ctx, "size-capped-db",
 							cesium.WithFS(fs),
-<<<<<<< HEAD
-							cesium.WithFileSizeCap(80*telem.ByteSize),
-=======
 							cesium.WithFileSizeCap(80*telem.Byte),
->>>>>>> 413a05fe
 							cesium.WithInstrumentation(PanicLogger()),
 						))
 
@@ -921,11 +913,7 @@
 
 						db2 = MustSucceed(cesium.Open(ctx, "size-capped-db",
 							cesium.WithFS(fs),
-<<<<<<< HEAD
-							cesium.WithFileSizeCap(64*telem.ByteSize),
-=======
 							cesium.WithFileSizeCap(64*telem.Byte),
->>>>>>> 413a05fe
 							cesium.WithInstrumentation(PanicLogger()),
 						))
 
@@ -977,11 +965,7 @@
 					Specify("Without AutoCommit", func() {
 						db2 = MustSucceed(cesium.Open(ctx, "size-capped-db",
 							cesium.WithFS(fs),
-<<<<<<< HEAD
-							cesium.WithFileSizeCap(40*telem.ByteSize),
-=======
 							cesium.WithFileSizeCap(40*telem.Byte),
->>>>>>> 413a05fe
 							cesium.WithInstrumentation(PanicLogger()),
 						))
 
@@ -1059,11 +1043,7 @@
 					It("Should not break when auto committing to not all channels", func() {
 						db2 = MustSucceed(cesium.Open(ctx, "size-capped-db",
 							cesium.WithFS(fs),
-<<<<<<< HEAD
-							cesium.WithFileSizeCap(40*telem.ByteSize),
-=======
 							cesium.WithFileSizeCap(40*telem.Byte),
->>>>>>> 413a05fe
 							cesium.WithInstrumentation(PanicLogger()),
 						))
 
