// Copyright 2025 Synnax Labs, Inc.
//
// Use of this software is governed by the Business Source License included in the file
// licenses/BSL.txt.
//
// As of the Change Date specified in that file, in accordance with the Business Source
// License, use of this software will be governed by the Apache License, Version 2.0,
// included in the file licenses/APL.txt.

package cesium

import (
	"sync"
	"time"

	"github.com/synnaxlabs/alamos"
	"github.com/synnaxlabs/x/address"
	"github.com/synnaxlabs/x/config"
	"github.com/synnaxlabs/x/confluence"
	"github.com/synnaxlabs/x/override"
	"github.com/synnaxlabs/x/signal"
	"github.com/synnaxlabs/x/validate"
)

type relay struct {
	delta      *confluence.DynamicDeltaMultiplier[Frame]
	inlet      confluence.Inlet[Frame]
	bufferSize int
}

// DBStreamingConfig is the configuration for cesium's streaming mechanisms.
type DBStreamingConfig struct {
	// BufferSize sets the buffer size for the main streaming pipe. All written frames
	// are moved through this pipe, so the value should be relatively large.
	BufferSize int
<<<<<<< HEAD
	// SlowConsumerTimeout sets the maximum amount of time the relay will wait for a consumer to receive
	// a frame before dropping the frame.
=======
	// SlowConsumerTimeout sets the maximum amount of time the relay will wait for a
	// consumer to receive a frame before dropping the frame.
>>>>>>> 831c09e9
	SlowConsumerTimeout time.Duration
}

var (
	_                        config.Config[DBStreamingConfig] = DBStreamingConfig{}
	DefaultDBStreamingConfig                                  = DBStreamingConfig{
		// 1000 * 72 bytes = 72kb
		BufferSize:          1000,
		SlowConsumerTimeout: 20 * time.Millisecond,
	}
)

// Override implements config.Config.
func (sc DBStreamingConfig) Override(other DBStreamingConfig) DBStreamingConfig {
	sc.BufferSize = override.Numeric(sc.BufferSize, other.BufferSize)
	sc.SlowConsumerTimeout = override.Numeric(sc.SlowConsumerTimeout, other.SlowConsumerTimeout)
	return sc
}

func (sc DBStreamingConfig) Validate() error {
	v := validate.New("cesium.DBStreamingConfig")
	validate.Positive(v, "buffer_size", sc.BufferSize)
	validate.Positive(v, "slow_consumer_timeout", sc.SlowConsumerTimeout)
	return v.Error()
}

func openRelay(
	sCtx signal.Context,
	ins alamos.Instrumentation,
	cfg DBStreamingConfig,
) *relay {
	delta := confluence.NewDynamicDeltaMultiplier[Frame](
		cfg.SlowConsumerTimeout,
		ins,
	)
	writes := confluence.NewStream[Frame](cfg.BufferSize)
	delta.InFrom(writes)
	delta.Flow(
		sCtx,
		confluence.RecoverWithErrOnPanic(),
		confluence.WithRetryOnPanic(),
		confluence.WithAddress("relay"),
	)
	return &relay{delta: delta, inlet: writes}
}

func (r *relay) connect() (confluence.Outlet[Frame], func()) {
	frames := confluence.NewStream[Frame](r.bufferSize)
	frames.SetInletAddress(address.Newf("%s_storage", address.Rand().String()))
	r.delta.Connect(frames)
	return frames, func() {
		var wg sync.WaitGroup
		// NOTE: This area is a source of concurrency bugs. BE CAREFUL. We need to make
		// sure we drain the frames in a SEPARATE goroutine. This prevents deadlocks
		// inside the relay.
		wg.Add(1)
		go func() {
			confluence.Drain(frames)
			wg.Done()
		}()
		r.delta.Disconnect(frames)
		wg.Wait()
	}
}<|MERGE_RESOLUTION|>--- conflicted
+++ resolved
@@ -33,13 +33,8 @@
 	// BufferSize sets the buffer size for the main streaming pipe. All written frames
 	// are moved through this pipe, so the value should be relatively large.
 	BufferSize int
-<<<<<<< HEAD
-	// SlowConsumerTimeout sets the maximum amount of time the relay will wait for a consumer to receive
-	// a frame before dropping the frame.
-=======
 	// SlowConsumerTimeout sets the maximum amount of time the relay will wait for a
 	// consumer to receive a frame before dropping the frame.
->>>>>>> 831c09e9
 	SlowConsumerTimeout time.Duration
 }
 
