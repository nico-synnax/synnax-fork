// Copyright 2025 Synnax Labs, Inc.
//
// Use of this software is governed by the Business Source License included in the file
// licenses/BSL.txt.
//
// As of the Change Date specified in that file, in accordance with the Business Source
// License, use of this software will be governed by the Apache License, Version 2.0,
// included in the file licenses/APL.txt.

package cesium_test

import (
	"runtime"

	. "github.com/onsi/ginkgo/v2"
	. "github.com/onsi/gomega"
<<<<<<< HEAD
=======
	"github.com/synnaxlabs/cesium"
>>>>>>> 831c09e9
	"github.com/synnaxlabs/cesium/internal/core"
	"github.com/synnaxlabs/x/confluence"
	"github.com/synnaxlabs/x/control"
	xfs "github.com/synnaxlabs/x/io/fs"
	"github.com/synnaxlabs/x/signal"
	"github.com/synnaxlabs/x/telem"
	. "github.com/synnaxlabs/x/testutil"
<<<<<<< HEAD

	"github.com/synnaxlabs/cesium"
=======
>>>>>>> 831c09e9
)

var _ = Describe("Streamer Behavior", func() {
	for fsName, makeFS := range fileSystems {
		ShouldNotLeakRoutinesJustBeforeEach()
		Context("FS: "+fsName, Ordered, func() {
			var (
				db         *cesium.DB
				fs         xfs.FS
				cleanUp    func() error
				controlKey cesium.ChannelKey = 5
			)
			BeforeAll(func() {
				fs, cleanUp = makeFS()
				db = openDBOnFS(fs)
				Expect(db.ConfigureControlUpdateChannel(ctx, controlKey, "cesium_control")).To(Succeed())
			})
			AfterAll(func() {
				Expect(db.Close()).To(Succeed())
				Expect(cleanUp()).To(Succeed())
			})

			Describe("Happy Path", func() {
				It("Should subscribe to written frames for the given channels", func() {
					var basic1 cesium.ChannelKey = 1
					By("Creating a channel")
					Expect(db.CreateChannel(
						ctx,
						cesium.Channel{Key: basic1, Name: "Planck", DataType: telem.TimeStampT, IsIndex: true},
					)).To(Succeed())
					w := MustSucceed(db.OpenWriter(ctx, cesium.WriterConfig{
						Channels: []cesium.ChannelKey{basic1},
						Start:    10 * telem.SecondTS,
					}))
					r := MustSucceed(db.NewStreamer(ctx, cesium.StreamerConfig{
						Channels: []cesium.ChannelKey{basic1},
					}))
					i, o := confluence.Attach(r, 1)
					sCtx, cancel := signal.WithCancel(ctx)
					defer cancel()
					r.Flow(sCtx, confluence.CloseOutputInletsOnExit())

<<<<<<< HEAD
					d := telem.NewSecondsTSV(10, 11, 12)
					MustSucceed(w.Write(telem.MultiFrame[cesium.ChannelKey](
=======
					d := telem.NewSeriesSecondsTSV(10, 11, 12)
					MustSucceed(w.Write(telem.MultiFrame(
>>>>>>> 831c09e9
						[]cesium.ChannelKey{basic1},
						[]telem.Series{d},
					)))

					f := <-o.Outlet()
					Expect(f.Frame.Count()).To(Equal(1))
<<<<<<< HEAD
					d.Alignment = telem.LeadingAlignment(1, 0)
=======
					d.Alignment = core.LeadingAlignment(1, 0)
>>>>>>> 831c09e9
					Expect(f.Frame.SeriesAt(0)).To(Equal(d))
					i.Close()
					Expect(sCtx.Wait()).To(Succeed())
					Expect(w.Close()).To(Succeed())
				})
			})

			Describe("Writer is in PersistOnly mode", func() {
				It("Should not receive any frames", func() {
					var basic2 cesium.ChannelKey = 3
					By("Creating a channel")
					Expect(db.CreateChannel(
						ctx,
						cesium.Channel{Key: basic2, Name: "Bohr", DataType: telem.TimeStampT, IsIndex: true},
					)).To(Succeed())
					w := MustSucceed(db.OpenWriter(ctx, cesium.WriterConfig{
						Channels: []cesium.ChannelKey{basic2},
						Start:    10 * telem.SecondTS,
						Mode:     cesium.WriterPersistOnly,
					}))
					r := MustSucceed(db.NewStreamer(ctx, cesium.StreamerConfig{
						Channels: []cesium.ChannelKey{basic2},
					}))
					i, o := confluence.Attach(r, 1)
					sCtx, cancel := signal.WithCancel(ctx)
					defer cancel()
					r.Flow(sCtx, confluence.CloseOutputInletsOnExit())

<<<<<<< HEAD
					d := telem.NewSecondsTSV(10, 11, 12)
					MustSucceed(w.Write(telem.MultiFrame[cesium.ChannelKey](
=======
					d := telem.NewSeriesSecondsTSV(10, 11, 12)
					MustSucceed(w.Write(telem.MultiFrame(
>>>>>>> 831c09e9
						[]cesium.ChannelKey{basic2},
						[]telem.Series{d},
					)))

					Consistently(o.Outlet()).ShouldNot(Receive())
					i.Close()
					Expect(sCtx.Wait()).To(Succeed())
					Expect(w.Close()).To(Succeed())
				})
			})

			Describe("Virtual Channels", func() {
				It("Should subscribe to written frames for virtual channels", func() {
					var basic2 cesium.ChannelKey = 4
					By("Creating a channel")
					Expect(db.CreateChannel(
						ctx,
						cesium.Channel{Key: basic2, Name: "Heisenberg", DataType: telem.Int64T, Virtual: true},
					)).To(Succeed())
					w := MustSucceed(db.OpenWriter(ctx, cesium.WriterConfig{
						Channels: []cesium.ChannelKey{basic2},
						Start:    10 * telem.SecondTS,
					}))
					r := MustSucceed(db.NewStreamer(ctx, cesium.StreamerConfig{
						Channels: []cesium.ChannelKey{basic2},
					}))
					i, o := confluence.Attach(r, 1)
					sCtx, cancel := signal.WithCancel(ctx)
					defer cancel()
					r.Flow(sCtx, confluence.CloseOutputInletsOnExit())

					written := telem.NewSeriesV[int64](1, 2, 3)
<<<<<<< HEAD
					MustSucceed(w.Write(telem.MultiFrame[cesium.ChannelKey](
=======
					MustSucceed(w.Write(telem.MultiFrame(
>>>>>>> 831c09e9
						[]cesium.ChannelKey{basic2},
						[]telem.Series{written},
					)))
					var f cesium.StreamerResponse
					Eventually(o.Outlet()).Should(Receive(&f))
					Expect(f.Frame.Count()).To(Equal(1))
<<<<<<< HEAD
					written.Alignment = telem.LeadingAlignment(1, 0)
=======
					written.Alignment = core.LeadingAlignment(1, 0)
>>>>>>> 831c09e9
					Expect(f.Frame.SeriesAt(0)).To(Equal(written))
					i.Close()
					Expect(sCtx.Wait()).To(Succeed())
					Expect(w.Close()).To(Succeed())
				})
			})

			Describe("Control Updates", func() {
				It("Should forward control updates to the streamer", func() {
					var basic3 cesium.ChannelKey = 6
					Expect(db.CreateChannel(
						ctx,
						cesium.Channel{Key: basic3, Name: "Schrodinger", DataType: telem.TimeStampT, IsIndex: true},
					)).To(Succeed())
					streamer := MustSucceed(db.NewStreamer(ctx, cesium.StreamerConfig{
						Channels:    []cesium.ChannelKey{controlKey},
						SendOpenAck: true,
					}))
					i, o := confluence.Attach(streamer, 1)
					sCtx, cancel := signal.WithCancel(ctx)
					defer cancel()
					streamer.Flow(sCtx, confluence.CloseOutputInletsOnExit())
					// Do a best effort schedule for the streamer to boot up
					Eventually(o.Outlet()).Should(Receive())
					runtime.Gosched()
					w := MustSucceed(db.OpenWriter(ctx, cesium.WriterConfig{
						Channels:       []cesium.ChannelKey{basic3},
						ControlSubject: control.Subject{Name: "Writer"},
						Start:          10 * telem.SecondTS,
					}))
					var r cesium.StreamerResponse
<<<<<<< HEAD
					// Move this into an eventual closure, as we may be getting
					// latent control updates from other tests, so we just assert on
					// updates until we get one that matches.
=======
					// Move this into an eventual closure, as we may be getting latent
					// control updates from other tests, so we just assert on updates
					// until we get one that matches.
>>>>>>> 831c09e9
					Eventually(func(g Gomega) {
						g.Eventually(o.Outlet()).Should(Receive(&r))
						g.Expect(r.Frame.Count()).To(Equal(1))
						u, err := cesium.DecodeControlUpdate(ctx, r.Frame.SeriesAt(0))
						g.Expect(err).ToNot(HaveOccurred())
						g.Expect(u.Transfers).To(HaveLen(1))
						first := u.Transfers[0]
						g.Expect(first.Occurred()).To(BeTrue())
						g.Expect(first.IsAcquire()).To(BeTrue())
					}).Should(Succeed())

					Expect(w.Close()).To(Succeed())
					Eventually(o.Outlet()).Should(Receive(&r))
					Expect(r.Frame.Count()).To(Equal(1))
					i.Close()
					Expect(sCtx.Wait()).To(Succeed())
				})
			})

			Describe("Closed", func() {
				It("Should not allow opening a streamer on a closed db", func() {
					sub := MustSucceed(fs.Sub("closed-fs"))
					key := cesium.ChannelKey(1)
					subDB := openDBOnFS(sub)
					Expect(subDB.CreateChannel(ctx, cesium.Channel{
						Key:      key,
						Name:     "Einstein",
						DataType: telem.TimeStampT,
						IsIndex:  true,
					})).To(Succeed())
					Expect(subDB.Close()).To(Succeed())
					_, err := subDB.NewStreamer(ctx, cesium.StreamerConfig{Channels: []cesium.ChannelKey{key}})
					Expect(err).To(HaveOccurredAs(core.NewErrResourceClosed("cesium.db")))

					Expect(fs.Remove("closed-fs")).To(Succeed())
				})
			})
		})
	}
})<|MERGE_RESOLUTION|>--- conflicted
+++ resolved
@@ -14,10 +14,7 @@
 
 	. "github.com/onsi/ginkgo/v2"
 	. "github.com/onsi/gomega"
-<<<<<<< HEAD
-=======
 	"github.com/synnaxlabs/cesium"
->>>>>>> 831c09e9
 	"github.com/synnaxlabs/cesium/internal/core"
 	"github.com/synnaxlabs/x/confluence"
 	"github.com/synnaxlabs/x/control"
@@ -25,11 +22,6 @@
 	"github.com/synnaxlabs/x/signal"
 	"github.com/synnaxlabs/x/telem"
 	. "github.com/synnaxlabs/x/testutil"
-<<<<<<< HEAD
-
-	"github.com/synnaxlabs/cesium"
-=======
->>>>>>> 831c09e9
 )
 
 var _ = Describe("Streamer Behavior", func() {
@@ -72,24 +64,15 @@
 					defer cancel()
 					r.Flow(sCtx, confluence.CloseOutputInletsOnExit())
 
-<<<<<<< HEAD
-					d := telem.NewSecondsTSV(10, 11, 12)
-					MustSucceed(w.Write(telem.MultiFrame[cesium.ChannelKey](
-=======
 					d := telem.NewSeriesSecondsTSV(10, 11, 12)
 					MustSucceed(w.Write(telem.MultiFrame(
->>>>>>> 831c09e9
 						[]cesium.ChannelKey{basic1},
 						[]telem.Series{d},
 					)))
 
 					f := <-o.Outlet()
 					Expect(f.Frame.Count()).To(Equal(1))
-<<<<<<< HEAD
-					d.Alignment = telem.LeadingAlignment(1, 0)
-=======
 					d.Alignment = core.LeadingAlignment(1, 0)
->>>>>>> 831c09e9
 					Expect(f.Frame.SeriesAt(0)).To(Equal(d))
 					i.Close()
 					Expect(sCtx.Wait()).To(Succeed())
@@ -118,13 +101,8 @@
 					defer cancel()
 					r.Flow(sCtx, confluence.CloseOutputInletsOnExit())
 
-<<<<<<< HEAD
-					d := telem.NewSecondsTSV(10, 11, 12)
-					MustSucceed(w.Write(telem.MultiFrame[cesium.ChannelKey](
-=======
 					d := telem.NewSeriesSecondsTSV(10, 11, 12)
 					MustSucceed(w.Write(telem.MultiFrame(
->>>>>>> 831c09e9
 						[]cesium.ChannelKey{basic2},
 						[]telem.Series{d},
 					)))
@@ -157,22 +135,14 @@
 					r.Flow(sCtx, confluence.CloseOutputInletsOnExit())
 
 					written := telem.NewSeriesV[int64](1, 2, 3)
-<<<<<<< HEAD
-					MustSucceed(w.Write(telem.MultiFrame[cesium.ChannelKey](
-=======
 					MustSucceed(w.Write(telem.MultiFrame(
->>>>>>> 831c09e9
 						[]cesium.ChannelKey{basic2},
 						[]telem.Series{written},
 					)))
 					var f cesium.StreamerResponse
 					Eventually(o.Outlet()).Should(Receive(&f))
 					Expect(f.Frame.Count()).To(Equal(1))
-<<<<<<< HEAD
-					written.Alignment = telem.LeadingAlignment(1, 0)
-=======
 					written.Alignment = core.LeadingAlignment(1, 0)
->>>>>>> 831c09e9
 					Expect(f.Frame.SeriesAt(0)).To(Equal(written))
 					i.Close()
 					Expect(sCtx.Wait()).To(Succeed())
@@ -204,15 +174,9 @@
 						Start:          10 * telem.SecondTS,
 					}))
 					var r cesium.StreamerResponse
-<<<<<<< HEAD
-					// Move this into an eventual closure, as we may be getting
-					// latent control updates from other tests, so we just assert on
-					// updates until we get one that matches.
-=======
 					// Move this into an eventual closure, as we may be getting latent
 					// control updates from other tests, so we just assert on updates
 					// until we get one that matches.
->>>>>>> 831c09e9
 					Eventually(func(g Gomega) {
 						g.Eventually(o.Outlet()).Should(Receive(&r))
 						g.Expect(r.Frame.Count()).To(Equal(1))
