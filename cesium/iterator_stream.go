// Copyright 2025 Synnax Labs, Inc.
//
// Use of this software is governed by the Business Source License included in the file
// licenses/BSL.txt.
//
// As of the Change Date specified in that file, in accordance with the Business Source
// License, use of this software will be governed by the Apache License, Version 2.0,
// included in the file licenses/APL.txt.

package cesium

import (
	"context"

	"github.com/synnaxlabs/x/validate"

	"github.com/synnaxlabs/cesium/internal/core"
	"github.com/synnaxlabs/cesium/internal/unary"
	"github.com/synnaxlabs/x/confluence"
	"github.com/synnaxlabs/x/errors"
	"github.com/synnaxlabs/x/signal"
	"github.com/synnaxlabs/x/telem"
	"github.com/synnaxlabs/x/validate"
)

// StreamIterator provides a streaming interface for iterating over a DB's segments in
// time order. StreamIterator provides the underlying functionality for Iterator, and
// has almost exactly the same semantics. The streaming interface is exposed as a
// confluence segment that can accept one input stream and one output stream.
//
// To read frames, issue an IteratorRequest to the StreamIterator's inlet. The
// StreamIterator will respond by sending one or more IteratorResponse messages to the
// outlet. All responses containing frame data will have a type of IteratorDataResponse
// and will contain one or more frames. The last response for any request will have a
// type of IteratorAckResponse and will contain the name of the command that was
// acknowledged, an incremented sequence number, and ack boolean indicating whether the
// command was successfully processed.
//
// To close the StreamIterator, simply close the inlet. The StreamIterator will ensure
// that all in-progress requests have been served before closing the outlet. The
// StreamIterator will return any accumulated err through the signal context provided to
// Flow.
type StreamIterator = confluence.Segment[IteratorRequest, IteratorResponse]

// IteratorResponseVariant is the type of the response an Iterator will return.
type IteratorResponseVariant uint8

const (
	// IteratorAckResponse is a response that indicates that an iteration request has
	// completed successfully.
	IteratorAckResponse IteratorResponseVariant = iota + 1
	// IteratorDataResponse is a response that indicates that an iteration request
	// returned data.
	IteratorDataResponse
)

// IteratorCommand is an enumeration of commands that can be sent to an Iterator.
type IteratorCommand uint8

const (
	// IterNext represents a call to Iterator.Next.
	IterNext IteratorCommand = iota + 1
	// IterPrev represents a call to Iterator.Prev.
	IterPrev
	// IterSeekFirst represents a call to Iterator.SeekFirst.
	IterSeekFirst
	// IterSeekLast represents a call to Iterator.SeekLast.
	IterSeekLast
	// IterSeekLE represents a call to Iterator.SeekLE.
	IterSeekLE
	// IterSeekGE represents a call to Iterator.SeekGE.
	IterSeekGE
	// IterValid represents a call to Iterator.Valid.
	IterValid
	// IterError represents a call to Iterator.Error.
	IterError
	// IterSetBounds represents a call to Iterator.SetBounds.
	IterSetBounds
)

var validateIteratorCommand = validate.NewInclusiveBoundsChecker(IterNext, IterSetBounds)

// HasOps returns true if the IteratorCommand has any associated on disk operations.
func (i IteratorCommand) HasOps() bool { return i <= IterPrev }

// IteratorRequest is issued to an StreamIterator asking it to read data from a DB.
//
//go:generate stringer -type=IteratorCommand
type IteratorRequest struct {
	// Command is the command to execute.
	Command IteratorCommand
	// Stamp should be set during a request to IterSeekLE or IterSeekGE.
	Stamp telem.TimeStamp
	// Span should be set during a request to IterNext or IterPrev.
	Span telem.TimeSpan
	// Bounds should be set during a request to IterSetBounds.
	Bounds telem.TimeRange
	// SeqNum is the sequence number of the request. This is used to match the request
	// with the response. Each request should increment the sequence number by 1.
	SeqNum int
}

// IteratorResponse is a response containing segments satisfying a RetrieveP Params as
// well as any errors encountered during the retrieval.
type IteratorResponse struct {
	// Variant is the type of response being issued.
	Variant IteratorResponseVariant
<<<<<<< HEAD
	// SeqNum is the corresponding sequence number of the request. This is used to
	// match the request with the response. Each request should increment the sequence
	// number by 1.
=======
	// SeqNum is the corresponding sequence number of the request. This is used to match
	// the request with the response. Each request should increment the sequence number
	// by 1.
>>>>>>> 831c09e9
	SeqNum int
	// Command defines the command that the response relates to.
	Command IteratorCommand
	// Ack is only valid when the response type is IteratorAckResponse. It indicates
	// whether the command was successfully processed.
	Ack bool
	// Err is only set an IterError command is being responded to.
	Err error
	// Frame is the telemetry frame that was read from the DB. It is only set when the
	// response type is IteratorDataResponse.
	Frame Frame
}

type streamIterator struct {
	confluence.UnarySink[IteratorRequest]
	confluence.AbstractUnarySource[IteratorResponse]
	internal []*unary.Iterator
}

// IteratorConfig is the configuration for opening an iterator :). See the fields for
// more information.
type IteratorConfig struct {
	// Bounds sets the time range to iterator over. The lower bound is inclusive, while
	// the upper bound is exclusive.
	Bounds telem.TimeRange
	// Channels is a list of channels to iterate over.
	Channels []core.ChannelKey
	// AutoChunkSize sets the default chunk size to iterator over when sending a Next()
	// or Prev() request it IteratorAutoSpan as the span.
	AutoChunkSize int64
}

// Flow implements the confluence.Segment interface.
func (s *streamIterator) Flow(sCtx signal.Context, opts ...confluence.Option) {
	o := confluence.NewOptions(opts)
	o.AttachClosables(s.Out)
	sCtx.Go(func(ctx context.Context) error {
		for {
			select {
			case <-ctx.Done():
				return errors.Combine(s.close(), ctx.Err())
			case req, ok := <-s.In.Outlet():
				if !ok {
					return s.close()
				}
				ok, err := s.exec(ctx, req)
				s.Out.Inlet() <- IteratorResponse{
					Variant: IteratorAckResponse,
					Command: req.Command,
					SeqNum:  req.SeqNum,
					Ack:     ok,
					Err:     err,
				}
			}
		}
	}, o.Signal...)
}

func (s *streamIterator) exec(ctx context.Context, req IteratorRequest) (ok bool, err error) {
	if err := validateIteratorCommand(req.Command); err != nil {
		return false, err
	}
	switch req.Command {
	case IterNext:
		ok = s.execWithResponse(req.SeqNum, func(i *unary.Iterator) bool { return i.Next(ctx, req.Span) })
	case IterPrev:
		ok = s.execWithResponse(req.SeqNum, func(i *unary.Iterator) bool { return i.Prev(ctx, req.Span) })
	case IterSeekFirst:
		ok = s.execWithoutResponse(func(i *unary.Iterator) bool { return i.SeekFirst(ctx) })
	case IterSeekLast:
		ok = s.execWithoutResponse(func(i *unary.Iterator) bool { return i.SeekLast(ctx) })
	case IterSeekLE:
		ok = s.execWithoutResponse(func(i *unary.Iterator) bool { return i.SeekLE(ctx, req.Stamp) })
	case IterSeekGE:
		ok = s.execWithoutResponse(func(i *unary.Iterator) bool { return i.SeekGE(ctx, req.Stamp) })
	case IterValid:
		ok = s.execWithoutResponse(func(i *unary.Iterator) bool { return i.Valid() })
	case IterError:
		err = s.error()
	case IterSetBounds:
		ok = s.execWithoutResponse(func(i *unary.Iterator) bool { i.SetBounds(req.Bounds); return true })
	}
	return
}

func (s *streamIterator) execWithResponse(seqNum int, f func(i *unary.Iterator) bool) (ok bool) {
	for _, i := range s.internal {
		if f(i) {
			ok = true
			s.Out.Inlet() <- IteratorResponse{
				Variant: IteratorDataResponse,
				Command: IterNext,
				SeqNum:  seqNum,
				Frame:   i.Value(),
			}
		}
	}
	return ok
}

func (s *streamIterator) execWithoutResponse(f func(i *unary.Iterator) bool) (ok bool) {
	for _, i := range s.internal {
		if f(i) {
			ok = true
		}
	}
	return
}

func (s *streamIterator) error() error {
	for _, i := range s.internal {
		if err := i.Error(); err != nil {
			return err
		}
	}
	return nil
}

func (s *streamIterator) close() error {
	for _, i := range s.internal {
		if err := i.Close(); err != nil {
			return err
		}
	}
	return nil
}<|MERGE_RESOLUTION|>--- conflicted
+++ resolved
@@ -11,8 +11,6 @@
 
 import (
 	"context"
-
-	"github.com/synnaxlabs/x/validate"
 
 	"github.com/synnaxlabs/cesium/internal/core"
 	"github.com/synnaxlabs/cesium/internal/unary"
@@ -105,15 +103,9 @@
 type IteratorResponse struct {
 	// Variant is the type of response being issued.
 	Variant IteratorResponseVariant
-<<<<<<< HEAD
-	// SeqNum is the corresponding sequence number of the request. This is used to
-	// match the request with the response. Each request should increment the sequence
-	// number by 1.
-=======
 	// SeqNum is the corresponding sequence number of the request. This is used to match
 	// the request with the response. Each request should increment the sequence number
 	// by 1.
->>>>>>> 831c09e9
 	SeqNum int
 	// Command defines the command that the response relates to.
 	Command IteratorCommand
