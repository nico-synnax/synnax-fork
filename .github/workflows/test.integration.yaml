--- conflicted
+++ resolved
@@ -1,34 +1,15 @@
 name: Test - Integration
-<<<<<<< HEAD
-#run-name: Test - Integration (${{ github.run_id }})
 
 on:
   pull_request:
     branches:
       - main
-  # DELETE LINES BEFORE MERGING
-  push:
-    branches:
-      - "sy-2769-integration-test-development"
-=======
-
-on:
-  pull_request:
-    branches:
-      - main
->>>>>>> 950c2db9
   workflow_dispatch:
 
 env:
   CACHE_SCOPE: deploy-synnax
-<<<<<<< HEAD
-  # SET TO FALSE BEFORE MERGE
-  SKIP_BUILD: true 
-  REF_RUN_ID: '17309620670'
-=======
   SKIP_BUILD: false
   REF_RUN_ID: '0000000000'
->>>>>>> 950c2db9
 
 jobs:
   setup:
@@ -167,7 +148,6 @@
     timeout-minutes: 60
     runs-on: windows-latest
     needs: setup
-<<<<<<< HEAD
     steps:
       - name: Checkout Repository
         if: ${{ needs.setup.outputs.SKIP_BUILD == 'false' }}
@@ -478,318 +458,6 @@
     needs: [build-ubuntu-latest]
     steps:
       - name: Checkout Repository
-=======
-    steps:
-      - name: Checkout Repository
-        if: ${{ needs.setup.outputs.SKIP_BUILD == 'false' }}
-        uses: actions/checkout@v4
-
-      - name: Setup Windows SDK
-        if: ${{ needs.setup.outputs.SKIP_BUILD == 'false' }}
-        uses: GuillaumeFalourd/setup-windows10-sdk-action@v2
-        with:
-          sdk-version: 22000
-
-      - name: Update Submodules
-        if: ${{ needs.setup.outputs.SKIP_BUILD == 'false' }}
-        run: git submodule update --init --recursive
-
-      - name: Setup Bazel
-        if: ${{ needs.setup.outputs.SKIP_BUILD == 'false' }}
-        uses: bazel-contrib/setup-bazel@0.15.0
-        with:
-          bazelisk-cache: true
-          disk-cache: deploy-synnax-windows-latest
-          repository-cache: true
-
-      - name: Set up Go
-        if: ${{ needs.setup.outputs.SKIP_BUILD == 'false' }}
-        uses: actions/setup-go@v5
-        with:
-          go-version-file: go.work
-          cache-dependency-path: go.work.sum
-
-      - name: Build Driver (Windows)
-        if: ${{ needs.setup.outputs.SKIP_BUILD == 'false' }}
-        run: bazel --output_user_root=C:/tmp build --enable_platform_specific_config -c opt --announce_rc //driver
-
-      - name: Move Driver to Assets  
-        if: ${{ needs.setup.outputs.SKIP_BUILD == 'false' }}
-        shell: cmd
-        run: |
-          if not exist core\pkg\service\hardware\embedded\assets mkdir core\pkg\service\hardware\embedded\assets
-          copy bazel-bin\driver\driver.exe core\pkg\service\hardware\embedded\assets\driver.exe
-
-      - name: Get Version
-        if: ${{ needs.setup.outputs.SKIP_BUILD == 'false' }}
-        id: version
-        working-directory: core
-        shell: cmd
-        run: |
-          for /f "tokens=*" %%i in (pkg\version\VERSION) do set VERSION=%%i
-          echo VERSION=%VERSION%>> %GITHUB_OUTPUT%
-
-      - name: Download Dependencies
-        if: ${{ needs.setup.outputs.SKIP_BUILD == 'false' }}
-        working-directory: core
-        run: go mod download
-
-      - name: Build Server
-        if: ${{ needs.setup.outputs.SKIP_BUILD == 'false' }}
-        working-directory: core
-        run: go build -tags driver -o synnax-v${{ steps.version.outputs.VERSION }}-windows.exe
-
-      - name: Test Binary Execution
-        if: ${{ needs.setup.outputs.SKIP_BUILD == 'false' }}
-        continue-on-error: true
-        shell: cmd
-        run: |
-          echo Testing binary execution...
-          core\synnax-v${{ steps.version.outputs.VERSION }}-windows.exe version || echo ⚠️ Server binary check failed
-          bazel-bin\driver\driver.exe version || echo ⚠️ Driver binary check failed
-
-      - name: Skip Build (Windows Latest)
-        if: ${{ needs.setup.outputs.SKIP_BUILD == 'true' }}
-        run: echo "Build skipped - using reference artifacts"
-
-      - name: Upload Driver Binary as Artifact
-        if: ${{ needs.setup.outputs.SKIP_BUILD == 'false' }}
-        uses: actions/upload-artifact@v4
-        with:
-          name: driver-windows
-          path: bazel-bin/driver/driver.exe
-          retention-days: 7
-
-      - name: Upload Server Binary as Artifact
-        if: ${{ needs.setup.outputs.SKIP_BUILD == 'false' }}
-        uses: actions/upload-artifact@v4
-        with:
-          name: synnax-server-windows
-          path: core/synnax-v${{ steps.version.outputs.VERSION }}-windows.exe
-          retention-days: 7
-
-      - name: Debug Build Environment
-        if: failure()
-        shell: cmd
-        run: scripts/integration/debug-build-environment-windows.cmd
-
-  build-macos-latest:
-    name: Build Synnax (macos-latest)
-    timeout-minutes: 60
-    runs-on: macos-latest
-    needs: setup
-    if: false
-    steps:
-      - name: Checkout Repository
-        if: ${{ needs.setup.outputs.SKIP_BUILD == 'false' }}
-        uses: actions/checkout@v4
-
-      - name: Update Submodules
-        if: ${{ needs.setup.outputs.SKIP_BUILD == 'false' }}
-        run: git submodule update --init --recursive
-
-      - name: Setup Bazel
-        if: ${{ needs.setup.outputs.SKIP_BUILD == 'false' }}
-        uses: bazel-contrib/setup-bazel@0.15.0
-        with:
-          bazelisk-cache: true
-          disk-cache: deploy-synnax-macos-latest
-          repository-cache: true
-
-      - name: Set up Go
-        if: ${{ needs.setup.outputs.SKIP_BUILD == 'false' }}
-        uses: actions/setup-go@v5
-        with:
-          go-version-file: go.work
-          cache-dependency-path: go.work.sum
-
-      - name: Build Synnax (macOS)
-        if: ${{ needs.setup.outputs.SKIP_BUILD == 'false' }}
-        id: version
-        run: echo "macOS build disabled - hardware not available"
-        # run: scripts/integration/build-macos-latest.sh
-
-      - name: Skip Build (macOS)
-        if: ${{ needs.setup.outputs.SKIP_BUILD == 'true' }}
-        run: echo "Build skipped - using reference artifacts"
-
-      - name: Upload Driver Binary as Artifact
-        if: ${{ needs.setup.outputs.SKIP_BUILD == 'false' }}
-        uses: actions/upload-artifact@v4
-        with:
-          name: driver-macos
-          path: bazel-bin/driver/driver
-          retention-days: 7
-
-      - name: Upload Server Binary as Artifact
-        if: ${{ needs.setup.outputs.SKIP_BUILD == 'false' }}
-        uses: actions/upload-artifact@v4
-        with:
-          name: synnax-server-macos
-          path: core/synnax-v${{ steps.version.outputs.VERSION }}-macos
-          retention-days: 7
-
-      - name: Debug Build Environment
-        if: failure()
-        run: echo "macOS build debug disabled - hardware not available"
-        # run: scripts/integration/debug-build-environment-macos.sh
-
-  download-artifacts-windows:
-    name: Download Artifacts (Windows)
-    timeout-minutes: 1
-    runs-on:
-      - self-hosted
-      - windows
-    needs: [build-windows-latest]
-    steps:
-      - name: Checkout Repository
-        uses: actions/checkout@v4
-
-      - name: Download and Setup Windows Artifacts
-        shell: cmd
-        env:
-          GH_TOKEN: ${{ github.token }}
-          SKIP_BUILD: ${{ env.SKIP_BUILD }}
-          REF_RUN_ID: ${{ env.REF_RUN_ID }}
-        run: scripts/integration/download-artifacts-windows.cmd
-
-  deploy-and-test-windows:
-    name: Deploy and Test (windows)
-    runs-on:
-      - self-hosted
-      - windows
-    needs: download-artifacts-windows
-    steps:
-      - name: Checkout Repository
-        uses: actions/checkout@v4
-
-      - name: Update Submodules
-        run: git submodule update --init --recursive
-
-      - name: Set up Python
-        uses: actions/setup-python@v5
-        with:
-          python-version: "3.12"
-
-      - name: Force Quit Existing Synnax Processes (Windows)
-        shell: cmd
-        run: scripts/integration/kill-synnax-processes-windows.cmd
-
-      - name: Install Poetry & Dependencies
-        shell: cmd
-        run: scripts/integration/install-poetry-deps-windows.cmd
-
-      - name: Start Synnax Server
-        timeout-minutes: 1
-        shell: powershell
-        run: scripts/integration/start-synnax-server-windows.ps1
-
-      - name: Test Conductor
-        id: test-conductor
-        timeout-minutes: 5
-        shell: cmd
-        env:
-          PYTHONIOENCODING: utf-8
-        run: scripts/integration/run-test-conductor-windows.cmd
-
-      - name: Upload Test Results
-        uses: actions/upload-artifact@v4
-        if: steps.test-conductor.outcome == 'success' || steps.test-conductor.outcome == 'failure'
-        with:
-          name: test-results-windows
-          path: |
-            integration/test/py/*.png
-            integration/test/py/*.log
-            integration/test/py/*.json
-          retention-days: 7
-
-      - name: Debug Test Environment
-        if: failure()
-        shell: cmd
-        run: scripts/integration/debug-test-environment-windows.cmd
-
-  download-artifacts-macos:
-    name: Download Artifacts (macos)
-    timeout-minutes: 1
-    if: false
-    runs-on:
-      - self-hosted
-      - macos
-    needs: [build-macos-latest]
-    steps:
-      - name: Checkout Repository
-        uses: actions/checkout@v4
-
-      - name: Download and Setup macOS Artifacts
-        env:
-          GH_TOKEN: ${{ github.token }}
-          SKIP_BUILD: ${{ env.SKIP_BUILD }}
-          REF_RUN_ID: ${{ env.REF_RUN_ID }}
-        run: echo "macOS artifacts setup disabled - hardware not available"
-        # run: scripts/integration/download-artifacts-macos.sh
-
-  deploy-and-test-macos:
-    name: Deploy and Test (macos)
-    runs-on:
-      - self-hosted
-      - macos
-    needs: download-artifacts-macos
-    steps:
-      - name: Checkout Repository
-        uses: actions/checkout@v4
-
-      - name: Update Submodules
-        run: git submodule update --init --recursive
-
-      - name: Set up Python
-        uses: actions/setup-python@v5
-        with:
-          python-version: "3.12"
-
-      - name: Force Quit Existing Synnax Processes
-        run: echo "macOS process cleanup disabled - hardware not available"
-        # run: scripts/integration/kill-synnax-processes-macos.sh
-
-      - name: Install Poetry & Dependencies
-        run: echo "macOS Poetry installation disabled - hardware not available"
-        # run: scripts/integration/install-poetry-deps-unix.sh
-
-      - name: Start Synnax Server
-        timeout-minutes: 1
-        run: echo "macOS server startup disabled - hardware not available"
-        # run: scripts/integration/start-synnax-server-unix.sh
-
-      - name: Test Conductor
-        id: test-conductor
-        timeout-minutes: 5
-        run: echo "macOS test conductor disabled - hardware not available"
-        # run: scripts/integration/run-test-conductor-unix.sh
-
-      - name: Upload Test Results
-        uses: actions/upload-artifact@v4
-        with:
-          name: test-results-macos
-          path: |
-            integration/test/py/*.png
-            integration/test/py/*.log
-            integration/test/py/*.json
-          retention-days: 7
-
-      - name: Debug Test Environment
-        if: failure()
-        run: echo "macOS debug disabled - hardware not available"
-        # run: scripts/integration/debug-test-environment-unix.sh
-
-  download-artifacts-linux:
-    name: Download Artifacts (Linux)
-    timeout-minutes: 1
-    runs-on:
-      - self-hosted
-      - Linux
-    needs: [build-ubuntu-latest]
-    steps:
-      - name: Checkout Repository
->>>>>>> 950c2db9
         uses: actions/checkout@v4
 
       - name: Download and Setup Linux Artifacts
