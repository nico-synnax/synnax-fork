name: Test - Integration

run-name:
  ${{ github.event.inputs.RUN_NAME || format('Test - Integration {0}', github.ref_name)
  }}

on:
  pull_request:
    branches:
      - main
  workflow_dispatch:
    inputs:
      RUN_NAME:
        description: "Custom name for this workflow run"
        required: false
        default: ""
        type: string
      SKIP_BUILD:
        description: "Skip build process and use artifacts from another run"
        required: false
        default: false
        type: boolean
      REF_RUN_ID:
        description: "Reference run ID for artifacts (when SKIP_BUILD is true)"
        required: false
        default: "0000000000"
        type: string
      SEQUENCE:
<<<<<<< HEAD
        description: "Test case sequence to run (optional - will auto-discover if empty)"
=======
        description:
          "Test case sequence to run (optional - will auto-discover if empty)"
>>>>>>> d3752986
        required: false
        default: ""
        type: string

concurrency:
  group: ${{ github.workflow }}-${{ github.ref }}
  cancel-in-progress: true

env:
  CACHE_SCOPE: deploy-synnax

jobs:
  lint-python:
    name: Lint - Python
    runs-on: ubuntu-latest
    steps:
      - name: Checkout Repository
        uses: actions/checkout@v5

      - name: Set up Poetry
        run: pipx install poetry

      - name: Set up Python
        uses: actions/setup-python@v6
        with:
          python-version-file: integration/pyproject.toml
          cache: poetry
          cache-dependency-path: integration/poetry.lock

      - name: Install Dependencies
        run: |
          poetry install
        working-directory: integration

      - name: isort
        run: poetry run isort -c .
        working-directory: integration

      - name: Format (Black)
        run: poetry run black --check --diff --color .
        working-directory: integration

      - name: Type Check (mypy)
        run: poetry run mypy .
        working-directory: integration

  setup:
    runs-on: ubuntu-latest
    outputs:
      SKIP_BUILD: ${{ steps.set-outputs.outputs.SKIP_BUILD }}
      REF_RUN_ID: ${{ steps.set-outputs.outputs.REF_RUN_ID }}
      SEQUENCE_ARG: ${{ steps.set-outputs.outputs.SEQUENCE_ARG }}
    steps:
      - name: Set outputs
        id: set-outputs
        env:
          SKIP_BUILD: ${{ github.event.inputs.SKIP_BUILD || 'false' }}
          REF_RUN_ID: ${{ github.event.inputs.REF_RUN_ID || '0000000000' }}
          SEQUENCE: ${{ github.event.inputs.SEQUENCE || '' }}
        run: |
          echo "SKIP_BUILD=${SKIP_BUILD}" >> $GITHUB_OUTPUT
<<<<<<< HEAD
          
=======

>>>>>>> d3752986
          if [ -z "${SEQUENCE}" ]; then
            echo "SEQUENCE_ARG=" >> $GITHUB_OUTPUT
          else
            echo "SEQUENCE_ARG=--sequence ${SEQUENCE}" >> $GITHUB_OUTPUT
          fi
<<<<<<< HEAD
          
=======

>>>>>>> d3752986
          if [ "${SKIP_BUILD}" = "false" ]; then
            echo "REF_RUN_ID=${{ github.run_id }}" >> $GITHUB_OUTPUT
          else
            echo "REF_RUN_ID=${REF_RUN_ID}" >> $GITHUB_OUTPUT
          fi

  confirm-host-ubuntu-latest:
    name: Confirm Host (ubuntu-latest)
    runs-on:
      - self-hosted
      - ubuntu-latest
    needs: setup
    steps:
      - name: Checkout Repository
        uses: actions/checkout@v5

      - name: Confirm Host
        run: integration/scripts/confirm_host_unix.sh

  confirm-host-windows-latest:
    name: Confirm Host (windows-latest)
    runs-on:
      - self-hosted
      - windows-latest
    needs: setup
    steps:
      - name: Checkout Repository
        uses: actions/checkout@v5

      - name: Confirm Host
        shell: cmd
        run: integration/scripts/ConfirmHostWindows.cmd

  confirm-host-macos-latest:
    name: Confirm Host (macos-latest)
    runs-on:
      - self-hosted
      - macos-latest
    needs: setup
    if: false
    steps:
      - name: Checkout Repository
        uses: actions/checkout@v5

      - name: Confirm Host
        run: integration/scripts/confirm_host_unix.sh

  build-ubuntu-latest:
    name: Build Synnax (ubuntu-latest)
    timeout-minutes: 75
    runs-on: ubuntu-latest
    needs: [setup, confirm-host-ubuntu-latest]
    steps:
      - name: Checkout Repository
        if: ${{ needs.setup.outputs.SKIP_BUILD == 'false' }}
        uses: actions/checkout@v5

      - name: Update Submodules
        if: ${{ needs.setup.outputs.SKIP_BUILD == 'false' }}
        run: git submodule update --init --recursive

      - name: Setup Bazel
        if: ${{ needs.setup.outputs.SKIP_BUILD == 'false' }}
        uses: bazel-contrib/setup-bazel@0.15.0
        with:
          bazelisk-cache: true
          disk-cache: true
          external-cache: true
          repository-cache: true

      - name: Set up Go
        if: ${{ needs.setup.outputs.SKIP_BUILD == 'false' }}
        uses: actions/setup-go@v5
        with:
          go-version-file: go.work
          cache: true

      - name: Set up pnpm
        if: ${{ needs.setup.outputs.SKIP_BUILD == 'false' }}
        uses: pnpm/action-setup@v4

      - name: Set up Node.js
        if: ${{ needs.setup.outputs.SKIP_BUILD == 'false' }}
        uses: actions/setup-node@v5
        with:
          node-version-file: package.json
          cache: pnpm
          cache-dependency-path: pnpm-lock.yaml

      - name: Install Node Dependencies
        if: ${{ needs.setup.outputs.SKIP_BUILD == 'false' }}
        run: pnpm install

      - name: Build Console Web Assets
        if: ${{ needs.setup.outputs.SKIP_BUILD == 'false' }}
        run: pnpm build:console-vite

      - name: Copy Console Assets to Core
        if: ${{ needs.setup.outputs.SKIP_BUILD == 'false' }}
        run: |
          cp -r console/dist/* core/pkg/service/console/dist/

      - name: Build Synnax (Ubuntu Latest)
        if: ${{ needs.setup.outputs.SKIP_BUILD == 'false' }}
        id: version
        run: integration/scripts/build_core_unix.sh

      - name: Skip Build (Ubuntu Latest)
        if: ${{ needs.setup.outputs.SKIP_BUILD == 'true' }}
        run: echo "Build skipped - using reference artifacts"

<<<<<<< HEAD

=======
>>>>>>> d3752986
      - name: Upload Core Binary as Artifact
        if: ${{ needs.setup.outputs.SKIP_BUILD == 'false' }}
        uses: actions/upload-artifact@v4
        with:
          name: synnax-core-linux
          path: core/synnax-v${{ steps.version.outputs.VERSION }}-linux
          retention-days: 7
          if-no-files-found: error

      - name: Debug Build Environment
        if: failure()
        run: integration/scripts/debug_build_environment_unix.sh

  build-windows-latest:
    name: Build Synnax (windows-latest)
    timeout-minutes: 75
    runs-on: windows-latest
    needs: [setup, confirm-host-windows-latest]
    steps:
      - name: Checkout Repository
        if: ${{ needs.setup.outputs.SKIP_BUILD == 'false' }}
        uses: actions/checkout@v5
<<<<<<< HEAD

      - name: Setup Windows SDK
        if: ${{ needs.setup.outputs.SKIP_BUILD == 'false' }}
        uses: GuillaumeFalourd/setup-windows10-sdk-action@v2
        with:
          sdk-version: 22000
=======
>>>>>>> d3752986

      - name: Update Submodules
        if: ${{ needs.setup.outputs.SKIP_BUILD == 'false' }}
        run: git submodule update --init --recursive

      - name: Setup Bazel
        if: ${{ needs.setup.outputs.SKIP_BUILD == 'false' }}
        uses: bazel-contrib/setup-bazel@0.15.0
        with:
          bazelisk-cache: true
          disk-cache: true
          external-cache: true
          repository-cache: true

      - name: Set up Go
        if: ${{ needs.setup.outputs.SKIP_BUILD == 'false' }}
        uses: actions/setup-go@v5
        with:
          go-version-file: go.work
          cache: true

      - name: Set up pnpm
        if: ${{ needs.setup.outputs.SKIP_BUILD == 'false' }}
        uses: pnpm/action-setup@v4

      - name: Set up Node.js
        if: ${{ needs.setup.outputs.SKIP_BUILD == 'false' }}
        uses: actions/setup-node@v5
        with:
          node-version-file: package.json
          cache: pnpm
          cache-dependency-path: pnpm-lock.yaml

      - name: Install Node Dependencies
        if: ${{ needs.setup.outputs.SKIP_BUILD == 'false' }}
        run: pnpm install

      - name: Build Console Web Assets
        if: ${{ needs.setup.outputs.SKIP_BUILD == 'false' }}
        run: pnpm build:console-vite

      - name: Copy Console Assets to Core
        if: ${{ needs.setup.outputs.SKIP_BUILD == 'false' }}
        shell: cmd
        run: |
          xcopy /E /I /Y console\dist\* core\pkg\service\console\dist\

      - name: Build Driver (Windows)
        if: ${{ needs.setup.outputs.SKIP_BUILD == 'false' }}
        run:
          bazel --output_user_root=C:/tmp build --enable_platform_specific_config -c opt
          --announce_rc //driver

      - name: Move Driver to Assets
        if: ${{ needs.setup.outputs.SKIP_BUILD == 'false' }}
        shell: cmd
        run: |
          if not exist core\pkg\service\hardware\embedded\assets mkdir core\pkg\service\hardware\embedded\assets
          copy bazel-bin\driver\driver.exe core\pkg\service\hardware\embedded\assets\driver.exe

      - name: Get Version
        if: ${{ needs.setup.outputs.SKIP_BUILD == 'false' }}
        id: version
        working-directory: core
        shell: cmd
        run: |
          for /f "tokens=*" %%i in (pkg\version\VERSION) do set VERSION=%%i
          echo VERSION=%VERSION%>> %GITHUB_OUTPUT%

      - name: Build Core
        if: ${{ needs.setup.outputs.SKIP_BUILD == 'false' }}
        working-directory: core
        run:
          go build -tags driver,console -o synnax-v${{
          steps.version.outputs.VERSION}}-windows.exe

      - name: Test Binary Execution
        if: ${{ needs.setup.outputs.SKIP_BUILD == 'false' }}
        continue-on-error: true
        shell: cmd
        run: |
          echo Testing binary execution...
          core\synnax-v${{ steps.version.outputs.VERSION }}-windows.exe version || echo ⚠️ Core binary check failed
          bazel-bin\driver\driver.exe version || echo ⚠️ Driver binary check failed

      - name: Skip Build (Windows Latest)
        if: ${{ needs.setup.outputs.SKIP_BUILD == 'true' }}
        run: echo "Build skipped - using reference artifacts"

<<<<<<< HEAD

=======
>>>>>>> d3752986
      - name: Upload Core Binary as Artifact
        if: ${{ needs.setup.outputs.SKIP_BUILD == 'false' }}
        uses: actions/upload-artifact@v4
        with:
          name: synnax-core-windows
          path: core/synnax-v${{ steps.version.outputs.VERSION }}-windows.exe
          retention-days: 7
          if-no-files-found: error

      - name: Debug Build Environment
        if: failure()
        shell: cmd
        run: integration/scripts/DebugBuildEnvironmentWindows.cmd

  build-macos-latest:
    name: Build Synnax (macos-latest)
    timeout-minutes: 75
    runs-on: macos-latest
    needs: [setup, confirm-host-macos-latest]
    steps:
      - name: Checkout Repository
        if: ${{ needs.setup.outputs.SKIP_BUILD == 'false' }}
        uses: actions/checkout@v5

      - name: Update Submodules
        if: ${{ needs.setup.outputs.SKIP_BUILD == 'false' }}
        run: git submodule update --init --recursive

      - name: Setup Bazel
        if: ${{ needs.setup.outputs.SKIP_BUILD == 'false' }}
        uses: bazel-contrib/setup-bazel@0.15.0
        with:
          bazelisk-cache: true
          disk-cache: true
          external-cache: true
          repository-cache: true

      - name: Set up Go
        if: ${{ needs.setup.outputs.SKIP_BUILD == 'false' }}
        uses: actions/setup-go@v5
        with:
          go-version-file: go.work
          cache: true

      - name: Set up pnpm
        if: ${{ needs.setup.outputs.SKIP_BUILD == 'false' }}
        uses: pnpm/action-setup@v4

      - name: Set up Node.js
        if: ${{ needs.setup.outputs.SKIP_BUILD == 'false' }}
        uses: actions/setup-node@v5
        with:
          node-version-file: package.json
          cache: pnpm
          cache-dependency-path: pnpm-lock.yaml

      - name: Install Node Dependencies
        if: ${{ needs.setup.outputs.SKIP_BUILD == 'false' }}
        run: pnpm install

      - name: Build Console Web Assets
        if: ${{ needs.setup.outputs.SKIP_BUILD == 'false' }}
        env:
          NODE_OPTIONS: --max_old_space_size=8192
        run: pnpm build:console-vite

      - name: Copy Console Assets to Core
        if: ${{ needs.setup.outputs.SKIP_BUILD == 'false' }}
        run: |
          cp -r console/dist/* core/pkg/service/console/dist/

      - name: Build Synnax (macOS)
        if: ${{ needs.setup.outputs.SKIP_BUILD == 'false' }}
        id: version
        run: integration/scripts/build_core_unix.sh

      - name: Skip Build (macOS)
        if: ${{ needs.setup.outputs.SKIP_BUILD == 'true' }}
        run: echo "Build skipped - using reference artifacts"

<<<<<<< HEAD

=======
>>>>>>> d3752986
      - name: Upload Core Binary as Artifact
        if: ${{ needs.setup.outputs.SKIP_BUILD == 'false' }}
        uses: actions/upload-artifact@v4
        with:
          name: synnax-core-macos
          path: core/synnax-v${{ steps.version.outputs.VERSION }}-macos
          retention-days: 7
          if-no-files-found: error

      - name: Debug Build Environment
        if: failure()
        run: integration/scripts/debug_build_environment_unix.sh

  download-artifacts-windows:
    name: Download Artifacts (Windows)
    timeout-minutes: 1
    runs-on:
      - self-hosted
      - windows-latest
    needs: [setup, build-windows-latest]
    steps:
      - name: Checkout Repository
        uses: actions/checkout@v5

      - name: Force Quit Existing Synnax Processes (Windows)
        shell: cmd
        run: integration/scripts/KillSynnaxProcessesWindows.cmd

      - name: Download and Setup Windows Artifacts
        shell: cmd
        env:
          GH_TOKEN: ${{ github.token }}
          REF_RUN_ID: ${{ needs.setup.outputs.REF_RUN_ID }}
        run: integration/scripts/DownloadArtifactsWindows.cmd

  deploy-and-test-windows:
    name: Deploy and Test (windows)
    runs-on:
      - self-hosted
      - windows-latest
    needs: [setup, download-artifacts-windows]
    steps:
      - name: Checkout Repository
        uses: actions/checkout@v5

      - name: Update Submodules
        run: git submodule update --init --recursive

      - name: Set up Python
        uses: actions/setup-python@v6
        with:
          python-version-file: integration/pyproject.toml

      - name: Install Poetry & Dependencies
        shell: cmd
        run: integration/scripts/InstallPoetryDepsWindows.cmd

      - name: Install Playwright
        shell: cmd
        working-directory: integration
        run: |
          set PATH=%APPDATA%\Python\Scripts;%APPDATA%\pypoetry\venv\Scripts;%PATH%
          poetry run playwright install --with-deps

      - name: Start Core
        timeout-minutes: 1
        shell: powershell
        env:
          SYNNAX_LICENSE_KEY: ${{ secrets.SYNNAX_LICENSE_KEY }}
        run: integration/scripts/StartCoreWindows.ps1

      - name: Test Conductor
        id: test-conductor
        timeout-minutes: 5
        shell: cmd
        working-directory: integration
        env:
          PYTHONIOENCODING: utf-8
        run: |
          set PATH=%APPDATA%\Python\Scripts;%APPDATA%\pypoetry\venv\Scripts;%PATH%
          poetry run test-conductor --name test-conductor-win ${{ needs.setup.outputs.SEQUENCE_ARG }}

      - name: Upload Test Results
        uses: actions/upload-artifact@v4
        if: always()
        with:
          name: test-results-windows
          path: integration/test/results/*
          retention-days: 7

      - name: Debug Test Environment
        if: failure()
        shell: cmd
        run: integration/scripts/DebugTestEnvironmentWindows.cmd

  download-artifacts-macos:
    name: Download Artifacts (macos)
    timeout-minutes: 1
    runs-on:
      - self-hosted
      - macos-latest
    needs: [setup, build-macos-latest]
    steps:
      - name: Checkout Repository
        uses: actions/checkout@v5

      - name: Force Quit Existing Synnax Processes
        run: integration/scripts/kill_synnax_processes_unix.sh

      - name: Download and Setup macOS Artifacts
        env:
          GH_TOKEN: ${{ github.token }}
          REF_RUN_ID: ${{ needs.setup.outputs.REF_RUN_ID }}
        run: integration/scripts/download_artifacts_unix.sh

  deploy-and-test-macos:
    name: Deploy and Test (macos)
    runs-on:
      - self-hosted
      - macos-latest
    if: false
    needs: [setup, download-artifacts-macos]
    steps:
      - name: Checkout Repository
        uses: actions/checkout@v5

      - name: Update Submodules
        run: git submodule update --init --recursive

      - name: Set up Python
        uses: actions/setup-python@v6
        with:
          python-version-file: integration/pyproject.toml

      - name: Install Poetry & Dependencies
        run: integration/scripts/install_poetry_deps_unix.sh
<<<<<<< HEAD

      - name: Install Playwright
        run: integration/scripts/install_playwright_unix.sh

=======

      - name: Install Playwright
        run: integration/scripts/install_playwright_unix.sh

>>>>>>> d3752986
      - name: Start Core
        timeout-minutes: 1
        env:
          SYNNAX_LICENSE_KEY: ${{ secrets.SYNNAX_LICENSE_KEY }}
        run: integration/scripts/start_core_unix.sh

      - name: Test Conductor
        id: test-conductor
        timeout-minutes: 5
        working-directory: integration
<<<<<<< HEAD
        run: poetry run test-conductor --name test-conductor-unix ${{ needs.setup.outputs.SEQUENCE_ARG }}
=======
        run:
          poetry run test-conductor --name test-conductor-unix ${{
          needs.setup.outputs.SEQUENCE_ARG }}
>>>>>>> d3752986

      - name: Upload Test Results
        uses: actions/upload-artifact@v4
        if: always()
        with:
          name: test-results-macos
          path: integration/test/results/*
          retention-days: 7

      - name: Debug Test Environment
        if: failure()
        run: integration/scripts/debug_test_environment_unix.sh

  download-artifacts-ubuntu:
    name: Download Artifacts (Ubuntu-Latest)
    timeout-minutes: 1
    runs-on:
      - self-hosted
      - ubuntu-latest
    needs: [setup, build-ubuntu-latest]
    steps:
      - name: Checkout Repository
        uses: actions/checkout@v5

      - name: Force Quit Existing Synnax Processes
        continue-on-error: true
        run: integration/scripts/kill_synnax_processes_unix.sh

      - name: Download and Setup Linux Artifacts
        env:
          GH_TOKEN: ${{ github.token }}
          REF_RUN_ID: ${{ needs.setup.outputs.REF_RUN_ID }}
        run: integration/scripts/download_artifacts_unix.sh

  deploy-and-test-ubuntu:
    name: Deploy and Test (ubuntu)
    runs-on:
      - self-hosted
      - ubuntu-latest
    needs: [setup, download-artifacts-ubuntu]
    steps:
      - name: Checkout Repository
        uses: actions/checkout@v5

      - name: Update Submodules
        run: git submodule update --init --recursive

      - name: Set up Python
        uses: actions/setup-python@v6
        with:
          python-version-file: integration/pyproject.toml

      - name: Install Poetry & Dependencies
        run: integration/scripts/install_poetry_deps_unix.sh
<<<<<<< HEAD

      - name: Install Playwright
        run: integration/scripts/install_playwright_unix.sh

=======

      - name: Install Playwright
        run: integration/scripts/install_playwright_unix.sh

>>>>>>> d3752986
      - name: Start Core
        timeout-minutes: 1
        env:
          SYNNAX_LICENSE_KEY: ${{ secrets.SYNNAX_LICENSE_KEY }}
        run: integration/scripts/start_core_unix.sh

      - name: Test Conductor
        id: test-conductor
        timeout-minutes: 5
        working-directory: integration
<<<<<<< HEAD
        run: poetry run test-conductor --name test-conductor-unix ${{ needs.setup.outputs.SEQUENCE_ARG }}
=======
        run:
          poetry run test-conductor --name test-conductor-unix ${{
          needs.setup.outputs.SEQUENCE_ARG }}
>>>>>>> d3752986

      - name: Upload Test Results
        uses: actions/upload-artifact@v4
        if: always()
        with:
          name: test-results-linux
          path: integration/test/results/*
          retention-days: 7

      - name: Debug Test Environment
        if: failure()
        run: integration/scripts/debug_test_environment_unix.sh<|MERGE_RESOLUTION|>--- conflicted
+++ resolved
@@ -26,12 +26,8 @@
         default: "0000000000"
         type: string
       SEQUENCE:
-<<<<<<< HEAD
-        description: "Test case sequence to run (optional - will auto-discover if empty)"
-=======
         description:
           "Test case sequence to run (optional - will auto-discover if empty)"
->>>>>>> d3752986
         required: false
         default: ""
         type: string
@@ -93,21 +89,11 @@
           SEQUENCE: ${{ github.event.inputs.SEQUENCE || '' }}
         run: |
           echo "SKIP_BUILD=${SKIP_BUILD}" >> $GITHUB_OUTPUT
-<<<<<<< HEAD
-          
-=======
-
->>>>>>> d3752986
           if [ -z "${SEQUENCE}" ]; then
             echo "SEQUENCE_ARG=" >> $GITHUB_OUTPUT
           else
             echo "SEQUENCE_ARG=--sequence ${SEQUENCE}" >> $GITHUB_OUTPUT
           fi
-<<<<<<< HEAD
-          
-=======
-
->>>>>>> d3752986
           if [ "${SKIP_BUILD}" = "false" ]; then
             echo "REF_RUN_ID=${{ github.run_id }}" >> $GITHUB_OUTPUT
           else
@@ -219,10 +205,6 @@
         if: ${{ needs.setup.outputs.SKIP_BUILD == 'true' }}
         run: echo "Build skipped - using reference artifacts"
 
-<<<<<<< HEAD
-
-=======
->>>>>>> d3752986
       - name: Upload Core Binary as Artifact
         if: ${{ needs.setup.outputs.SKIP_BUILD == 'false' }}
         uses: actions/upload-artifact@v4
@@ -245,15 +227,6 @@
       - name: Checkout Repository
         if: ${{ needs.setup.outputs.SKIP_BUILD == 'false' }}
         uses: actions/checkout@v5
-<<<<<<< HEAD
-
-      - name: Setup Windows SDK
-        if: ${{ needs.setup.outputs.SKIP_BUILD == 'false' }}
-        uses: GuillaumeFalourd/setup-windows10-sdk-action@v2
-        with:
-          sdk-version: 22000
-=======
->>>>>>> d3752986
 
       - name: Update Submodules
         if: ${{ needs.setup.outputs.SKIP_BUILD == 'false' }}
@@ -343,10 +316,6 @@
         if: ${{ needs.setup.outputs.SKIP_BUILD == 'true' }}
         run: echo "Build skipped - using reference artifacts"
 
-<<<<<<< HEAD
-
-=======
->>>>>>> d3752986
       - name: Upload Core Binary as Artifact
         if: ${{ needs.setup.outputs.SKIP_BUILD == 'false' }}
         uses: actions/upload-artifact@v4
@@ -427,10 +396,6 @@
         if: ${{ needs.setup.outputs.SKIP_BUILD == 'true' }}
         run: echo "Build skipped - using reference artifacts"
 
-<<<<<<< HEAD
-
-=======
->>>>>>> d3752986
       - name: Upload Core Binary as Artifact
         if: ${{ needs.setup.outputs.SKIP_BUILD == 'false' }}
         uses: actions/upload-artifact@v4
@@ -567,17 +532,10 @@
 
       - name: Install Poetry & Dependencies
         run: integration/scripts/install_poetry_deps_unix.sh
-<<<<<<< HEAD
 
       - name: Install Playwright
         run: integration/scripts/install_playwright_unix.sh
 
-=======
-
-      - name: Install Playwright
-        run: integration/scripts/install_playwright_unix.sh
-
->>>>>>> d3752986
       - name: Start Core
         timeout-minutes: 1
         env:
@@ -588,13 +546,9 @@
         id: test-conductor
         timeout-minutes: 5
         working-directory: integration
-<<<<<<< HEAD
-        run: poetry run test-conductor --name test-conductor-unix ${{ needs.setup.outputs.SEQUENCE_ARG }}
-=======
         run:
           poetry run test-conductor --name test-conductor-unix ${{
           needs.setup.outputs.SEQUENCE_ARG }}
->>>>>>> d3752986
 
       - name: Upload Test Results
         uses: actions/upload-artifact@v4
@@ -649,17 +603,10 @@
 
       - name: Install Poetry & Dependencies
         run: integration/scripts/install_poetry_deps_unix.sh
-<<<<<<< HEAD
 
       - name: Install Playwright
         run: integration/scripts/install_playwright_unix.sh
 
-=======
-
-      - name: Install Playwright
-        run: integration/scripts/install_playwright_unix.sh
-
->>>>>>> d3752986
       - name: Start Core
         timeout-minutes: 1
         env:
@@ -670,13 +617,9 @@
         id: test-conductor
         timeout-minutes: 5
         working-directory: integration
-<<<<<<< HEAD
-        run: poetry run test-conductor --name test-conductor-unix ${{ needs.setup.outputs.SEQUENCE_ARG }}
-=======
         run:
           poetry run test-conductor --name test-conductor-unix ${{
           needs.setup.outputs.SEQUENCE_ARG }}
->>>>>>> d3752986
 
       - name: Upload Test Results
         uses: actions/upload-artifact@v4
