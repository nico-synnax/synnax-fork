name: Deploy - Core

on:
  push:
    branches:
      - main
      - rc
    paths:
      - .bazeliskrc
      - .bazelrc
      - .github/workflows/deploy.core.yaml
      - alamos/go/**
      - alamos/ts/**
      - aspen/**
      - cesium/**
      - client/cpp/**
      - client/ts/**
      - configs/ts/**
      - configs/vite/**
      - console/**
      - core/**
      - drift/**
      - driver/**
      - Earthfile
      - freighter/cpp/**
      - freighter/go/**
      - freighter/ts/**
      - go.work
      - go.work.sum
      - MODULE.bazel
      - MODULE.bazel.lock
      - package.json
      - pluto/**
      - pnpm-lock.yaml
      - pnpm-workspace.yaml
      - relic.conf
      - scripts/EnVar.dll
      - turbo.json
      - vendor/mbedtls/**
      - vendor/open62541/**
      - x/cpp/**
      - x/go/**
      - x/ts/**
  pull_request:
    paths:
      - .bazeliskrc
      - .bazelrc
      - .github/workflows/deploy.core.yaml
      - alamos/go/**
      - alamos/ts/**
      - aspen/**
      - cesium/**
      - client/cpp/**
      - client/ts/**
      - configs/ts/**
      - configs/vite/**
      - console/**
      - core/**
      - drift/**
      - driver/**
      - freighter/cpp/**
      - freighter/go/**
      - freighter/ts/**
      - go.work
      - go.work.sum
      - MODULE.bazel
      - MODULE.bazel.lock
      - package.json
      - pluto/**
      - pnpm-lock.yaml
      - pnpm-workspace.yaml
      - turbo.json
      - vendor/mbedtls/**
      - vendor/open62541/**
      - x/cpp/**
      - x/go/**
      - x/ts/**
  workflow_dispatch:

env:
  CACHE_SCOPE: deploy-synnax

jobs:
  setup:
    runs-on: ubuntu-latest
    outputs:
      VERSION: ${{ steps.version.outputs.VERSION }}
    steps:
      - name: Checkout Repository
        uses: actions/checkout@v5

      - name: Get Version
        id: version
        working-directory: core
        run: |
          if [ "${GITHUB_REF}" == "refs/heads/main" ]; then
            echo "VERSION=$(cat pkg/version/VERSION)" >> $GITHUB_OUTPUT
          else
            echo "VERSION=$(cat pkg/version/VERSION)-rc" >> $GITHUB_OUTPUT
          fi

  create-release:
    runs-on: ubuntu-latest
    needs: setup
    if: github.event_name != 'pull_request'
    permissions:
      contents: write
    steps:
      - name: Create Release
        uses: actions/github-script@v8
        with:
          script: |
            const { data: releases } = await github.rest.repos.listReleases({
              owner: context.repo.owner,
              repo: context.repo.repo
            })
            const release = releases.find(r => r.tag_name === 'synnax-v${{ needs.setup.outputs.VERSION }}')
            if (release != null) return release.id
            const { data: { id } } = await github.rest.repos.createRelease({
              owner: context.repo.owner,
              repo: context.repo.repo,
              tag_name: 'synnax-v${{ needs.setup.outputs.VERSION }}',
              name: 'Synnax v${{ needs.setup.outputs.VERSION }}',
              draft: false,
              prerelease: false
            });

  build:
    needs: [setup, create-release]
    name: Build (${{ matrix.os }})
    permissions:
      contents: write
      packages: write
    env:
      GH_TOKEN: ${{ github.token }}
      NODE_OPTIONS: "--max_old_space_size=4096"
    strategy:
      fail-fast: false
      matrix:
        os: [macos-latest, ubuntu-22.04, ubuntu-latest, windows-latest]
    runs-on: ${{ matrix.os }}
    steps:
      - name: Checkout Repository
        uses: actions/checkout@v5

      - name: Update Submodules
        run: git submodule update --init --recursive

      - name: Install Deps On Ubuntu Latest
        if: matrix.os == 'ubuntu-latest'
        run: |
          sudo apt-get update
          sudo apt-get install -y libsystemd-dev

      - name: Setup Bazel
        uses: bazel-contrib/setup-bazel@0.15.0
        with:
          bazelisk-cache: true
          disk-cache: ${{ env.CACHE_SCOPE }}-${{ matrix.os }}
          repository-cache: true

      - name: Build Driver
        if: matrix.os != 'windows-latest'
        run: |
          if [ "${{ matrix.os }}" = "ubuntu-22.04" ]; then
            bazel build --enable_platform_specific_config -c opt --define=platform=nilinuxrt --announce_rc //driver
          else
            bazel build --enable_platform_specific_config -c opt --config=hide_symbols --announce_rc //driver
          fi

      - name: Build Driver (Windows)
        if: matrix.os == 'windows-latest'
        run:
          bazel --output_user_root=C:/tmp build --enable_platform_specific_config -c opt
          --announce_rc //driver

      - name: Download relic for Windows signing
        if: matrix.os == 'windows-latest' && github.event_name != 'pull_request'
        run: |
          curl -L -o relic.exe https://github.com/sassoftware/relic/releases/latest/download/relic-windows-amd64.exe

      - name: Add relic to PATH
        if: matrix.os == 'windows-latest' && github.event_name != 'pull_request'
        shell: powershell
        run: |
          New-Item -ItemType Directory -Force -Path relic-bin
          Move-Item -Force relic.exe relic-bin\
          echo "${{ github.workspace }}\relic-bin" | Out-File -FilePath $env:GITHUB_PATH -Encoding utf8 -Append

      - name: Determine OS
        id: os
        shell: bash
        run: |
          if [ "${{ matrix.os }}" = "macos-latest" ]; then
            echo "OS=macos" >> $GITHUB_OUTPUT
          elif [ "${{ matrix.os }}" = "ubuntu-latest" ]; then
            echo "OS=linux" >> $GITHUB_OUTPUT
          elif [ "${{ matrix.os }}" = "ubuntu-22.04" ]; then
            echo "OS=nilinuxrt" >> $GITHUB_OUTPUT
          elif [ "${{ matrix.os }}" = "windows-latest" ]; then
            echo "OS=windows" >> $GITHUB_OUTPUT
          fi

      - name: Determine Executable Name
        id: executable
        shell: bash
        run: |
          if [ "${{ matrix.os }}" = "windows-latest" ]; then
            echo "EXECUTABLE=.exe" >> $GITHUB_OUTPUT
          else
            echo "EXECUTABLE=" >> $GITHUB_OUTPUT
          fi

      - name: Import Apple Developer Certificate
        if: matrix.os == 'macos-latest' && github.event_name != 'pull_request'
        env:
          APPLE_CERTIFICATE: ${{ secrets.APPLE_CERTIFICATE }}
          APPLE_CERTIFICATE_PASSWORD: ${{ secrets.APPLE_CERTIFICATE_PASSWORD }}
          KEYCHAIN_PASSWORD: ${{ secrets.KEYCHAIN_PASSWORD }}
        run: |
          echo $APPLE_CERTIFICATE | base64 --decode > certificate.p12
          security create-keychain -p "$KEYCHAIN_PASSWORD" build.keychain
          security default-keychain -s build.keychain
          security unlock-keychain -p "$KEYCHAIN_PASSWORD" build.keychain
          # Prevent the keychain from getting locked during the build process
          security set-keychain-settings -t 3600 -u build.keychain
          security import certificate.p12 -k build.keychain -P "$APPLE_CERTIFICATE_PASSWORD" -T /usr/bin/codesign
          security set-key-partition-list -S apple-tool:,apple:,codesign: -s -k "$KEYCHAIN_PASSWORD" build.keychain

      - name: Sign macOS Driver Binary
        if: matrix.os == 'macos-latest' && github.event_name != 'pull_request'
        run: |
          # Create entitlements file to disable library validation for LabJack support
          cat > driver-entitlements.plist << 'EOF'
          <?xml version="1.0" encoding="UTF-8"?>
          <!DOCTYPE plist PUBLIC "-//Apple//DTD PLIST 1.0//EN" "http://www.apple.com/DTDs/PropertyList-1.0.dtd">
          <plist version="1.0">
          <dict>
              <key>com.apple.security.cs.disable-library-validation</key>
              <true/>
          </dict>
          </plist>
          EOF

          CERT_INFO=$(security find-identity -v -p codesigning build.keychain | grep "Developer ID Application")
          CERT_ID=$(echo "$CERT_INFO" | awk -F'"' '{print $2}')
          codesign --force --options runtime --timestamp --entitlements driver-entitlements.plist --sign "$CERT_ID" bazel-bin/driver/driver
          codesign --verify --verbose bazel-bin/driver/driver

      - name: Sign Windows Driver Binary
        if: matrix.os == 'windows-latest' && github.event_name != 'pull_request'
        shell: pwsh
        env:
          AZURE_CLIENT_ID: ${{ secrets.AZURE_CLIENT_ID }}
          AZURE_CLIENT_SECRET: ${{ secrets.AZURE_CLIENT_SECRET }}
          AZURE_TENANT_ID: ${{ secrets.AZURE_TENANT_ID }}
        run: |
          # Path to Bazel output
          $bin = "bazel-bin\driver\driver.exe"

          # Give any AV/indexers a moment to release handles
          Start-Sleep -Seconds 2

          # Clear Windows file attributes first; Bazel marks outputs read-only
          attrib -R -S -H -A $bin

          # (Optional) ensure ownership + broad write perms; attrib is the key piece
          takeown /F $bin | Out-Null
          icacls $bin /grant "*S-1-1-0:(F)" /inheritance:e | Out-Null  # Everyone:F via well-known SID

          # Retry a few times in case something still has a transient lock
          $max = 5
          for ($i = 1; $i -le $max; $i++) {
            try {
              relic sign --file $bin --key azure --config relic.conf
              break
            } catch {
              if ($i -eq $max) { throw }
              Start-Sleep -Seconds 3
            }
          }

      - name: Upload and Move Driver Binary
        if: github.event_name != 'pull_request'
        shell: bash
        env:
          GITHUB_TOKEN: ${{ github.token }}
        run: |
          mv bazel-bin/driver/driver${{ steps.executable.outputs.EXECUTABLE }} synnax-driver-v${{ needs.setup.outputs.VERSION }}-${{ steps.os.outputs.OS }}${{ steps.executable.outputs.EXECUTABLE }}
          gh release upload --clobber synnax-v${{ needs.setup.outputs.VERSION }} synnax-driver-v${{ needs.setup.outputs.VERSION }}-${{ steps.os.outputs.OS }}${{ steps.executable.outputs.EXECUTABLE }}

      - name: Move Driver to Assets
        shell: bash
        run: |
          if [ "${{ github.event_name }}" != "pull_request" ]; then
            mv synnax-driver-v${{ needs.setup.outputs.VERSION }}-${{ steps.os.outputs.OS }}${{ steps.executable.outputs.EXECUTABLE }} core/pkg/service/hardware/embedded/assets/driver${{ steps.executable.outputs.EXECUTABLE }}
          else
            mv bazel-bin/driver/driver${{ steps.executable.outputs.EXECUTABLE }} core/pkg/service/hardware/embedded/assets/driver${{ steps.executable.outputs.EXECUTABLE }}
          fi

      - name: Create Driver Install Script for NI Linux RT
        if: matrix.os == 'ubuntu-22.04' && github.event_name != 'pull_request'
        shell: bash
        run: |
          cat > install-driver-nilinuxrt.sh << 'EOF'
          #!/bin/bash
          VERSION="${VERSION:-${{ needs.setup.outputs.VERSION }}}"
          DRIVER_BINARY="synnax-driver-v${VERSION}-nilinuxrt"
          curl -LO "https://github.com/synnaxlabs/synnax/releases/download/synnax-v${VERSION}/${DRIVER_BINARY}"
          chmod +x $DRIVER_BINARY
          ./$DRIVER_BINARY stop
          sudo ./$DRIVER_BINARY install
          ./$DRIVER_BINARY start
          EOF
          gh release upload --clobber synnax-v${{ needs.setup.outputs.VERSION }} install-driver-nilinuxrt.sh

      - name: Set up Go
        uses: actions/setup-go@v5
        with:
          go-version-file: go.work
          cache-dependency-path: go.work.sum

      - name: Set up pnpm
        uses: pnpm/action-setup@v4

      - name: Set up Node.js
        uses: actions/setup-node@v4
        with:
          node-version-file: package.json
          cache: pnpm

      - name: Install Node Dependencies
        run: pnpm install

      - name: Build Console Web Assets
        run: pnpm build:console-vite

      - name: Copy Console Assets to Core
        shell: bash
        run: cp -r console/dist/* core/pkg/service/console/dist/

      - name: Build
        working-directory: core
        run: |
          go build -tags console,driver -o synnax-v${{ needs.setup.outputs.VERSION }}-${{ steps.os.outputs.OS }}${{ steps.executable.outputs.EXECUTABLE }}

<<<<<<< HEAD
      - name: Sign macOS Core Binary
        if: matrix.os == 'macos-latest' && github.event_name == 'push'
=======
      - name: Sign macOS Server Binary
        if: matrix.os == 'macos-latest' && github.event_name != 'pull_request'
>>>>>>> abb93ee7
        working-directory: core
        run: |
          CERT_INFO=$(security find-identity -v -p codesigning build.keychain | grep "Developer ID Application")
          CERT_ID=$(echo "$CERT_INFO" | awk -F'"' '{print $2}')
          codesign --force --options runtime --timestamp --sign "$CERT_ID" ./synnax-v${{ needs.setup.outputs.VERSION }}-macos
          codesign --verify --verbose ./synnax-v${{ needs.setup.outputs.VERSION }}-macos

<<<<<<< HEAD
      - name: Sign Windows Core Binary
        if: matrix.os == 'windows-latest' && github.event_name == 'push'
=======
      - name: Sign Windows Server Binary
        if: matrix.os == 'windows-latest' && github.event_name != 'pull_request'
>>>>>>> abb93ee7
        env:
          AZURE_CLIENT_ID: ${{ secrets.AZURE_CLIENT_ID }}
          AZURE_CLIENT_SECRET: ${{ secrets.AZURE_CLIENT_SECRET }}
          AZURE_TENANT_ID: ${{ secrets.AZURE_TENANT_ID }}
        run: |
          relic sign --file core/synnax-v${{ needs.setup.outputs.VERSION }}-windows.exe --key azure --config relic.conf

      - name: Upload Release Asset
        if: github.event_name != 'pull_request'
        env:
          GITHUB_TOKEN: ${{ github.token }}
        run: |
          gh release upload --clobber synnax-v${{ needs.setup.outputs.VERSION }} core/synnax-v${{ needs.setup.outputs.VERSION }}-${{ steps.os.outputs.OS }}${{ steps.executable.outputs.EXECUTABLE }}

      - name: Build Windows Installer
        if: matrix.os == 'windows-latest' && github.event_name != 'pull_request'
        shell: powershell
        run: |
          # Ensure EnVar.dll is present in the correct plugin path
          $pluginPath = "${env:ProgramFiles(x86)}\NSIS\Plugins\x86-unicode"
          Copy-Item -Force .\scripts\EnVar.dll "$pluginPath\EnVar.dll"

          # Prepare the binary for packaging
          Copy-Item -Force .\core\synnax-v${{ needs.setup.outputs.VERSION }}-windows.exe .\scripts\synnax-server.exe

          # Build the installer
          & makensis /DVERSION=${{ needs.setup.outputs.VERSION }} .\scripts\windows_installer.nsi
          if ($LASTEXITCODE -ne 0) {
              Write-Error "Failed to build Windows installer"
              exit 1
          }

      - name: Sign Windows Installer
        if: matrix.os == 'windows-latest' && github.event_name != 'pull_request'
        env:
          AZURE_CLIENT_ID: ${{ secrets.AZURE_CLIENT_ID }}
          AZURE_CLIENT_SECRET: ${{ secrets.AZURE_CLIENT_SECRET }}
          AZURE_TENANT_ID: ${{ secrets.AZURE_TENANT_ID }}
        run: |
          relic sign --file .\scripts\synnax-setup-v${{ needs.setup.outputs.VERSION }}.exe --key azure --config relic.conf

      - name: Upload Windows Installer
        if: matrix.os == 'windows-latest' && github.event_name != 'pull_request'
        env:
          GITHUB_TOKEN: ${{ github.token }}
        run: |
          gh release upload --clobber synnax-v${{ needs.setup.outputs.VERSION }} .\scripts\synnax-setup-v${{ needs.setup.outputs.VERSION }}.exe

      - name: Download Latest Earthly
        if: matrix.os == 'ubuntu-latest' && github.event_name != 'pull_request'
        uses: earthly/actions-setup@v1
        with:
          github-token: ${{ secrets.GITHUB_TOKEN }}

      - name: Login to Docker Hub
        if: matrix.os == 'ubuntu-latest' && github.event_name != 'pull_request'
        uses: docker/login-action@v3
        with:
          username: ${{ secrets.DOCKER_USERNAME }}
          password: ${{ secrets.DOCKER_PASSWORD }}

      - name: Login to Github Container Registry
        if: matrix.os == 'ubuntu-latest' && github.event_name != 'pull_request'
        uses: docker/login-action@v3
        with:
          registry: ghcr.io
          username: ${{ github.actor }}
          password: ${{ secrets.GITHUB_TOKEN }}

      - name: Build Image
        if: matrix.os == 'ubuntu-latest' && github.event_name != 'pull_request'
        run: earthly --push +docker -tag=${{ needs.setup.outputs.VERSION }}
        working-directory: core

      - name: Push to Github Container Registry
        if: matrix.os == 'ubuntu-latest' && github.event_name != 'pull_request'
        run: |
          docker push ghcr.io/synnaxlabs/synnax:${{ needs.setup.outputs.VERSION }}
          if [ "${{ github.ref }}" = "refs/heads/main" ]; then
            docker tag ghcr.io/synnaxlabs/synnax:${{ needs.setup.outputs.VERSION }} ghcr.io/synnaxlabs/synnax:latest
            docker push ghcr.io/synnaxlabs/synnax:latest
          elif [ "${{ github.ref }}" = "refs/heads/rc" ]; then
            docker tag ghcr.io/synnaxlabs/synnax:${{ needs.setup.outputs.VERSION }} ghcr.io/synnaxlabs/synnax:rc
            docker push ghcr.io/synnaxlabs/synnax:rc
          fi

      - name: Push to Docker Hub
        if: matrix.os == 'ubuntu-latest' && github.event_name != 'pull_request'
        run: |
          docker tag ghcr.io/synnaxlabs/synnax:${{ needs.setup.outputs.VERSION }} synnaxlabs/synnax:${{ needs.setup.outputs.VERSION }}
          docker push synnaxlabs/synnax:${{ needs.setup.outputs.VERSION }}
          if [ "${{ github.ref }}" = "refs/heads/main" ]; then
            docker tag ghcr.io/synnaxlabs/synnax:${{ needs.setup.outputs.VERSION }} synnaxlabs/synnax:latest
            docker push synnaxlabs/synnax:latest
          elif [ "${{ github.ref }}" = "refs/heads/rc" ]; then
            docker tag ghcr.io/synnaxlabs/synnax:${{ needs.setup.outputs.VERSION }} synnaxlabs/synnax:rc
            docker push synnaxlabs/synnax:rc
          fi<|MERGE_RESOLUTION|>--- conflicted
+++ resolved
@@ -344,13 +344,8 @@
         run: |
           go build -tags console,driver -o synnax-v${{ needs.setup.outputs.VERSION }}-${{ steps.os.outputs.OS }}${{ steps.executable.outputs.EXECUTABLE }}
 
-<<<<<<< HEAD
       - name: Sign macOS Core Binary
-        if: matrix.os == 'macos-latest' && github.event_name == 'push'
-=======
-      - name: Sign macOS Server Binary
         if: matrix.os == 'macos-latest' && github.event_name != 'pull_request'
->>>>>>> abb93ee7
         working-directory: core
         run: |
           CERT_INFO=$(security find-identity -v -p codesigning build.keychain | grep "Developer ID Application")
@@ -358,13 +353,8 @@
           codesign --force --options runtime --timestamp --sign "$CERT_ID" ./synnax-v${{ needs.setup.outputs.VERSION }}-macos
           codesign --verify --verbose ./synnax-v${{ needs.setup.outputs.VERSION }}-macos
 
-<<<<<<< HEAD
       - name: Sign Windows Core Binary
-        if: matrix.os == 'windows-latest' && github.event_name == 'push'
-=======
-      - name: Sign Windows Server Binary
-        if: matrix.os == 'windows-latest' && github.event_name != 'pull_request'
->>>>>>> abb93ee7
+        if: matrix.os == 'windows-latest' && github.event_name != 'pull_request'
         env:
           AZURE_CLIENT_ID: ${{ secrets.AZURE_CLIENT_ID }}
           AZURE_CLIENT_SECRET: ${{ secrets.AZURE_CLIENT_SECRET }}
