--- conflicted
+++ resolved
@@ -6,12 +6,9 @@
   contents: write
   packages: write
 jobs:
-<<<<<<< HEAD
-=======
-  docker:
+  create-release:
     runs-on: ubuntu-latest
-    env:
-      FORCE_COLOR: 1
+    if: github.ref == 'refs/heads/main'
     steps:
       - name: Checkout Repository
         uses: actions/checkout@v3
@@ -29,81 +26,6 @@
               - 'freighter/go/**'
               - '.github/workflows/synnax.build.yaml'
 
-      - name: Download latest earthly
-        if: steps.filter.outputs.changed == 'true'
-        uses: earthly/actions-setup@v1
-
-      - name: Login to Docker Hub
-        if: steps.filter.outputs.changed == 'true'
-        uses: docker/login-action@v2
-        with:
-          username: ${{ secrets.DOCKER_USERNAME }}
-          password: ${{ secrets.DOCKER_PASSWORD }}
-
-      - name: Login to Github Container Registry
-        if: steps.filter.outputs.changed == 'true'
-        uses: docker/login-action@v2
-        with:
-          registry: ghcr.io
-          username: ${{ github.actor }}
-          password: ${{ secrets.GITHUB_TOKEN }}
-
-      - name: Evaluate Version
-        if: steps.filter.outputs.changed == 'true'
-        id: version
-        working-directory: ./synnax
-        run: |
-          if [ "${{ github.ref }}" = "refs/heads/main" ]; then
-            echo "VERSION=$(cat pkg/version/VERSION)" >> $GITHUB_OUTPUT
-          else
-            echo "VERSION=$(echo ${{ github.sha }} | cut -c1-7)" >> $GITHUB_OUTPUT
-          fi
-
-      - name: Build Image
-        if: steps.filter.outputs.changed == 'true'
-        run: earthly --push +docker -tag=${{ steps.version.outputs.VERSION }}
-        working-directory: ./synnax
-
-      - name: Push to Github Container Registry
-        if: steps.filter.outputs.changed == 'true'
-        run: |
-          docker push ghcr.io/synnaxlabs/synnax:${{ steps.version.outputs.VERSION }}
-          if [ "${{ github.ref }}" = "refs/heads/main" ]; then
-            docker tag ghcr.io/synnaxlabs/synnax:${{ steps.version.outputs.VERSION }} ghcr.io/synnaxlabs/synnax:latest
-            docker push ghcr.io/synnaxlabs/synnax:latest
-          fi
-
-      - name: Push to Docker Hub
-        if: steps.filter.outputs.changed == 'true'
-        run: |
-          docker tag ghcr.io/synnaxlabs/synnax:${{ steps.version.outputs.VERSION }} synnaxlabs/synnax:${{ steps.version.outputs.VERSION }}
-          docker push synnaxlabs/synnax:${{ steps.version.outputs.VERSION }}
-          if [ "${{ github.ref }}" = "refs/heads/main" ]; then
-            docker tag ghcr.io/synnaxlabs/synnax:${{ steps.version.outputs.VERSION }} synnaxlabs/synnax:latest
-            docker push synnaxlabs/synnax:latest
-          fi
-
->>>>>>> 1f203d92
-  create-release:
-    runs-on: ubuntu-latest
-    if: github.ref == 'refs/heads/main'
-    steps:
-      - name: Checkout Repository
-        uses: actions/checkout@v3
-
-      - name: Diff Changes
-        uses: dorny/paths-filter@v3
-        id: filter
-        with:
-          filters: |
-            changed:
-              - 'synnax/**'
-              - 'cesium/**'
-              - 'x/**'
-              - 'console/**'
-              - 'freighter/go/**'
-              - '.github/workflows/synnax.build.yaml'
-
       - name: Get Version
         if: steps.filter.outputs.changed == 'true'
         id: version
@@ -115,29 +37,11 @@
         id: create-release
         uses: softprops/action-gh-release@v1
         with:
-<<<<<<< HEAD
           tag_name: synnax-v${{ steps.version.outputs.VERSION }}
           name: Synnax v${{ steps.version.outputs.VERSION }}
           draft: false
           prerelease: false
 
-=======
-          script: |
-            const { data: releases } = await github.rest.repos.listReleases({
-              owner: context.repo.owner,
-              repo: context.repo.repo
-            })
-            const release = releases.find(r => r.tag_name === 'synnax-v${{ steps.version.outputs.VERSION }}')
-            if (release != null) return;
-            github.rest.repos.createRelease({
-              owner: context.repo.owner,
-              repo: context.repo.repo,
-              tag_name: 'synnax-v${{ steps.version.outputs.VERSION }}',
-              name: 'Synnax v${{ steps.version.outputs.VERSION }}',
-              draft: false,
-              prerelease: false
-            });
->>>>>>> 1f203d92
   build:
     strategy:
       fail-fast: false
