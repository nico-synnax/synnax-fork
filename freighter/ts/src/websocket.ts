--- conflicted
+++ resolved
@@ -74,12 +74,7 @@
   send(req: z.input<RQ>): Error | null {
     if (this.serverClosed != null) return new EOF();
     if (this.sendClosed) throw new StreamClosed();
-<<<<<<< HEAD
-    const encoded = this.encoder.encode({ type: "data", payload: req });
-    this.ws.send(encoded);
-=======
     this.ws.send(this.codec.encode({ type: "data", payload: req }));
->>>>>>> 8317817b
     return null;
   }
 
@@ -127,17 +122,12 @@
   }
 
   private listenForMessages(): void {
-<<<<<<< HEAD
     this.ws.onmessage = this.onMessage.bind(this);
     this.ws.onclose = this.onClose.bind(this);
   }
-=======
-    this.ws.onmessage = (ev: MessageEvent<Uint8Array>) =>
-      this.addMessage(this.codec.decode(ev.data, MessageSchema));
->>>>>>> 8317817b
 
   private onMessage(ev: MessageEvent<Uint8Array>): void {
-    this.addMessage(this.encoder.decode(ev.data, wsMessageZ));
+    this.addMessage(this.codec.decode(ev.data, wsMessageZ));
   }
 
   private onClose(ev: CloseEvent): void {
