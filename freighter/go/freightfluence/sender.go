// Copyright 2025 Synnax Labs, Inc.
//
// Use of this software is governed by the Business Source License included in the file
// licenses/BSL.txt.
//
// As of the Change Date specified in that file, in accordance with the Business Source
// License, use of this software will be governed by the Apache License, Version 2.0,
// included in the file licenses/APL.txt.

package freightfluence

import (
	"context"

	"github.com/synnaxlabs/freighter"
	"github.com/synnaxlabs/x/address"
	. "github.com/synnaxlabs/x/confluence"
	"github.com/synnaxlabs/x/errors"
	errors2 "github.com/synnaxlabs/x/errors"
	"github.com/synnaxlabs/x/signal"
)

// Sender wraps freighter.StreamSenderCloser to provide a confluence compatible
// interface for sending messages over a network freighter.
type Sender[M freighter.Payload] struct {
	Sender freighter.StreamSenderCloser[M]
	UnarySink[M]
}

// Flow implements Flow.
func (s *Sender[M]) Flow(ctx signal.Context, opts ...Option) {
	ctx.Go(s.send, NewOptions(opts).Signal...)
}

func (s *Sender[M]) send(ctx context.Context) error {
	var err error
	defer func() {
		err = errors.Combine(s.Sender.CloseSend(), err)
	}()
	for {
		select {
		case <-ctx.Done():
			err = ctx.Err()
			return err
		case res, ok := <-s.UnarySink.In.Outlet():
			if !ok {
				return nil
			}
			if err = s.Sender.Send(res); err != nil {
				return err
			}
		}
	}
}

// TransformSender wraps freighter.StreamSenderCloser to provide a confluence compatible
// interface for sending messages over a network freighter. TransformSender adds
// a transform function to the Sender. This is particularly useful in cases
// where network message types are different from the message types used by the
// rest of a program.
type TransformSender[I Value, M freighter.Payload] struct {
	Sender    freighter.StreamSenderCloser[M]
	Transform TransformFunc[I, M]
	UnarySink[I]
}

// Flow implements the Flow interface.
func (s *TransformSender[I, M]) Flow(ctx signal.Context, opts ...Option) {
	ctx.Go(s.send, NewOptions(opts).Signal...)
}

func (s *TransformSender[I, M]) send(ctx context.Context) error {
	var err error
	defer func() {
		err = errors.Combine(s.Sender.CloseSend(), err)
	}()
o:
	for {
		select {
		case <-ctx.Done():
			err = ctx.Err()
			break o
		case res, ok := <-s.UnarySink.In.Outlet():
			if !ok {
				break o
			}
			tRes, ok, tErr := s.Transform(ctx, res)
			if tErr != nil {
				err = tErr
				break o
			}
			if sErr := s.Sender.Send(tRes); sErr != nil {
				err = sErr
				break o
			}
		}
	}
	return err
}

// MultiSender wraps a slice of freighter.StreamSender(s) to provide a confluence
// compatible interface for sending messages over a network freighter. MultiSender
// sends a copy of each message received from the Outlet.
type MultiSender[M freighter.Payload] struct {
	Senders []freighter.StreamSenderCloser[M]
	UnarySink[M]
}

// Flow implements the Flow interface.
func (m *MultiSender[M]) Flow(ctx signal.Context, opts ...Option) {
	ctx.Go(m.send, NewOptions(opts).Signal...)
}

func (m *MultiSender[M]) send(ctx context.Context) error {
	var err error
	defer func() {
		err = errors.Combine(m.closeSenders(), err)
	}()
o:
	for {
		select {
		case <-ctx.Done():
			err = ctx.Err()
			break o
		case res, ok := <-m.UnarySink.In.Outlet():
			if !ok {
				break o
			}
			for _, sender := range m.Senders {
				if sErr := sender.Send(res); sErr != nil {
					err = sErr
					break o
				}
			}
		}
	}
	return err
}

func (m *MultiSender[M]) closeSenders() error {
	c := errors2.NewCatcher(errors2.WithAggregation())
	for _, s := range m.Senders {
		c.Exec(s.CloseSend)
	}
	return c.Error()
}

type MapTargetedSender[M freighter.Payload] map[address.Address]freighter.StreamSenderCloser[M]

func (s MapTargetedSender[M]) Send(_ context.Context, target address.Address, msg M) error {
	sender, ok := s[target]
	if !ok {
<<<<<<< HEAD
		return address.ErrTargetNotFound(target)
=======
		return address.NewErrTargetNotFound(target)
>>>>>>> 413a05fe
	}
	return sender.Send(msg)
}

func (s MapTargetedSender[M]) Close() error {
	c := errors2.NewCatcher(errors2.WithAggregation())
	for _, s := range s {
		c.Exec(s.CloseSend)
	}
	return c.Error()
}

type ClientTargetedSender[RQ, RS freighter.Payload] struct {
	Transport freighter.StreamClient[RQ, RS]
	MapTargetedSender[RQ]
}

func (c ClientTargetedSender[RQ, RS]) Send(ctx context.Context, target address.Address, req RQ) error {
	sender, ok := c.MapTargetedSender[target]
	if !ok {
		if err := c.open(ctx, target); err != nil {
			return err
		}
		sender = c.MapTargetedSender[target]
	}
	return sender.Send(req)
}

func (c ClientTargetedSender[RQ, RS]) Close() error {
	return c.MapTargetedSender.Close()
}

func (c ClientTargetedSender[RQ, RS]) open(ctx context.Context, target address.Address) error {
	stream, err := c.Transport.Stream(ctx, target)
	if err != nil {
		return err
	}
	c.MapTargetedSender[target] = stream
	return nil
}

// SwitchSender wraps a map of freighter.StreamSenderCloser to provide a confluence
// compatible interface for sending messages over a network freighter. SwitchSender
// receives a value, resolves its target address through a SwitchFunc, and sends it
// on its merry way.
type SwitchSender[M freighter.Payload] struct {
	Sender TargetedSender[M]
	Switch SwitchFunc[M]
	UnarySink[M]
}

func (sw *SwitchSender[M]) Flow(ctx signal.Context, opts ...Option) {
	ctx.Go(sw.send, NewOptions(opts).Signal...)
}

func (sw *SwitchSender[M]) send(ctx context.Context) error {
	var err error
	defer func() {
		err = errors.Combine(sw.Sender.Close(), err)
	}()
o:
	for {
		select {
		case <-ctx.Done():
			err = ctx.Err()
			break o
		case msg, ok := <-sw.In.Outlet():
			if !ok {
				break o
			}
			target, ok, swErr := sw.Switch(ctx, msg)
			if !ok || swErr != nil {
				err = swErr
				break o
			}
			if sErr := sw.Sender.Send(ctx, target, msg); sErr != nil {
				err = sErr
				break o
			}
		}
	}
	return err
}

// BatchSwitchSender wraps a map of freighter.StreamSenderCloser to provide a confluence
// compatible interface for sending messages over a network freighter. BatchSwitchSender
// receives a batch of values, resolves their target addresses through a BatchSwitchFunc,
// and sends them on their merry way.
type BatchSwitchSender[I, O freighter.Payload] struct {
	Senders TargetedSender[O]
	Switch  BatchSwitchFunc[I, O]
	UnarySink[I]
}

type TargetedSender[M freighter.Payload] interface {
	Send(ctx context.Context, target address.Address, msg M) error
	Close() error
}

func (bsw *BatchSwitchSender[I, O]) Flow(ctx signal.Context, opts ...Option) {
	ctx.Go(bsw.send, NewOptions(opts).Signal...)
}

func (bsw *BatchSwitchSender[I, O]) send(ctx context.Context) error {
	var (
		err     error
		addrMap = make(map[address.Address]O)
	)
	defer func() {
		err = errors.Combine(bsw.Senders.Close(), err)
	}()
o:
	for {
		select {
		case <-ctx.Done():
			err = ctx.Err()
			break o
		case msg, ok := <-bsw.In.Outlet():
			if !ok {
				break o
			}
			if err = bsw.Switch(ctx, msg, addrMap); err != nil {
				return err
			}
			for target, batch := range addrMap {
				sErr := bsw.Senders.Send(ctx, target, batch)
				if sErr != nil {
					return sErr
				}
			}
		}
	}
	return err
}

// MultiTransformSender wraps a slice of freighter.StreamSender(s) to provide a confluence
// compatible interface for sending transformed messages over a network freighter.
// MultiTransformSender transforms each input message and sends a copy to each sender.
type MultiTransformSender[I Value, M freighter.Payload] struct {
	Senders   []freighter.StreamSenderCloser[M]
	Transform TransformFunc[I, M]
	UnarySink[I]
}

// Flow implements the Flow interface.
func (m *MultiTransformSender[I, M]) Flow(ctx signal.Context, opts ...Option) {
	ctx.Go(m.send, NewOptions(opts).Signal...)
}

func (m *MultiTransformSender[I, M]) send(ctx context.Context) error {
	var err error
	defer func() {
		err = errors.Combine(m.closeSenders(), err)
	}()
o:
	for {
		select {
		case <-ctx.Done():
			err = ctx.Err()
			break o
		case res, ok := <-m.UnarySink.In.Outlet():
			if !ok {
				break o
			}
			// Transform the input message
			tRes, ok, tErr := m.Transform(ctx, res)
			if tErr != nil {
				err = tErr
				break o
			}
			if !ok {
				continue
			}
			// Send the transformed message to all senders
			for _, sender := range m.Senders {
				if sErr := sender.Send(tRes); sErr != nil {
					err = sErr
					break o
				}
			}
		}
	}
	return err
}

func (m *MultiTransformSender[I, M]) closeSenders() error {
	c := errors2.NewCatcher(errors2.WithAggregation())
	for _, s := range m.Senders {
		c.Exec(s.CloseSend)
	}
	return c.Error()
}<|MERGE_RESOLUTION|>--- conflicted
+++ resolved
@@ -150,11 +150,7 @@
 func (s MapTargetedSender[M]) Send(_ context.Context, target address.Address, msg M) error {
 	sender, ok := s[target]
 	if !ok {
-<<<<<<< HEAD
-		return address.ErrTargetNotFound(target)
-=======
 		return address.NewErrTargetNotFound(target)
->>>>>>> 413a05fe
 	}
 	return sender.Send(msg)
 }
