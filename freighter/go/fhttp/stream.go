--- conflicted
+++ resolved
@@ -36,22 +36,6 @@
 	_ config.Config[ClientFactoryConfig]     = ClientFactoryConfig{}
 )
 
-<<<<<<< HEAD
-// MsgType is used to differentiate between the different types of messages
-// use to implement the websocket stream transport.
-type MsgType string
-
-const (
-	// WSMsgTypeData is used for normal data movement between the ClientStream and
-	// ServerStream implementations.
-	WSMsgTypeData MsgType = "data"
-	// WSMsgTypeClose is used to signal the end of the stream. We need to use this
-	// instead of the regular websocket Close message because the 'reason' can't
-	// have more than 123 bytes.
-	WSMsgTypeClose MsgType = "close"
-	// WSMsgTypeOpen is used to acknowledge the successful opening of the stream.
-	// We need to do this in order to correctly handle the case where middleware
-=======
 // WSMessageType is used to differentiate between the different types of messages
 // use to implement the websocket stream transport.
 type WSMessageType string
@@ -66,15 +50,10 @@
 	WSMessageTypeClose WSMessageType = "close"
 	// WSMessageTypeOpen is used to acknowledge the successful opening of the stream.
 	// We need to do this to correctly handle the case where middleware
->>>>>>> 831c09e9
 	// returns an error early. We can't just use the regular HTTP request/response
 	// cycle because JavaScript implementations of WebSocket don't allow for
 	// accessing the response body.
-<<<<<<< HEAD
-	WSMsgTypeOpen MsgType = "open"
-=======
 	WSMessageTypeOpen WSMessageType = "open"
->>>>>>> 831c09e9
 )
 
 // WSMessage wraps a user payload with additional information needed for the websocket
@@ -82,21 +61,12 @@
 // close WSMessage type to correctly encode and transfer information about a closure
 // error across the socket.
 type WSMessage[P freighter.Payload] struct {
-<<<<<<< HEAD
-	// Type represents the type of WSMessage being sent. One of WSMsgTypeData
-	// or WSMsgTypeClose.
-	Type MsgType `json:"type" msgpack:"type"`
-	// Err is the error payload to send if the WSMessage type is WSMsgTypeClose.
-	Err errors.Payload `json:"error" msgpack:"error"`
-	// Payload is the user payload to send if the WSMessage type is WSMsgTypeData.
-=======
 	// Type represents the type of WSMessage being sent. One of WSMessageTypeData
 	// or WSMessageTypeClose.
 	Type WSMessageType `json:"type" msgpack:"type"`
 	// Err is the error payload to send if the WSMessage type is WSMessageTypeClose.
 	Err errors.Payload `json:"error" msgpack:"error"`
 	// Payload is the user payload to send if the WSMessage type is WSMessageTypeData.
->>>>>>> 831c09e9
 	Payload P `json:"payload" msgpack:"payload"`
 }
 
@@ -173,11 +143,7 @@
 		}
 		return pld, c.peerCloseErr
 	}
-<<<<<<< HEAD
-	if msg.Type == WSMsgTypeClose {
-=======
 	if msg.Type == WSMessageTypeClose {
->>>>>>> 831c09e9
 		c.peerCloseErr = errors.Decode(context.TODO(), msg.Err)
 		if c.peerCloseErr == nil {
 			c.peerCloseErr = freighter.EOF
@@ -207,11 +173,7 @@
 	if s.sendClosed {
 		return freighter.StreamClosed
 	}
-<<<<<<< HEAD
-	s.peerCloseErr = s.streamCore.send(WSMessage[RQ]{Type: WSMsgTypeData, Payload: req})
-=======
 	s.peerCloseErr = s.streamCore.send(WSMessage[RQ]{Type: WSMessageTypeData, Payload: req})
->>>>>>> 831c09e9
 	return s.peerCloseErr
 }
 
@@ -229,20 +191,12 @@
 		return nil
 	}
 	s.sendClosed = true
-<<<<<<< HEAD
-	return s.streamCore.send(WSMessage[RQ]{Type: WSMsgTypeClose})
-=======
 	return s.streamCore.send(WSMessage[RQ]{Type: WSMessageTypeClose})
->>>>>>> 831c09e9
 }
 
 // Send implements the freighter.ServerStream interface.
 func (s *serverStream[RQ, RS]) Send(res RS) error {
-<<<<<<< HEAD
-	return s.streamCore.send(WSMessage[RS]{Payload: res, Type: WSMsgTypeData})
-=======
 	return s.streamCore.send(WSMessage[RS]{Payload: res, Type: WSMessageTypeData})
->>>>>>> 831c09e9
 }
 
 func (s *serverStream[RQ, RS]) close(err error) error {
@@ -253,11 +207,7 @@
 	if !errors.Is(err, context.Canceled) {
 		closeCode = normalCloseCode
 		if err := s.send(WSMessage[RS]{
-<<<<<<< HEAD
-			Type: WSMsgTypeClose,
-=======
 			Type: WSMessageTypeClose,
->>>>>>> 831c09e9
 			Err:  errors.Encode(context.TODO(), err, false),
 		}); err != nil {
 			return err
@@ -359,11 +309,7 @@
 			if err != nil {
 				return
 			}
-<<<<<<< HEAD
-			if msg.Type != WSMsgTypeOpen {
-=======
 			if msg.Type != WSMessageTypeOpen {
->>>>>>> 831c09e9
 				return oCtx, errors.Decode(ctx, msg.Err)
 			}
 			stream = &clientStream[RQ, RS]{streamCore: core}
@@ -448,11 +394,7 @@
 			oCtx := ctx
 			oCtx.Params = make(freighter.Params)
 			// Send a confirmation message to the client that the stream is open.
-<<<<<<< HEAD
-			if err := stream.send(WSMessage[RS]{Type: WSMsgTypeOpen}); err != nil {
-=======
 			if err := stream.send(WSMessage[RS]{Type: WSMessageTypeOpen}); err != nil {
->>>>>>> 831c09e9
 				return oCtx, err
 			}
 			return oCtx, s.handler(ctx, stream)
