// Copyright 2025 Synnax Labs, Inc.
//
// Use of this software is governed by the Business Source License included in the file
// licenses/BSL.txt.
//
// As of the Change Date specified in that file, in accordance with the Business Source
// License, use of this software will be governed by the Apache License, Version 2.0,
// included in the file licenses/APL.txt.

package fhttp

import (
	"context"
	"go/types"
	"io"
	"net/http"
	"sync"
	"time"

	ws "github.com/fasthttp/websocket"
	"github.com/gofiber/fiber/v2"
	fiberws "github.com/gofiber/websocket/v2"
	"github.com/synnaxlabs/alamos"
	"github.com/synnaxlabs/freighter"
	"github.com/synnaxlabs/x/address"
	"github.com/synnaxlabs/x/binary"
	"github.com/synnaxlabs/x/config"
	"github.com/synnaxlabs/x/errors"
	"github.com/synnaxlabs/x/httputil"
	"go.uber.org/zap"
)

var (
	_ freighter.StreamClient[any, types.Nil] = (*streamClient[any, types.Nil])(nil)
	_ freighter.ClientStream[any, types.Nil] = (*clientStream[any, types.Nil])(nil)
	_ config.Config[ClientFactoryConfig]     = ClientFactoryConfig{}
)

<<<<<<< HEAD
// WSMessageType is used to differentiate between the different types of messages
// use to implement the websocket stream transport.
type WSMessageType string

const (
	// WSMessageTypeData is used for normal data movement between the ClientStream and
	// ServerStream implementations.
	WSMessageTypeData WSMessageType = "data"
	// WSMessageTypeClose is used to signal the end of the stream. We need to use this
	// instead of the regular websocket Close message because the 'reason' can't
	// have more than 123 bytes.
	WSMessageTypeClose WSMessageType = "close"
	// WSMessageTypeOpen is used to acknowledge the successful opening of the stream.
	// We need to do this to correctly handle the case where middleware
=======
// MsgType is used to differentiate between the different types of messages
// use to implement the websocket stream transport.
type MsgType string

const (
	// WSMsgTypeData is used for normal data movement between the ClientStream and
	// ServerStream implementations.
	WSMsgTypeData MsgType = "data"
	// WSMsgTypeClose is used to signal the end of the stream. We need to use this
	// instead of the regular websocket Close message because the 'reason' can't
	// have more than 123 bytes.
	WSMsgTypeClose MsgType = "close"
	// WSMsgTypeOpen is used to acknowledge the successful opening of the stream.
	// We need to do this in order to correctly handle the case where middleware
>>>>>>> 198c2903
	// returns an error early. We can't just use the regular HTTP request/response
	// cycle because JavaScript implementations of WebSocket don't allow for
	// accessing the response body.
<<<<<<< HEAD
	WSMessageTypeOpen WSMessageType = "open"
=======
	WSMsgTypeOpen MsgType = "open"
>>>>>>> 198c2903
)

// WSMessage wraps a user payload with additional information needed for the websocket
// transport to correctly implement the Stream interface. Namely, we need a custom
// close WSMessage type to correctly encode and transfer information about a closure
// error across the socket.
type WSMessage[P freighter.Payload] struct {
<<<<<<< HEAD
	// Type represents the type of WSMessage being sent. One of WSMessageTypeData
	// or WSMessageTypeClose.
	Type WSMessageType `json:"type" msgpack:"type"`
	// Err is the error payload to send if the WSMessage type is WSMessageTypeClose.
	Err errors.Payload `json:"error" msgpack:"error"`
	// Payload is the user payload to send if the WSMessage type is WSMessageTypeData.
=======
	// Type represents the type of WSMessage being sent. One of WSMsgTypeData
	// or WSMsgTypeClose.
	Type MsgType `json:"type" msgpack:"type"`
	// Err is the error payload to send if the WSMessage type is WSMsgTypeClose.
	Err errors.Payload `json:"error" msgpack:"error"`
	// Payload is the user payload to send if the WSMessage type is WSMsgTypeData.
>>>>>>> 198c2903
	Payload P `json:"payload" msgpack:"payload"`
}

const (
	contextCancelledCloseCode = ws.CloseGoingAway
	normalCloseCode           = ws.CloseNormalClosure
)

func newStreamCore[RQ, RS freighter.Payload](
	cfg coreConfig,
	serverShutdownSig <-chan struct{},
) streamCore[RQ, RS] {
	b := streamCore[RQ, RS]{
		serverShutdownSig:  serverShutdownSig,
		normalShutdownSig:  make(chan struct{}),
		successfulShutdown: make(chan struct{}),
		coreConfig:         cfg,
	}
	go b.listenForContextCancellation()
	return b
}

type coreConfig struct {
	alamos.Instrumentation
	conn          *ws.Conn
	codec         binary.Codec
	writeDeadline time.Duration
}

// streamCore is the common functionality implemented by both the client and server streams.
type streamCore[I, O freighter.Payload] struct {
	coreConfig
	serverShutdownSig  <-chan struct{}
	normalShutdownSig  chan struct{}
	successfulShutdown chan struct{}
	peerCloseErr       error
}

<<<<<<< HEAD
func (c *streamCore[I, O]) send(msg WSMessage[O]) (err error) {
	var w io.WriteCloser
	w, err = c.conn.NextWriter(ws.BinaryMessage)
	if err != nil {
		return
	}
	defer func() {
		err = errors.Combine(err, w.Close())
	}()
	if err = c.codec.EncodeStream(nil, w, msg); err != nil {
		return
	}
	if c.writeDeadline <= 0 {
		return
	}
	err = c.conn.SetWriteDeadline(time.Now().Add(c.writeDeadline))
	return
=======
func (c *streamCore[I, O]) send(msg WSMessage[O]) error {
	if c.writeDeadline > 0 {
		if err := c.conn.SetWriteDeadline(time.Now().Add(c.writeDeadline)); err != nil {
			return err
		}
	}
	w, err := c.conn.NextWriter(ws.BinaryMessage)
	if err != nil {
		return err
	}
	err = c.codec.EncodeStream(context.TODO(), w, msg)
	return errors.Combine(err, w.Close())
>>>>>>> 198c2903
}

func (c *streamCore[I, O]) receiveRaw() (msg WSMessage[I], err error) {
	var r io.Reader
	_, r, err = c.conn.NextReader()
	if err != nil {
		return msg, err
	}
	return msg, c.codec.DecodeStream(context.TODO(), r, &msg)
}

func (c *streamCore[I, O]) Receive() (pld I, err error) {
	if c.peerCloseErr != nil {
		return pld, c.peerCloseErr
	}
	msg, err := c.receiveRaw()
	if err != nil {
		if ws.IsCloseError(err, normalCloseCode) {
			c.peerCloseErr = freighter.EOF
		} else if ws.IsCloseError(err, contextCancelledCloseCode) {
			c.peerCloseErr = context.Canceled
		} else {
			c.peerCloseErr = freighter.StreamClosed
		}
		return pld, c.peerCloseErr
	}
	if msg.Type == WSMsgTypeClose {
		c.peerCloseErr = errors.Decode(context.TODO(), msg.Err)
		if c.peerCloseErr == nil {
			c.peerCloseErr = freighter.EOF
		}
	}
	return msg.Payload, c.peerCloseErr
}

func (c *streamCore[I, O]) close() error {
	close(c.normalShutdownSig)
	<-c.successfulShutdown
	return c.conn.Close()
}

type clientStream[RQ, RS freighter.Payload] struct {
	streamCore[RS, RQ]
	sendClosed bool
}

type serverStream[RQ, RS freighter.Payload] struct{ streamCore[RQ, RS] }

// Send implements the freighter.ClientStream interface.
func (s *clientStream[RQ, RS]) Send(req RQ) error {
	if s.peerCloseErr != nil {
		return freighter.EOF
	}
	if s.sendClosed {
		return freighter.StreamClosed
	}
	s.peerCloseErr = s.streamCore.send(WSMessage[RQ]{Type: WSMsgTypeData, Payload: req})
	return s.peerCloseErr
}

func (s *clientStream[RQ, RS]) Receive() (RS, error) {
	pld, err := s.streamCore.Receive()
	if err != nil {
		return pld, errors.Combine(err, s.close())
	}
	return pld, err
}

// CloseSend implements the freighter.ClientStream interface.
func (s *clientStream[RQ, RS]) CloseSend() error {
	if s.peerCloseErr != nil || s.sendClosed {
		return nil
	}
	s.sendClosed = true
	return s.streamCore.send(WSMessage[RQ]{Type: WSMsgTypeClose})
}

// Send implements the freighter.ServerStream interface.
func (s *serverStream[RQ, RS]) Send(res RS) error {
	return s.streamCore.send(WSMessage[RS]{Payload: res, Type: WSMsgTypeData})
}

<<<<<<< HEAD
func (c *streamCore[I, O]) Receive() (pld I, err error) {
	if c.peerCloseErr != nil {
		return pld, c.peerCloseErr
	}
	msg, err := c.receiveRaw()
	if err != nil {
		if ws.IsCloseError(err, normalCloseCode) {
			c.peerCloseErr = freighter.EOF
		} else if ws.IsCloseError(err, contextCancelledCloseCode) {
			c.peerCloseErr = context.Canceled
		} else {
			c.peerCloseErr = freighter.EOF
		}
		return pld, c.peerCloseErr
	}
	if msg.Type == WSMessageTypeClose {
		c.peerCloseErr = errors.Decode(context.TODO(), msg.Err)
		if c.peerCloseErr == nil {
			c.peerCloseErr = freighter.EOF
		}
	}
	return msg.Payload, c.peerCloseErr
}

func (c *streamCore[I, O]) close() error {
	close(c.normalShutdownSig)
	<-c.successfulShutdown
	return c.conn.Close()
}

type clientStream[RQ, RS freighter.Payload] struct {
	streamCore[RS, RQ]
	sendClosed bool
}

type serverStream[RQ, RS freighter.Payload] struct{ streamCore[RQ, RS] }

// Send implements the freighter.ClientStream interface.
func (s *clientStream[RQ, RS]) Send(req RQ) error {
	if s.peerCloseErr != nil {
		return freighter.EOF
	}
	if s.sendClosed {
		return freighter.StreamClosed
	}
	s.peerCloseErr = s.streamCore.send(WSMessage[RQ]{Type: WSMessageTypeData, Payload: req})
	return s.peerCloseErr
}

func (s *clientStream[RQ, RS]) Receive() (RS, error) {
	pld, err := s.streamCore.Receive()
	if err != nil {
		return pld, errors.Combine(err, s.close())
	}
	return pld, err
}

// CloseSend implements the freighter.ClientStream interface.
func (s *clientStream[RQ, RS]) CloseSend() error {
	if s.peerCloseErr != nil || s.sendClosed {
		return nil
	}
	s.sendClosed = true
	return s.streamCore.send(WSMessage[RQ]{Type: WSMessageTypeClose})
}

// Send implements the freighter.ServerStream interface.
func (s *serverStream[RQ, RS]) Send(res RS) error {
	return s.streamCore.send(WSMessage[RS]{Payload: res, Type: WSMessageTypeData})
}

=======
>>>>>>> 198c2903
func (s *serverStream[RQ, RS]) close(err error) error {
	if err == nil {
		err = freighter.EOF
	}
	closeCode := contextCancelledCloseCode
	if !errors.Is(err, context.Canceled) {
		closeCode = normalCloseCode
		if err := s.send(WSMessage[RS]{
<<<<<<< HEAD
			Type: WSMessageTypeClose,
=======
			Type: WSMsgTypeClose,
>>>>>>> 198c2903
			Err:  errors.Encode(context.TODO(), err, false),
		}); err != nil {
			return err
		}
	}

	s.peerCloseErr = freighter.StreamClosed

	// Tell the client we're closing the connection. Make sure to include
	// a write deadline here in-case the client is stuck.
	if err := s.conn.WriteControl(
		ws.CloseMessage,
		ws.FormatCloseMessage(closeCode, ""),
		time.Now().Add(closeReadWriteDeadline),
	); err != nil {
		return err
	}

	// Again, make sure a stuck client doesn't cause problems with shutdown.
	if err := s.conn.SetReadDeadline(time.Now().Add(closeReadWriteDeadline)); err != nil {
		return err
	}

	// Wait until the client acknowledges the closure.
	for {
		if _, err := s.receiveRaw(); err != nil {
			if !ws.IsCloseError(err, ws.CloseNormalClosure, ws.CloseGoingAway) {
				s.L.Error("expected normal closure, received error instead", zap.Error(err))
			}
			break
		}
	}
	return s.streamCore.close()
}

// listenForContextCancellation is a goroutine that listens for the context to be
// canceled and shuts down the stream forcefully if it is. We need this as
// the websocket implementation itself doesn't support context cancellation.
func (c *streamCore[I, O]) listenForContextCancellation() {
	defer close(c.successfulShutdown)
	select {
	case <-c.normalShutdownSig:
		return
	case <-c.serverShutdownSig:
		if err := c.conn.WriteControl(
			ws.CloseMessage,
			ws.FormatCloseMessage(contextCancelledCloseCode, ""),
			time.Now().Add(time.Second),
		); err != nil && !errors.Is(err, ws.ErrCloseSent) {
			c.L.Error("error sending close message: %v \n", zap.Error(err))
		}
	}
}

type streamClient[RQ, RS freighter.Payload] struct {
	alamos.Instrumentation
	codec  httputil.Codec
	dialer ws.Dialer
	freighter.Reporter
	freighter.MiddlewareCollector
}

func (s *streamClient[RQ, RS]) Report() alamos.Report {
	r := streamReporter
	r.Encodings = []string{s.codec.ContentType()}
	return r.Report()
}

func (s *streamClient[RQ, RS]) Stream(
	ctx context.Context,
	target address.Address,
) (stream freighter.ClientStream[RQ, RS], err error) {
	_, err = s.MiddlewareCollector.Exec(
		freighter.Context{
			Context:  ctx,
			Target:   target,
			Protocol: s.Reporter.Protocol,
			Params:   make(freighter.Params),
		},
		freighter.FinalizerFunc(func(ctx freighter.Context) (oCtx freighter.Context, err error) {
			ctx.Params[fiber.HeaderContentType] = s.codec.ContentType()
			conn, res, err := s.dialer.DialContext(ctx, "ws://"+target.String(), mdToHeaders(ctx))
			oCtx = parseResponseCtx(res, target)
			if err != nil {
				return oCtx, err
			}
			if res.StatusCode != fiber.StatusSwitchingProtocols {
				return oCtx, errors.New("[ws] - unable to upgrade connection")
			}
			core := newStreamCore[RS, RQ](
				coreConfig{
					conn:            conn,
					codec:           s.codec,
					Instrumentation: s.Instrumentation,
				},
				ctx.Done(),
			)
			msg, err := core.receiveRaw()
			if err != nil {
				return
			}
<<<<<<< HEAD
			if msg.Type != WSMessageTypeOpen {
=======
			if msg.Type != WSMsgTypeOpen {
>>>>>>> 198c2903
				return oCtx, errors.Decode(ctx, msg.Err)
			}
			stream = &clientStream[RQ, RS]{streamCore: core}
			return
		}),
	)
	return stream, err
}

func mdToHeaders(md freighter.Context) http.Header {
	headers := make(http.Header, len(md.Params))
	for k, v := range md.Params {
		if vStr, ok := v.(string); ok {
			headers[k] = []string{vStr}
		}
	}
	return headers
}

type streamServer[RQ, RS freighter.Payload] struct {
	serverOptions
	freighter.Reporter
	freighter.MiddlewareCollector
	alamos.Instrumentation
	serverCtx     context.Context
	path          string
	handler       func(ctx context.Context, server freighter.ServerStream[RQ, RS]) error
	writeDeadline time.Duration
	wg            *sync.WaitGroup
}

func (s *streamServer[RQ, RS]) BindHandler(
	handler func(ctx context.Context, server freighter.ServerStream[RQ, RS]) error,
) {
	s.handler = handler
}

const closeReadWriteDeadline = 500 * time.Millisecond

// fiberHandler handles the incoming websocket connection and upgrades the connection
// to a websocket connection.
//
// NOTE: shortLivedFiberCtx is a temporary fiber context
func (s *streamServer[RQ, RS]) fiberHandler(upgradeCtx *fiber.Ctx) error {
	// If the caller is hitting this endpoint with a standard HTTP request, tell them
	// they can only use websockets.
	if !fiberws.IsWebSocketUpgrade(upgradeCtx) {
		return fiber.ErrUpgradeRequired
	}
	// Parse the incoming request context. Used to pull various headers and parameters
	// from the request (e.g., content-type or authorization). upgradeCtx is only valid
	// for the lifetime of this function. As this function will exit long before the
	// stream stops processing values, we need to use the underlying server ctx as the
	// valid context instead of the fiber context itself.
	iCtx := parseRequestCtx(s.serverCtx, upgradeCtx, address.Address(s.path))
	headerContentType := iCtx.Params.GetDefault(fiber.HeaderContentType, "").(string)
	codec, err := s.codecResolver(headerContentType)
	if err != nil {
		// If we can't determine the encoder/decoder, we can't continue, so we send
		// a best effort string.
		return upgradeCtx.Status(fiber.StatusBadRequest).SendString(err.Error())
	}
	// Upgrade the connection to a websocket connection.
	return fiberws.New(func(c *fiberws.Conn) { s.handleSocket(iCtx, codec, c) })(upgradeCtx)
}

func (s *streamServer[RQ, RS]) handleSocket(
	ctx freighter.Context,
	codec binary.Codec,
	c *fiberws.Conn,
) {
	stream := &serverStream[RQ, RS]{streamCore: newStreamCore[RQ, RS](
		coreConfig{writeDeadline: s.writeDeadline, conn: c.Conn, codec: codec},
		ctx.Done(),
	)}
	// Register the stream with the server so it gets gracefully shut down.
	s.wg.Add(1)
	defer s.wg.Done()
	_, handlerErr := s.MiddlewareCollector.Exec(
		ctx,
		freighter.FinalizerFunc(func(ctx freighter.Context) (freighter.Context, error) {
			oCtx := ctx
			oCtx.Params = make(freighter.Params)
			// Send a confirmation message to the client that the stream is open.
<<<<<<< HEAD
			if err := stream.send(WSMessage[RS]{Type: WSMessageTypeOpen}); err != nil {
=======
			if err := stream.send(WSMessage[RS]{Type: WSMsgTypeOpen}); err != nil {
>>>>>>> 198c2903
				return oCtx, err
			}
			return oCtx, s.handler(ctx, stream)
		}),
	)
	if err := stream.close(handlerErr); err != nil {
		s.L.Error("error closing connection", zap.Error(err))
	}
}<|MERGE_RESOLUTION|>--- conflicted
+++ resolved
@@ -36,7 +36,6 @@
 	_ config.Config[ClientFactoryConfig]     = ClientFactoryConfig{}
 )
 
-<<<<<<< HEAD
 // WSMessageType is used to differentiate between the different types of messages
 // use to implement the websocket stream transport.
 type WSMessageType string
@@ -51,30 +50,10 @@
 	WSMessageTypeClose WSMessageType = "close"
 	// WSMessageTypeOpen is used to acknowledge the successful opening of the stream.
 	// We need to do this to correctly handle the case where middleware
-=======
-// MsgType is used to differentiate between the different types of messages
-// use to implement the websocket stream transport.
-type MsgType string
-
-const (
-	// WSMsgTypeData is used for normal data movement between the ClientStream and
-	// ServerStream implementations.
-	WSMsgTypeData MsgType = "data"
-	// WSMsgTypeClose is used to signal the end of the stream. We need to use this
-	// instead of the regular websocket Close message because the 'reason' can't
-	// have more than 123 bytes.
-	WSMsgTypeClose MsgType = "close"
-	// WSMsgTypeOpen is used to acknowledge the successful opening of the stream.
-	// We need to do this in order to correctly handle the case where middleware
->>>>>>> 198c2903
 	// returns an error early. We can't just use the regular HTTP request/response
 	// cycle because JavaScript implementations of WebSocket don't allow for
 	// accessing the response body.
-<<<<<<< HEAD
 	WSMessageTypeOpen WSMessageType = "open"
-=======
-	WSMsgTypeOpen MsgType = "open"
->>>>>>> 198c2903
 )
 
 // WSMessage wraps a user payload with additional information needed for the websocket
@@ -82,21 +61,12 @@
 // close WSMessage type to correctly encode and transfer information about a closure
 // error across the socket.
 type WSMessage[P freighter.Payload] struct {
-<<<<<<< HEAD
 	// Type represents the type of WSMessage being sent. One of WSMessageTypeData
 	// or WSMessageTypeClose.
 	Type WSMessageType `json:"type" msgpack:"type"`
 	// Err is the error payload to send if the WSMessage type is WSMessageTypeClose.
 	Err errors.Payload `json:"error" msgpack:"error"`
 	// Payload is the user payload to send if the WSMessage type is WSMessageTypeData.
-=======
-	// Type represents the type of WSMessage being sent. One of WSMsgTypeData
-	// or WSMsgTypeClose.
-	Type MsgType `json:"type" msgpack:"type"`
-	// Err is the error payload to send if the WSMessage type is WSMsgTypeClose.
-	Err errors.Payload `json:"error" msgpack:"error"`
-	// Payload is the user payload to send if the WSMessage type is WSMsgTypeData.
->>>>>>> 198c2903
 	Payload P `json:"payload" msgpack:"payload"`
 }
 
@@ -135,25 +105,6 @@
 	peerCloseErr       error
 }
 
-<<<<<<< HEAD
-func (c *streamCore[I, O]) send(msg WSMessage[O]) (err error) {
-	var w io.WriteCloser
-	w, err = c.conn.NextWriter(ws.BinaryMessage)
-	if err != nil {
-		return
-	}
-	defer func() {
-		err = errors.Combine(err, w.Close())
-	}()
-	if err = c.codec.EncodeStream(nil, w, msg); err != nil {
-		return
-	}
-	if c.writeDeadline <= 0 {
-		return
-	}
-	err = c.conn.SetWriteDeadline(time.Now().Add(c.writeDeadline))
-	return
-=======
 func (c *streamCore[I, O]) send(msg WSMessage[O]) error {
 	if c.writeDeadline > 0 {
 		if err := c.conn.SetWriteDeadline(time.Now().Add(c.writeDeadline)); err != nil {
@@ -166,7 +117,6 @@
 	}
 	err = c.codec.EncodeStream(context.TODO(), w, msg)
 	return errors.Combine(err, w.Close())
->>>>>>> 198c2903
 }
 
 func (c *streamCore[I, O]) receiveRaw() (msg WSMessage[I], err error) {
@@ -193,7 +143,7 @@
 		}
 		return pld, c.peerCloseErr
 	}
-	if msg.Type == WSMsgTypeClose {
+	if msg.Type == WSMessageTypeClose {
 		c.peerCloseErr = errors.Decode(context.TODO(), msg.Err)
 		if c.peerCloseErr == nil {
 			c.peerCloseErr = freighter.EOF
@@ -223,7 +173,7 @@
 	if s.sendClosed {
 		return freighter.StreamClosed
 	}
-	s.peerCloseErr = s.streamCore.send(WSMessage[RQ]{Type: WSMsgTypeData, Payload: req})
+	s.peerCloseErr = s.streamCore.send(WSMessage[RQ]{Type: WSMessageTypeData, Payload: req})
 	return s.peerCloseErr
 }
 
@@ -241,78 +191,6 @@
 		return nil
 	}
 	s.sendClosed = true
-	return s.streamCore.send(WSMessage[RQ]{Type: WSMsgTypeClose})
-}
-
-// Send implements the freighter.ServerStream interface.
-func (s *serverStream[RQ, RS]) Send(res RS) error {
-	return s.streamCore.send(WSMessage[RS]{Payload: res, Type: WSMsgTypeData})
-}
-
-<<<<<<< HEAD
-func (c *streamCore[I, O]) Receive() (pld I, err error) {
-	if c.peerCloseErr != nil {
-		return pld, c.peerCloseErr
-	}
-	msg, err := c.receiveRaw()
-	if err != nil {
-		if ws.IsCloseError(err, normalCloseCode) {
-			c.peerCloseErr = freighter.EOF
-		} else if ws.IsCloseError(err, contextCancelledCloseCode) {
-			c.peerCloseErr = context.Canceled
-		} else {
-			c.peerCloseErr = freighter.EOF
-		}
-		return pld, c.peerCloseErr
-	}
-	if msg.Type == WSMessageTypeClose {
-		c.peerCloseErr = errors.Decode(context.TODO(), msg.Err)
-		if c.peerCloseErr == nil {
-			c.peerCloseErr = freighter.EOF
-		}
-	}
-	return msg.Payload, c.peerCloseErr
-}
-
-func (c *streamCore[I, O]) close() error {
-	close(c.normalShutdownSig)
-	<-c.successfulShutdown
-	return c.conn.Close()
-}
-
-type clientStream[RQ, RS freighter.Payload] struct {
-	streamCore[RS, RQ]
-	sendClosed bool
-}
-
-type serverStream[RQ, RS freighter.Payload] struct{ streamCore[RQ, RS] }
-
-// Send implements the freighter.ClientStream interface.
-func (s *clientStream[RQ, RS]) Send(req RQ) error {
-	if s.peerCloseErr != nil {
-		return freighter.EOF
-	}
-	if s.sendClosed {
-		return freighter.StreamClosed
-	}
-	s.peerCloseErr = s.streamCore.send(WSMessage[RQ]{Type: WSMessageTypeData, Payload: req})
-	return s.peerCloseErr
-}
-
-func (s *clientStream[RQ, RS]) Receive() (RS, error) {
-	pld, err := s.streamCore.Receive()
-	if err != nil {
-		return pld, errors.Combine(err, s.close())
-	}
-	return pld, err
-}
-
-// CloseSend implements the freighter.ClientStream interface.
-func (s *clientStream[RQ, RS]) CloseSend() error {
-	if s.peerCloseErr != nil || s.sendClosed {
-		return nil
-	}
-	s.sendClosed = true
 	return s.streamCore.send(WSMessage[RQ]{Type: WSMessageTypeClose})
 }
 
@@ -321,8 +199,6 @@
 	return s.streamCore.send(WSMessage[RS]{Payload: res, Type: WSMessageTypeData})
 }
 
-=======
->>>>>>> 198c2903
 func (s *serverStream[RQ, RS]) close(err error) error {
 	if err == nil {
 		err = freighter.EOF
@@ -331,11 +207,7 @@
 	if !errors.Is(err, context.Canceled) {
 		closeCode = normalCloseCode
 		if err := s.send(WSMessage[RS]{
-<<<<<<< HEAD
 			Type: WSMessageTypeClose,
-=======
-			Type: WSMsgTypeClose,
->>>>>>> 198c2903
 			Err:  errors.Encode(context.TODO(), err, false),
 		}); err != nil {
 			return err
@@ -437,11 +309,7 @@
 			if err != nil {
 				return
 			}
-<<<<<<< HEAD
 			if msg.Type != WSMessageTypeOpen {
-=======
-			if msg.Type != WSMsgTypeOpen {
->>>>>>> 198c2903
 				return oCtx, errors.Decode(ctx, msg.Err)
 			}
 			stream = &clientStream[RQ, RS]{streamCore: core}
@@ -526,11 +394,7 @@
 			oCtx := ctx
 			oCtx.Params = make(freighter.Params)
 			// Send a confirmation message to the client that the stream is open.
-<<<<<<< HEAD
 			if err := stream.send(WSMessage[RS]{Type: WSMessageTypeOpen}); err != nil {
-=======
-			if err := stream.send(WSMessage[RS]{Type: WSMsgTypeOpen}); err != nil {
->>>>>>> 198c2903
 				return oCtx, err
 			}
 			return oCtx, s.handler(ctx, stream)
