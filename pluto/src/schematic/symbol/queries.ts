// Copyright 2025 Synnax Labs, Inc.
//
// Use of this software is governed by the Business Source License included in the file
// licenses/BSL.txt.
//
// As of the Change Date specified in that file, in accordance with the Business Source
// License, use of this software will be governed by the Apache License, Version 2.0,
// included in the file licenses/APL.txt.

import { type group, ontology, schematic, type Synnax } from "@synnaxlabs/client";

import { Flux } from "@/flux";
import { type Ontology } from "@/ontology";

export const FLUX_STORE_KEY = "schematicSymbols";

export interface FluxStore
  extends Flux.UnaryStore<schematic.symbol.Key, schematic.symbol.Symbol> {}

export interface SubStore extends Flux.Store {
  [FLUX_STORE_KEY]: FluxStore;
  [Ontology.RELATIONSHIPS_FLUX_STORE_KEY]: Ontology.RelationshipFluxStore;
}

const SET_SYMBOL_LISTENER: Flux.ChannelListener<
  SubStore,
  typeof schematic.symbol.symbolZ
> = {
  channel: schematic.symbol.SET_CHANNEL_NAME,
  schema: schematic.symbol.symbolZ,
  onChange: ({ store, changed }) => store.schematicSymbols.set(changed.key, changed),
};

const DELETE_SYMBOL_LISTENER: Flux.ChannelListener<
  SubStore,
  typeof schematic.symbol.keyZ
> = {
  channel: schematic.symbol.DELETE_CHANNEL_NAME,
  schema: schematic.symbol.keyZ,
  onChange: ({ store, changed }) => store.schematicSymbols.delete(changed),
};

export const STORE_CONFIG: Flux.UnaryStoreConfig<
  SubStore,
  schematic.symbol.Key,
  schematic.symbol.Symbol
> = {
  listeners: [SET_SYMBOL_LISTENER, DELETE_SYMBOL_LISTENER],
};

export interface RetrieveParams {
  key: string;
}

const retrieveByKey = async (client: Synnax, key: string, store: SubStore) => {
  const cached = store.schematicSymbols.get(key);
  if (cached != null) return cached;
  const symbol = await client.workspaces.schematic.symbols.retrieve({ key });
  store.schematicSymbols.set(key, symbol);
  return symbol;
};

<<<<<<< HEAD
export const useRetrieve = Flux.createRetrieve<
=======
export const { useRetrieve, useRetrieveEffect } = Flux.createRetrieve<
>>>>>>> 7bf54b86
  RetrieveParams,
  schematic.symbol.Symbol,
  SubStore
>({
  name: "SchematicSymbols",
  retrieve: async ({ client, params, store }) =>
    await retrieveByKey(client, params.key, store),
  mountListeners: ({ store, params, onChange }) => [
    store.schematicSymbols.onSet(onChange, params.key),
  ],
});

export interface ListParams {
  keys?: string[];
  parent?: ontology.ID;
  searchTerm?: string;
  offset?: number;
  limit?: number;
}

const matchSymbolRelationship = (r: ontology.Relationship, parent: ontology.ID) =>
  ontology.matchRelationship(r, {
    from: parent,
    type: ontology.PARENT_OF_RELATIONSHIP_TYPE,
    to: { type: "schematic_symbol" },
  });
export const useList = Flux.createList<
  ListParams,
  string,
  schematic.symbol.Symbol,
  SubStore
>({
  sort: (a, b) => a.name.localeCompare(b.name),
  retrieveCached: ({ params, store }) => {
    if (params.searchTerm != null && params.searchTerm.length > 0) return [];
    if (params.parent == null) return store.schematicSymbols.list();
    const keys = store.relationships.get((r) =>
      matchSymbolRelationship(r, params.parent as ontology.ID),
    );
    return store.schematicSymbols.get(keys.map((k) => k.to.key));
  },
  name: "Schematic Symbols",
  retrieve: async ({ client, store, params: { parent, ...rest } }) => {
    if (parent != null) {
      const children = await client.ontology.retrieveChildren(parent);
      const keys = children.map((c) => c.id.key);
      if (keys.length === 0) return [];
      const symbols = await client.workspaces.schematic.symbols.retrieve({
        ...rest,
        keys,
      });
      symbols.forEach((s) => {
        const rel = {
          from: parent,
          type: ontology.PARENT_OF_RELATIONSHIP_TYPE,
          to: schematic.symbol.ontologyID(s.key),
        };
        store.relationships.set(ontology.relationshipToString(rel), rel);
      });
      return symbols;
    }
    const res = await client.workspaces.schematic.symbols.retrieve(rest);
    store.schematicSymbols.set(res);
    return res;
  },
  retrieveByKey: async ({ client, key, store }) =>
    await retrieveByKey(client, key, store),
  mountListeners: ({ store, onChange, onDelete, params, client }) => [
    store.schematicSymbols.onSet((symbol) =>
      onChange(symbol.key, (p) => (p == null ? null : symbol)),
    ),
    store.schematicSymbols.onDelete(onDelete),
    store.relationships.onSet(async (r) => {
      if (!matchSymbolRelationship(r, params.parent as ontology.ID)) return;
      const symbol = await retrieveByKey(client, r.to.key, store);
      onChange(r.to.key, symbol);
    }),
    store.relationships.onDelete(async (r) => {
      const rel = ontology.relationshipZ.parse(r);
      if (!matchSymbolRelationship(rel, params.parent as ontology.ID)) return;
      onDelete(rel.to.key);
    }),
  ],
});

export interface UseFormParams {
  key?: string;
  parent?: ontology.ID;
}

export const formSchema = schematic.symbol.symbolZ
  .partial({
    key: true,
  })
  .extend({
    parent: ontology.idZ,
  });

export const useForm = Flux.createForm<UseFormParams, typeof formSchema, SubStore>({
  name: "SchematicSymbols",
  initialValues: {
    version: 1,
    name: "",
    data: {
      svg: "",
      states: [],
      handles: [],
      variant: "static",
      scale: 1,
      scaleStroke: false,
      previewViewport: { zoom: 1, position: { x: 0, y: 0 } },
    },
    parent: ontology.ROOT_ID,
  },
  schema: formSchema,
  retrieve: async ({ client, params: { key, parent }, reset, store }) => {
    if (key == null) return;
    const symbol = await retrieveByKey(client, key, store);
    if (parent == null) {
      const parents = await client.ontology.retrieveParents(
        schematic.symbol.ontologyID(key),
      );
      parent = parents[0].id;
    }
    reset({
      version: 1,
      name: symbol.name,
      data: symbol.data,
      key: symbol.key,
      parent,
    });
  },
  update: async ({ client, value, reset }) => {
    const payload = value();
<<<<<<< HEAD
    const parent = payload.parent ?? ontology.ROOT_ID;
    const created = await client.workspaces.schematic.symbols.create({
      ...payload,
      parent,
    });
    reset({ ...created, parent });
=======
    const created = await client.workspaces.schematic.symbols.create(payload);
    reset({ ...created, parent: payload.parent });
>>>>>>> 7bf54b86
  },
  mountListeners: ({ store, params, reset, get }) => {
    if (params.key == null) return [];
    return [
      store.schematicSymbols.onSet(
        (symbol) =>
          reset({
            ...symbol,
            parent:
              params.parent ??
              get<ontology.ID>("parent", { optional: true })?.value ??
              ontology.ROOT_ID,
          }),
        params.key,
      ),
    ];
  },
});

export interface RenameArgs {
  key: string;
  name: string;
}

<<<<<<< HEAD
export const useRename = Flux.createUpdate<RenameArgs, SubStore>({
=======
export const { useUpdate: useRename } = Flux.createUpdate<RenameArgs, SubStore>({
>>>>>>> 7bf54b86
  name: "SchematicSymbols",
  update: async ({ client, value, store }) => {
    await client.workspaces.schematic.symbols.rename(value.key, value.name);
    store.schematicSymbols.set(value.key, (p) => {
      if (p == null) return p;
      return { ...p, name: value.name };
    });
  },
});

export interface DeleteArgs {
  key: string;
}

<<<<<<< HEAD
export const useDelete = Flux.createUpdate<DeleteArgs, SubStore>({
=======
export const { useUpdate: useDelete } = Flux.createUpdate<DeleteArgs, SubStore>({
>>>>>>> 7bf54b86
  name: "SchematicSymbols",
  update: async ({ client, value, store }) => {
    await client.workspaces.schematic.symbols.delete(value.key);
    store.schematicSymbols.delete(value.key);
  },
});

<<<<<<< HEAD
export const useRetrieveGroup = Flux.createRetrieve<{}, group.Payload, SubStore>({
=======
export const { useRetrieve: useRetrieveGroup } = Flux.createRetrieve<
  {},
  group.Payload,
  SubStore
>({
>>>>>>> 7bf54b86
  name: "SchematicSymbols",
  retrieve: async ({ client }) =>
    await client.workspaces.schematic.symbols.retrieveGroup(),
});<|MERGE_RESOLUTION|>--- conflicted
+++ resolved
@@ -60,11 +60,7 @@
   return symbol;
 };
 
-<<<<<<< HEAD
-export const useRetrieve = Flux.createRetrieve<
-=======
 export const { useRetrieve, useRetrieveEffect } = Flux.createRetrieve<
->>>>>>> 7bf54b86
   RetrieveParams,
   schematic.symbol.Symbol,
   SubStore
@@ -199,17 +195,8 @@
   },
   update: async ({ client, value, reset }) => {
     const payload = value();
-<<<<<<< HEAD
-    const parent = payload.parent ?? ontology.ROOT_ID;
-    const created = await client.workspaces.schematic.symbols.create({
-      ...payload,
-      parent,
-    });
-    reset({ ...created, parent });
-=======
     const created = await client.workspaces.schematic.symbols.create(payload);
     reset({ ...created, parent: payload.parent });
->>>>>>> 7bf54b86
   },
   mountListeners: ({ store, params, reset, get }) => {
     if (params.key == null) return [];
@@ -234,11 +221,7 @@
   name: string;
 }
 
-<<<<<<< HEAD
-export const useRename = Flux.createUpdate<RenameArgs, SubStore>({
-=======
 export const { useUpdate: useRename } = Flux.createUpdate<RenameArgs, SubStore>({
->>>>>>> 7bf54b86
   name: "SchematicSymbols",
   update: async ({ client, value, store }) => {
     await client.workspaces.schematic.symbols.rename(value.key, value.name);
@@ -253,11 +236,7 @@
   key: string;
 }
 
-<<<<<<< HEAD
-export const useDelete = Flux.createUpdate<DeleteArgs, SubStore>({
-=======
 export const { useUpdate: useDelete } = Flux.createUpdate<DeleteArgs, SubStore>({
->>>>>>> 7bf54b86
   name: "SchematicSymbols",
   update: async ({ client, value, store }) => {
     await client.workspaces.schematic.symbols.delete(value.key);
@@ -265,15 +244,11 @@
   },
 });
 
-<<<<<<< HEAD
-export const useRetrieveGroup = Flux.createRetrieve<{}, group.Payload, SubStore>({
-=======
 export const { useRetrieve: useRetrieveGroup } = Flux.createRetrieve<
   {},
   group.Payload,
   SubStore
 >({
->>>>>>> 7bf54b86
   name: "SchematicSymbols",
   retrieve: async ({ client }) =>
     await client.workspaces.schematic.symbols.retrieveGroup(),
