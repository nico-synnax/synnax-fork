--- conflicted
+++ resolved
@@ -19,37 +19,6 @@
   variant = "outlined",
   size = "medium",
   ...rest
-<<<<<<< HEAD
-}: TagsProps) => {
-  const tags = (
-    <Align.Space
-      x
-      className={CSS(
-        onClick && CSS.M("clickable"),
-        CSS.B("tags"),
-        CSS.M(variant),
-        CSS.shade(0),
-        CSS.size("medium"),
-      )}
-      onClick={onClick}
-      align="center"
-      gap="small"
-      style={{ padding: "0rem 0.5rem" }}
-      rounded
-      {...rest}
-    >
-      {children}
-    </Align.Space>
-  );
-  if (actions == null) return tags;
-  return (
-    <Align.Pack className={className} {...rest}>
-      {tags}
-      {actions}
-    </Align.Pack>
-  );
-};
-=======
 }: TagsProps) => (
   <Button.Button
     el="div"
@@ -65,5 +34,4 @@
   >
     {children}
   </Button.Button>
-);
->>>>>>> f0078d5d
+);