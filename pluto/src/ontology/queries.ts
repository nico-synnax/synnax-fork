--- conflicted
+++ resolved
@@ -63,7 +63,6 @@
   id: ontology.ID;
 }
 
-<<<<<<< HEAD
 export const createDependentsListHook = (direction: ontology.RelationshipDirection) =>
   Flux.createList<UseDependentQueryParams, string, ontology.Resource>({
     name: "useDependents",
@@ -78,7 +77,7 @@
       {
         channel: ontology.RELATIONSHIP_SET_CHANNEL_NAME,
         onChange: Sync.parsedHandler(
-          ontology.relationShipZ,
+          ontology.relationshipZ,
           async ({ client, changed, params, onChange }) => {
             if (!("id" in params)) return;
             const { id } = params;
@@ -91,7 +90,7 @@
       {
         channel: ontology.RELATIONSHIP_DELETE_CHANNEL_NAME,
         onChange: Sync.parsedHandler(
-          ontology.relationShipZ,
+          ontology.relationshipZ,
           async ({ changed, params, onDelete }) => {
             if (!("id" in params)) return;
             const { id } = params;
@@ -115,64 +114,6 @@
       },
     ],
   });
-=======
-const retrieveDependents = Flux.createRetrieve<
-  UseDependentQueryParams,
-  ontology.Resource[]
->({
-  name: "useDependents",
-  retrieve: async ({ client, params: { id, direction } }) =>
-    await client.ontology.retrieve([id], {
-      children: direction === "to",
-      parents: direction === "from",
-    }),
-  listeners: [
-    {
-      channel: ontology.RELATIONSHIP_SET_CHANNEL_NAME,
-      onChange: Sync.parsedHandler(
-        ontology.relationshipZ,
-        async ({ client, changed, params: { id, direction }, onChange }) => {
-          if (!matchRelationshipAndID(changed, direction, id)) return;
-          const dependent = await client.ontology.retrieve(changed[direction]);
-          onChange((p) => [
-            ...p.filter((d) => !ontology.idsEqual(d.id, dependent.id)),
-            dependent,
-          ]);
-        },
-      ),
-    },
-    {
-      channel: ontology.RELATIONSHIP_DELETE_CHANNEL_NAME,
-      onChange: Sync.parsedHandler(
-        ontology.relationshipZ,
-        async ({ changed, params: { id, direction }, onChange }) => {
-          if (!matchRelationshipAndID(changed, direction, id)) return;
-          onChange((p) =>
-            p.filter((d) => !ontology.idsEqual(d.id, changed[direction])),
-          );
-        },
-      ),
-    },
-    {
-      channel: ontology.RESOURCE_SET_CHANNEL_NAME,
-      onChange: Sync.parsedHandler(
-        ontology.idZ,
-        async ({ client, changed, onChange }) => {
-          const nextDependent = await client.ontology.retrieve(changed);
-          onChange((p) =>
-            p.map((d) => (ontology.idsEqual(d.id, changed) ? nextDependent : d)),
-          );
-        },
-      ),
-    },
-  ],
-});
-
-export const useChildren = (
-  id: ontology.ID,
-): Flux.UseDirectRetrieveReturn<ontology.Resource[]> =>
-  retrieveDependents.useDirect({ params: { id, direction: "to" } });
->>>>>>> 5d283740
 
 export const useChildren = createDependentsListHook("to");
 export const useParents = createDependentsListHook("from");
@@ -210,7 +151,7 @@
   ],
 });
 
-export interface ListParams extends Flux.Params {
+export interface ListParams {
   offset?: number;
   limit?: number;
   term?: string;
@@ -239,7 +180,7 @@
     {
       channel: ontology.RELATIONSHIP_SET_CHANNEL_NAME,
       onChange: Sync.parsedHandler(
-        ontology.relationShipZ,
+        ontology.relationshipZ,
         async ({ changed, params: { id, type }, onChange }) => {
           if (
             changed.type === ontology.PARENT_OF_RELATIONSHIP_TYPE &&
@@ -253,7 +194,7 @@
     {
       channel: ontology.RELATIONSHIP_DELETE_CHANNEL_NAME,
       onChange: Sync.parsedHandler(
-        ontology.relationShipZ,
+        ontology.relationshipZ,
         async ({ changed, params: { id, type }, onChange }) => {
           if (
             changed.type === ontology.PARENT_OF_RELATIONSHIP_TYPE &&
