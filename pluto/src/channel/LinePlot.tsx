--- conflicted
+++ resolved
@@ -39,7 +39,6 @@
   axes: { x: string; y: string };
   channels: { y: channel.KeyOrName; x?: channel.KeyOrName };
   color: color.Crude;
-  axis: string;
   strokeWidth?: number;
   label?: string;
   downsample?: number;
@@ -91,10 +90,6 @@
   initialViewport?: Viewport.UseProps["initial"];
   onViewportChange?: Viewport.UseProps["onChange"];
   viewportTriggers?: Viewport.UseProps["triggers"];
-<<<<<<< HEAD
-  // Annotation
-=======
->>>>>>> c40a282a
   rangeProviderProps?: Range.ProviderProps;
 }
 
@@ -333,7 +328,7 @@
       onLabelChange={(value) => onAxisChange?.({ key, label: value })}
     >
       {lines.map((l) => (
-        <Line key={lineKey(l)} line={{ ...l, axis: key }} />
+        <Line key={lineKey(l)} line={l} />
       ))}
       {rules?.map((r) => (
         <Rule.Rule
@@ -397,7 +392,6 @@
     timeRange,
     key,
     channels: { x, y },
-    axis,
     ...rest
   },
 }: {
