--- conflicted
+++ resolved
@@ -199,21 +199,6 @@
     name: "Channel",
     schema: formSchema,
     initialValues: ZERO_FORM_VALUES,
-<<<<<<< HEAD
-    retrieve,
-    update,
-    listeners: [
-      {
-        channel: channel.SET_CHANNEL_NAME,
-        onChange: Flux.parsedHandler(
-          channel.keyZ,
-          async ({ changed, onChange, params, client }) => {
-            if (params.key !== changed) return;
-            onChange(channelToFormValues(await client.channels.retrieve(changed)));
-          },
-        ),
-      },
-=======
     retrieve: formRetrieveFn,
     update: updateForm,
     mountListeners: ({ store, params, onChange }) => [
@@ -221,7 +206,6 @@
         if (params.key !== channel.key) return;
         onChange(channelToFormValues(channel));
       }, params.key),
->>>>>>> 3c518da9
     ],
   })(args);
 
@@ -232,21 +216,6 @@
     name: "Calculated Channel",
     schema: calculatedFormSchema,
     initialValues: ZERO_FORM_VALUES,
-<<<<<<< HEAD
-    retrieve,
-    update,
-    listeners: [
-      {
-        channel: channel.SET_CHANNEL_NAME,
-        onChange: Flux.parsedHandler(
-          channel.keyZ,
-          async ({ changed, onChange, params, client }) => {
-            if (params.key !== changed) return;
-            onChange(channelToFormValues(await client.channels.retrieve(changed)));
-          },
-        ),
-      },
-=======
     retrieve: formRetrieveFn,
     update: updateForm,
     mountListeners: ({ store, params, onChange }) => [
@@ -254,50 +223,17 @@
         if (params.key !== channel.key) return;
         onChange(channelToFormValues(channel));
       }, params.key),
->>>>>>> 3c518da9
     ],
   })(args);
 
 export interface ListParams extends channel.RetrieveOptions {
-<<<<<<< HEAD
-  term?: string;
-=======
   searchTerm?: string;
->>>>>>> 3c518da9
   rangeKey?: string;
   internal?: boolean;
   offset?: number;
   limit?: number;
 }
 
-<<<<<<< HEAD
-export const useList = Flux.createList<ListParams, channel.Key, channel.Channel>({
-  name: "Channels",
-  retrieve: async ({ client, params }) =>
-    await client.channels.retrieve({
-      ...params,
-      search: params.term,
-    }),
-  retrieveByKey: async ({ client, key }) => await client.channels.retrieve(key),
-  listeners: [
-    {
-      channel: channel.SET_CHANNEL_NAME,
-      onChange: Flux.parsedHandler(
-        channel.keyZ,
-        async ({ changed, onChange, client }) => {
-          onChange(changed, await client.channels.retrieve(changed));
-        },
-      ),
-    },
-    {
-      channel: channel.DELETE_CHANNEL_NAME,
-      onChange: Flux.parsedHandler(channel.keyZ, async ({ changed, onDelete }) =>
-        onDelete(changed),
-      ),
-    },
-  ],
-});
-=======
 const DEFAULT_LIST_PARAMS: ListParams = {
   internal: false,
 };
@@ -417,5 +353,4 @@
   const name = data?.alias ?? data?.name ?? defaultName;
   const alias = data?.alias;
   return { name, alias, rename: handleRename };
-};
->>>>>>> 3c518da9
+};