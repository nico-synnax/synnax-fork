/*
 * Copyright 2025 Synnax Labs, Inc.
 *
 * Use of this software is governed by the Business Source License included in the file
 * licenses/BSL.txt.
 *
 * As of the Change Date specified in that file, in accordance with the Business Source
 * License, use of this software will be governed by the Apache License, Version 2.0,
 * included in the file licenses/APL.txt.
 */

.pluto-space.pluto--y .pluto-btn {
    flex-shrink: 0;
}

@keyframes delay {
    0% {
        width: 0%;
        -webkit-backdrop-filter: brightness(0.6);
        backdrop-filter: brightness(0.6);
    }
    99% {
        width: 100%;
        -webkit-backdrop-filter: brightness(0.6);
        backdrop-filter: brightness(0.6);
    }
    100% {
        width: 100%;
        -webkit-backdrop-filter: brightness(1);
        backdrop-filter: brightness(1);
    }
}

.pluto-btn {
    position: relative;
    cursor: pointer;
    width: fit-content;
    transition: var(--pluto-btn-transition);
    background: var(--pluto-bg);
    border: none;
    &.pluto--bordered {
        border: var(--pluto-border);
        border-color: var(--pluto-border-color);
    }
    /* We give the button a fixed z-index to ensure that we maintain a consistent
    stacking context even when increasing the z-index on hover. This prevents strange
    layout shifting of internal content (especially icons) */
    z-index: 1;
    border-radius: var(--pluto-border-radius);
    text-decoration: none;
    padding: 0 2rem;

    &.pluto-height--huge {
        padding: 0 2.5rem;
    }
    &.pluto-height--small {
        padding: 0 1.5rem;
    }
    &.pluto-height--tiny {
        padding: 0 1rem;
    }

    &.pluto--x {
        align-items: center;
    }

    &.pluto--disabled {
        cursor: not-allowed;
        border-color: var(--pluto-gray-l4);
        color: var(--pluto-gray-l6);

        & * {
            cursor: not-allowed;
        }
    }

    &.pluto--filled,
    &.pluto--outlined {
        &.pluto--disabled {
            --pluto-bg: var(--pluto-gray-l2);
        }
    }

    &.pluto-btn--suggestion {
        background: none;
        border: var(--pluto-border);
        border-color: var(--pluto-gray-l7);
        border-style: dashed;
        filter: opacity(0.85);

        &:hover:not(.pluto--disabled) {
            background: var(--pluto-gray-l2);
            border-color: var(--pluto-gray-l7-90);
        }

        &:active:not(.pluto--disabled) {
            background: var(--pluto-gray-l3);
            border-color: var(--pluto-gray-l8);
        }

        &.pluto--disabled {
            color: var(--pluto-gray-l7);
        }
    }

    &.pluto-btn--preview {
        background: none !important;
        border: none !important;
        padding-left: 0;
    }

    &.pluto-btn--filled {
        color: var(--pluto-btn-text-color, var(--pluto-text-on-primary)) !important;
        --pluto-bg: var(--pluto-primary-z);
        --pluto-hover-bg: var(--pluto-primary-p1);
        --pluto-active-bg: var(--pluto-primary-m1);
        --pluto-border-color: var(--pluto-primary-z);
        --pluto-hover-border-color: var(--pluto-primary-p1);
        --pluto-active-border-color: var(--pluto-primary-m1);

        &.pluto-btn--custom-color {
            --pluto-bg: rgba(var(--pluto-btn-color), 1);
            --pluto-hover-bg: rgba(var(--pluto-btn-color), 0.85);
            --pluto-active-bg: rgba(var(--pluto-btn-color), 0.7);
            --pluto-border-color: rgba(var(--pluto-btn-color), 1);
            --pluto-hover-border-color: rgba(var(--pluto-btn-color), 0.85);
            --pluto-active-border-color: rgba(var(--pluto-btn-color), 0.7);
        }

        &.pluto--warning {
            --pluto-bg: var(--pluto-warning-z);
            --pluto-hover-bg: var(--pluto-warning-p1);
            --pluto-active-bg: var(--pluto-warning-m1);
            --pluto-border-color: var(--pluto-warning-z);
            --pluto-hover-border-color: var(--pluto-warning-p1);
            --pluto-active-border-color: var(--pluto-warning-m1);
        }

        &.pluto--error {
            --pluto-bg: var(--pluto-error-z);
            --pluto-hover-bg: var(--pluto-error-p1);
            --pluto-active-bg: var(--pluto-error-m1);
            --pluto-border-color: var(--pluto-error-z);
            --pluto-hover-border-color: var(--pluto-error-p1);
            --pluto-active-border-color: var(--pluto-error-m1);
        }

        &.pluto--disabled {
            --pluto-bg: var(--pluto-gray-l2);
            --pluto-hover-bg: var(--pluto-gray-l2);
            --pluto-active-bg: var(--pluto-gray-l2);
            --pluto-btn-text-color: var(--pluto-gray-l6);
        }

        &::after {
            content: "";
            position: absolute;
            top: 0;
            left: 0;
            height: 100%;
            width: 0%;
            z-index: 1;
            border-radius: var(--pluto-border-radius);
        }
        &:active::after {
            animation: delay var(--pluto-btn-delay) linear;
            width: 100%;
        }
        &:focus-visible {
            box-shadow:
                0 0 0 2px var(--pluto-gray-l0),
                0 0 0 3px var(--pluto-primary-z);
            outline: none;
        }
    }

    &.pluto-btn--text,
    &.pluto-btn--outlined {
        &:focus-visible {
            outline: none;
            box-shadow: inset 0 0 0 1px var(--pluto-primary-z);
        }
    }
<<<<<<< HEAD
}

.pluto-btn.pluto-btn-icon {
    padding: 0 !important;
    aspect-ratio: 1;
    font-weight: 600;
    color: var(--pluto-text-color);

    & > * {
        position: absolute;
        top: 22.5%;
        left: 22.5%;
        width: 55%;
        height: 55%;
=======
    &.pluto-text--square {
        padding: 0 !important;
        aspect-ratio: unset !important;
        & .pluto-icon {
            width: round(1.15em, 1px);
            height: round(1.15em, 1px);
        }
>>>>>>> f0078d5d
    }

    & .pluto-btn__trigger {
        display: block;
        width: fit-content;
        height: fit-content;
        transform: scale(0.7);
        margin-right: -1.5rem;
        margin-left: -1rem;
        z-index: 10;
        & .pluto-text--keyboard {
            background: var(--pluto-gray-l1);
            color: var(--pluto-gray-l9);
        }
    }

    &.pluto-btn--outlined {
        --pluto-bg: var(--pluto-gray-l2);
        --pluto-hover-bg: var(--pluto-gray-l3);
        --pluto-active-bg: var(--pluto-gray-l4);

        --pluto-border-color: var(--pluto-gray-l5);
        --pluto-hover-border-color: var(--pluto-gray-l6);
        --pluto-active-border-color: var(--pluto-gray-l7);

        &.pluto-btn--contrast-1 {
            --pluto-bg: var(--pluto-gray-l2);
            --pluto-hover-bg: var(--pluto-gray-l3);
            --pluto-active-bg: var(--pluto-gray-l4);

            --pluto-border-color: var(--pluto-gray-l5);
            --pluto-hover-border-color: var(--pluto-gray-l6);
            --pluto-active-border-color: var(--pluto-gray-l7);
        }

        &.pluto-btn--contrast-2 {
            --pluto-bg: var(--pluto-gray-l0);
            --pluto-hover-bg: var(--pluto-gray-l1);
            --pluto-active-bg: var(--pluto-gray-l2);

            --pluto-border-color: var(--pluto-gray-l5);
            --pluto-hover-border-color: var(--pluto-gray-l6);
            --pluto-active-border-color: var(--pluto-gray-l7);
        }

        &.pluto-btn--contrast-3 {
            --pluto-bg: var(--pluto-gray-l2);
            --pluto-hover-bg: var(--pluto-gray-l3);
            --pluto-active-bg: var(--pluto-gray-l4);

            --pluto-border-color: var(--pluto-gray-l6);
            --pluto-hover-border-color: var(--pluto-gray-l7);
            --pluto-active-border-color: var(--pluto-gray-l8);
        }

        &.pluto-btn--custom-color {
            --pluto-border-color: rgba(var(--pluto-btn-color), 1);
            --pluto-hover-border-color: rgba(var(--pluto-btn-color), 0.6);
            --pluto-active-border-color: rgba(var(--pluto-btn-color), 1);
        }

        &.pluto--warning {
            color: var(--pluto-warning-p1);
            --pluto-border-color: var(--pluto-warning-z);
            --pluto-hover-border-color: var(--pluto-warning-p1);
            --pluto-active-border-color: var(--pluto-warning-m1);
        }

        &.pluto--error {
            color: var(--pluto-error-p1);
            --pluto-border-color: var(--pluto-error-z);
            --pluto-hover-border-color: var(--pluto-error-p1);
            --pluto-active-border-color: var(--pluto-error-m1);
        }

        &.pluto--disabled {
            --pluto-bg: var(--pluto-gray-l2);
            --pluto-hover-bg: var(--pluto-gray-l2);
            --pluto-active-bg: var(--pluto-gray-l2);
            --pluto-btn-text-color: var(--pluto-gray-l6);
        }
    }
    &:not(.pluto--disabled):not(:focus-within) {
        &:is(:hover, .pluto--hovered) {
            --pluto-bg: var(--pluto-hover-bg);
            --pluto-border-color: var(--pluto-hover-border-color);
        }

        &:active {
            --pluto-bg: var(--pluto-active-bg);
            --pluto-border-color: var(--pluto-active-border-color);
        }
    }

    &.pluto-btn--text {
        --pluto-hover-bg: var(--pluto-gray-l2);
        --pluto-active-bg: var(--pluto-gray-l3);
        --pluto-border-color: var(--pluto-gray-l0);

        &.pluto-btn--contrast-1 {
            --pluto-bg: var(--pluto-gray-l1);
            --pluto-hover-bg: var(--pluto-gray-l3);
            --pluto-active-bg: var(--pluto-gray-l2);
        }

        &.pluto-btn--contrast-2 {
            --pluto-bg: var(--pluto-gray-l2);
            --pluto-hover-bg: var(--pluto-gray-l3);
            --pluto-active-bg: var(--pluto-gray-l4);
            --pluto-active-border-color: var(--pluto-gray-l5);
        }

        &.pluto-btn--contrast-3 {
            --pluto-bg: var(--pluto-gray-l3);
            --pluto-hover-bg: var(--pluto-gray-l6);
            --pluto-active-border-color: var(--pluto-gray-l8);
        }

        &.pluto--warning {
            color: var(--pluto-warning-p1);
        }

        &.pluto--error {
            color: var(--pluto-error-p1);
        }
    }

    &.pluto-haul-drop-region {
        --pluto-bg: var(--haul-background) !important;
        --pluto-border-color: var(--haul-border-color) !important;
    }
}<|MERGE_RESOLUTION|>--- conflicted
+++ resolved
@@ -181,22 +181,6 @@
             box-shadow: inset 0 0 0 1px var(--pluto-primary-z);
         }
     }
-<<<<<<< HEAD
-}
-
-.pluto-btn.pluto-btn-icon {
-    padding: 0 !important;
-    aspect-ratio: 1;
-    font-weight: 600;
-    color: var(--pluto-text-color);
-
-    & > * {
-        position: absolute;
-        top: 22.5%;
-        left: 22.5%;
-        width: 55%;
-        height: 55%;
-=======
     &.pluto-text--square {
         padding: 0 !important;
         aspect-ratio: unset !important;
@@ -204,7 +188,6 @@
             width: round(1.15em, 1px);
             height: round(1.15em, 1px);
         }
->>>>>>> f0078d5d
     }
 
     & .pluto-btn__trigger {
