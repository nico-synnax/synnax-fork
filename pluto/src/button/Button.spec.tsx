// Copyright 2025 Synnax Labs, Inc.
//
// Use of this software is governed by the Business Source License included in the file
// licenses/BSL.txt.
//
// As of the Change Date specified in that file, in accordance with the Business Source
// License, use of this software will be governed by the Apache License, Version 2.0,
// included in the file licenses/APL.txt.

import { fireEvent, render } from "@testing-library/react";
import { afterEach, beforeEach, describe, expect, it, vi } from "vitest";

import { Button } from "@/button";
import { Icon } from "@/icon";
import { Triggers } from "@/triggers";

describe("Button", () => {
  describe("Basic Rendering", () => {
    it("should render a button with the provided text", () => {
      const c = render(<Button.Button size="small">Hello</Button.Button>);
      const el = c.getByText("Hello");
      expect(el).toBeTruthy();
      expect(el.tagName).toBe("BUTTON");
    });
  });

  describe("element overrride", () => {
    it("should render a button with the provided element", () => {
      const c = render(<Button.Button el="div">Hello</Button.Button>);
      expect(c.getByText("Hello").tagName).toBe("DIV");
    });
  });

  describe("size", () => {
    it("should render a medium button by default", () => {
      const c = render(<Button.Button>Hello</Button.Button>);
      expect(c.getByText("Hello").className).toContain("pluto--height-medium");
    });
    it("should render a small button if the size is small", () => {
      const c = render(<Button.Button size="small">Hello</Button.Button>);
      expect(c.getByText("Hello").className).toContain("pluto--height-small");
    });
    it("should render a large button if the size is large", () => {
      const c = render(<Button.Button size="large">Hello</Button.Button>);
      expect(c.getByText("Hello").className).toContain("pluto--height-large");
    });
    it("should render a huge button if the size is huge", () => {
      const c = render(<Button.Button size="huge">Hello</Button.Button>);
      expect(c.getByText("Hello").className).toContain("pluto--height-huge");
    });
    it("should render a tiny button if the size is tiny", () => {
      const c = render(<Button.Button size="tiny">Hello</Button.Button>);
      expect(c.getByText("Hello").className).toContain("pluto--height-tiny");
    });
  });

  describe("preventClick", () => {
    it("should not call the onClick handler when the preventClick prop is true", () => {
      const onClick = vi.fn();
<<<<<<< HEAD
      const c = render(
        <Button.Button preventClick onClick={onClick}>
          Hello
        </Button.Button>,
      );
      fireEvent.click(c.getByText("Hello"));
      expect(onClick).not.toHaveBeenCalled();
    });

    it("should add the prevent-click class to the button when the preventClick prop is true", () => {
      const c = render(<Button.Button preventClick>Hello</Button.Button>);
      expect(c.getByText("Hello").className).toContain("pluto-btn--prevent-click");
    });
  });

  describe("disabled", () => {
    it("should add the disabled class to the button when the disabled prop is true", () => {
      const c = render(<Button.Button disabled>Hello</Button.Button>);
      expect(c.getByText("Hello").className).toContain("pluto--disabled");
    });

    it("should add the disabled class to the button when the status is disabled", () => {
      const c = render(<Button.Button status="disabled">Hello</Button.Button>);
      expect(c.getByText("Hello").className).toContain("pluto--disabled");
    });

    it("should add the disabled class to the button when the status is loading", () => {
      const c = render(<Button.Button status="loading">Hello</Button.Button>);
      expect(c.getByText("Hello").className).toContain("pluto--disabled");
    });

    it("should not call the onClick handler when the disabled prop is true", () => {
      const onClick = vi.fn();
      const c = render(
        <Button.Button disabled onClick={onClick}>
          Hello
        </Button.Button>,
      );
      fireEvent.click(c.getByText("Hello"));
      expect(onClick).not.toHaveBeenCalled();
    });
  });

  describe("onClickDelay", () => {
    beforeEach(() => {
      vi.useFakeTimers();
    });

    afterEach(() => {
      vi.useRealTimers();
    });

    it("should add the btn-delay style to the button when the onClickDelay prop is set", () => {
      const c = render(<Button.Button onClickDelay={1000}>Hello</Button.Button>);
      expect(c.getByText("Hello").style.getPropertyValue("--pluto-btn-delay")).toBe(
        "1s",
      );
    });

    it("should not add the btn-delay style to the button when the onClickDelay prop is 0", () => {
      const c = render(<Button.Button onClickDelay={0}>Hello</Button.Button>);
      expect(c.getByText("Hello").style.getPropertyValue("--pluto-btn-delay")).toBe("");
    });

    it("should require the caller to press and hold the button for the onClickDelay to be triggered", () => {
      const onClick = vi.fn();
      const c = render(
        <Button.Button onClickDelay={1000} onClick={onClick}>
          Hello
        </Button.Button>,
      );
      fireEvent.mouseDown(c.getByText("Hello"));
      expect(onClick).not.toHaveBeenCalled();
      vi.advanceTimersByTime(10000);
      expect(onClick).toHaveBeenCalled();
    });

    it("should not call onClick if the button is not held down for the onClickDelay", () => {
      const onClick = vi.fn();
      const c = render(
        <Button.Button onClickDelay={1000} onClick={onClick}>
          Hello
        </Button.Button>,
      );
      fireEvent.mouseDown(c.getByText("Hello"));
      vi.advanceTimersByTime(10);
      fireEvent.mouseUp(c.getByText("Hello"));
      vi.advanceTimersByTime(1000);
      expect(onClick).not.toHaveBeenCalled();
    });
  });

  describe("variant", () => {
    it("should render an outlined button by default", () => {
      const c = render(<Button.Button>Hello</Button.Button>);
      expect(c.getByText("Hello").className).toContain("pluto-btn--outlined");
    });
    it("should render a filled button if the variant is filled", () => {
      const c = render(<Button.Button variant="filled">Hello</Button.Button>);
      expect(c.getByText("Hello").className).toContain("pluto-btn--filled");
    });
    it("should render a text button if the variant is text", () => {
      const c = render(<Button.Button variant="text">Hello</Button.Button>);
      expect(c.getByText("Hello").className).toContain("pluto-btn--text");
    });
  });

  describe("status", () => {
    it("should not add a status class to the button when the status is not provided", () => {
      const c = render(<Button.Button>Hello</Button.Button>);
      expect(c.getByText("Hello").className).not.toContain("pluto--success");
      expect(c.getByText("Hello").className).not.toContain("pluto--error");
      expect(c.getByText("Hello").className).not.toContain("pluto--warning");
    });
    it("should add the status class to the button when the status is success", () => {
      const c = render(<Button.Button status="success">Hello</Button.Button>);
      expect(c.getByText("Hello").className).toContain("pluto--success");
    });
    it("should add the status class to the button when the status is error", () => {
      const c = render(<Button.Button status="error">Hello</Button.Button>);
      expect(c.getByText("Hello").className).toContain("pluto--error");
    });
    it("should add the status class to the button when the status is warning", () => {
      const c = render(<Button.Button status="warning">Hello</Button.Button>);
      expect(c.getByText("Hello").className).toContain("pluto--warning");
    });
    it("should add the status class to the button when the status is loading", () => {
      const c = render(<Button.Button status="loading">Hello</Button.Button>);
      expect(c.getByText("Hello").className).toContain("pluto--loading");
    });
  });

  describe("loading", () => {
    it("should not display a loading indicator when the status is not loading", () => {
      const c = render(<Button.Button>Hello</Button.Button>);
      expect(c.getByText("Hello").children).not.toContain("Loading...");
    });
    it("should display a loading indicator when the status is loading", () => {
      const c = render(<Button.Button status="loading">Hello</Button.Button>);
      expect(c.getByLabelText("pluto-icon--loading")).toBeTruthy();
    });

    it("should display the content along with the loading indicator when the button is not square", () => {
      const c = render(<Button.Button>Hello</Button.Button>);
      expect(c.getByText("Hello").children).toBeTruthy();
    });

    it("should not display the content when the button is square and the status is loading", () => {
      const c = render(
        <Button.Button status="loading">
          <Icon.Access />
        </Button.Button>,
      );
      const el = c.queryByLabelText("pluto-icon--access");
      expect(el?.parentElement).not.toBeTruthy();
    });
  });

  describe("link", () => {
    it("should display the button as an anchor when an href is set", () => {
      const c = render(
        <Button.Button href="https://www.google.com">Hello</Button.Button>,
      );
      expect(c.getByText("Hello").tagName).toBe("A");
    });

    it("should not display the button as an anchor when an href is not set", () => {
      const c = render(<Button.Button>Hello</Button.Button>);
      expect(c.getByText("Hello").tagName).not.toBe("A");
    });
  });

  describe("contrast", () => {
    it("should not set the contrast class to the button when the contrast is not setfalse", () => {
      const c = render(<Button.Button>Hello</Button.Button>);
      expect(c.getByText("Hello").className).not.toContain("contrast");
    });
    it("should set the contrast class to the button when the contrast is set", () => {
      const c = render(<Button.Button contrast={0}>Hello</Button.Button>);
      expect(c.getByText("Hello").className).toContain("pluto-btn--contrast-0");
    });
    it("should not set the contrast class to the button when the contrast is not set", () => {
      const c = render(<Button.Button contrast={1}>Hello</Button.Button>);
      expect(c.getByText("Hello").className).toContain("pluto-btn--contrast-1");
    });
  });

  describe("triggerIndicator", () => {
    it("should not display a trigger indicator when the triggerIndicator is not set", () => {
      const c = render(<Button.Button>Hello</Button.Button>);
      expect(c.queryByLabelText("trigger-indicator")).not.toBeTruthy();
    });

    it("should display a trigger indicator when the triggerIndicator is set", () => {
      const c = render(
        <Button.Button triggerIndicator={["Enter"]}>Hello</Button.Button>,
      );
=======
      const c = render(
        <Button.Button preventClick onClick={onClick}>
          Hello
        </Button.Button>,
      );
      fireEvent.click(c.getByText("Hello"));
      expect(onClick).not.toHaveBeenCalled();
    });

    it("should add the prevent-click class to the button when the preventClick prop is true", () => {
      const c = render(<Button.Button preventClick>Hello</Button.Button>);
      expect(c.getByText("Hello").className).toContain("pluto-btn--prevent-click");
    });
  });

  describe("disabled", () => {
    it("should add the disabled class to the button when the disabled prop is true", () => {
      const c = render(<Button.Button disabled>Hello</Button.Button>);
      expect(c.getByText("Hello").className).toContain("pluto--disabled");
    });

    it("should add the disabled class to the button when the status is disabled", () => {
      const c = render(<Button.Button status="disabled">Hello</Button.Button>);
      expect(c.getByText("Hello").className).toContain("pluto--disabled");
    });

    it("should add the disabled class to the button when the status is loading", () => {
      const c = render(<Button.Button status="loading">Hello</Button.Button>);
      expect(c.getByText("Hello").className).toContain("pluto--disabled");
    });

    it("should not call the onClick handler when the disabled prop is true", () => {
      const onClick = vi.fn();
      const c = render(
        <Button.Button disabled onClick={onClick}>
          Hello
        </Button.Button>,
      );
      fireEvent.click(c.getByText("Hello"));
      expect(onClick).not.toHaveBeenCalled();
    });
  });

  describe("onClickDelay", () => {
    beforeEach(() => {
      vi.useFakeTimers();
    });

    afterEach(() => {
      vi.useRealTimers();
    });

    it("should add the btn-delay style to the button when the onClickDelay prop is set", () => {
      const c = render(<Button.Button onClickDelay={1000}>Hello</Button.Button>);
      expect(c.getByText("Hello").style.getPropertyValue("--pluto-btn-delay")).toBe(
        "1s",
      );
    });

    it("should not add the btn-delay style to the button when the onClickDelay prop is 0", () => {
      const c = render(<Button.Button onClickDelay={0}>Hello</Button.Button>);
      expect(c.getByText("Hello").style.getPropertyValue("--pluto-btn-delay")).toBe("");
    });

    it("should require the caller to press and hold the button for the onClickDelay to be triggered", () => {
      const onClick = vi.fn();
      const c = render(
        <Button.Button onClickDelay={1000} onClick={onClick}>
          Hello
        </Button.Button>,
      );
      fireEvent.mouseDown(c.getByText("Hello"));
      expect(onClick).not.toHaveBeenCalled();
      vi.advanceTimersByTime(10000);
      expect(onClick).toHaveBeenCalled();
    });

    it("should not call onClick if the button is not held down for the onClickDelay", () => {
      const onClick = vi.fn();
      const c = render(
        <Button.Button onClickDelay={1000} onClick={onClick}>
          Hello
        </Button.Button>,
      );
      fireEvent.mouseDown(c.getByText("Hello"));
      vi.advanceTimersByTime(10);
      fireEvent.mouseUp(c.getByText("Hello"));
      vi.advanceTimersByTime(1000);
      expect(onClick).not.toHaveBeenCalled();
    });
  });

  describe("variant", () => {
    it("should render an outlined button by default", () => {
      const c = render(<Button.Button>Hello</Button.Button>);
      expect(c.getByText("Hello").className).toContain("pluto-btn--outlined");
    });
    it("should render a filled button if the variant is filled", () => {
      const c = render(<Button.Button variant="filled">Hello</Button.Button>);
      expect(c.getByText("Hello").className).toContain("pluto-btn--filled");
    });
    it("should render a text button if the variant is text", () => {
      const c = render(<Button.Button variant="text">Hello</Button.Button>);
      expect(c.getByText("Hello").className).toContain("pluto-btn--text");
    });
  });

  describe("status", () => {
    it("should not add a status class to the button when the status is not provided", () => {
      const c = render(<Button.Button>Hello</Button.Button>);
      expect(c.getByText("Hello").className).not.toContain("pluto--status-success");
      expect(c.getByText("Hello").className).not.toContain("pluto--status-error");
      expect(c.getByText("Hello").className).not.toContain("pluto--status-warning");
    });
    it("should add the status class to the button when the status is success", () => {
      const c = render(<Button.Button status="success">Hello</Button.Button>);
      expect(c.getByText("Hello").className).toContain("pluto--status-success");
    });
    it("should add the status class to the button when the status is error", () => {
      const c = render(<Button.Button status="error">Hello</Button.Button>);
      expect(c.getByText("Hello").className).toContain("pluto--status-error");
    });
    it("should add the status class to the button when the status is warning", () => {
      const c = render(<Button.Button status="warning">Hello</Button.Button>);
      expect(c.getByText("Hello").className).toContain("pluto--status-warning");
    });
    it("should add the status class to the button when the status is loading", () => {
      const c = render(<Button.Button status="loading">Hello</Button.Button>);
      expect(c.getByText("Hello").className).toContain("pluto--status-loading");
    });
  });

  describe("loading", () => {
    it("should not display a loading indicator when the status is not loading", () => {
      const c = render(<Button.Button>Hello</Button.Button>);
      expect(c.getByText("Hello").children).not.toContain("Loading...");
    });
    it("should display a loading indicator when the status is loading", () => {
      const c = render(<Button.Button status="loading">Hello</Button.Button>);
      expect(c.getByLabelText("pluto-icon--loading")).toBeTruthy();
    });

    it("should display the content along with the loading indicator when the button is not square", () => {
      const c = render(<Button.Button>Hello</Button.Button>);
      expect(c.getByText("Hello").children).toBeTruthy();
    });

    it("should not display the content when the button is square and the status is loading", () => {
      const c = render(
        <Button.Button status="loading">
          <Icon.Access />
        </Button.Button>,
      );
      const el = c.queryByLabelText("pluto-icon--access");
      expect(el?.parentElement).not.toBeTruthy();
    });
  });

  describe("link", () => {
    it("should display the button as an anchor when an href is set", () => {
      const c = render(
        <Button.Button href="https://www.google.com">Hello</Button.Button>,
      );
      expect(c.getByText("Hello").tagName).toBe("A");
    });

    it("should not display the button as an anchor when an href is not set", () => {
      const c = render(<Button.Button>Hello</Button.Button>);
      expect(c.getByText("Hello").tagName).not.toBe("A");
    });
  });

  describe("contrast", () => {
    it("should not set the contrast class to the button when the contrast is not setfalse", () => {
      const c = render(<Button.Button>Hello</Button.Button>);
      expect(c.getByText("Hello").className).not.toContain("contrast");
    });
    it("should set the contrast class to the button when the contrast is set", () => {
      const c = render(<Button.Button contrast={0}>Hello</Button.Button>);
      expect(c.getByText("Hello").className).toContain("pluto-btn--contrast-0");
    });
    it("should not set the contrast class to the button when the contrast is not set", () => {
      const c = render(<Button.Button contrast={1}>Hello</Button.Button>);
      expect(c.getByText("Hello").className).toContain("pluto-btn--contrast-1");
    });
  });

  describe("triggerIndicator", () => {
    it("should not display a trigger indicator when the triggerIndicator is not set", () => {
      const c = render(<Button.Button>Hello</Button.Button>);
      expect(c.queryByLabelText("trigger-indicator")).not.toBeTruthy();
    });

    it("should display a trigger indicator when the triggerIndicator is set", () => {
      const c = render(
        <Button.Button triggerIndicator={["Enter"]}>Hello</Button.Button>,
      );
>>>>>>> 3c518da9
      expect(c.getByLabelText("trigger-indicator")).toBeTruthy();
    });

    it("should not display the trigger indicator when triggerIndicator is true and no trigger has been set", () => {
      const c = render(<Button.Button triggerIndicator={true}>Hello</Button.Button>);
      expect(c.queryByLabelText("trigger-indicator")).not.toBeTruthy();
    });

    it("should display the trigger indicator when triggerIndicator is true and a trigger has been set", () => {
      const c = render(
        <Button.Button triggerIndicator={true} trigger={["Enter"]}>
          Hello
        </Button.Button>,
      );
      expect(c.getByLabelText("trigger-indicator")).toBeTruthy();
    });

    it("should set the trigger text level to a level below the button", () => {
      const c = render(
        <Button.Button triggerIndicator={["Enter"]} level="p">
          Hello
        </Button.Button>,
      );
      expect(c.getByLabelText("trigger-indicator").className).toContain(
        "pluto-text--small",
      );
    });
  });

  describe("customColor", () => {
    it("should not add the custom-color class to the button when the color is not set", () => {
      const c = render(<Button.Button>Hello</Button.Button>);
      expect(c.getByText("Hello").className).not.toContain("pluto-btn--custom-color");
    });
    it("should allow the caller to set a custom color to the button", () => {
      const c = render(<Button.Button color="#00FF00">Hello</Button.Button>);
      const el = c.getByText("Hello");
      expect(el.className).toContain("pluto-btn--custom-color");
      expect(el.style.getPropertyValue("--pluto-btn-color")).toBe("0, 255, 0");
    });
  });

  describe("textColor", () => {
    it("should allow the caller to set a custom text color to the button", () => {
      const c = render(<Button.Button textColor={0}>Hello</Button.Button>);
      expect(c.getByText("Hello").className).toContain("pluto--color-0");
    });
  });

  describe("gap", () => {
    it("should not set the gap for the default size", () => {
      const c = render(<Button.Button>Hello</Button.Button>);
      expect(c.getByText("Hello").className).not.toContain("gap");
    });
    it("should set the gap to small when the size is small", () => {
      const c = render(<Button.Button size="small">Hello</Button.Button>);
      expect(c.getByText("Hello").className).toContain("pluto--gap-small");
    });

    it("should set the gap to small when the size is tiny", () => {
      const c = render(<Button.Button size="tiny">Hello</Button.Button>);
      expect(c.getByText("Hello").className).toContain("pluto--gap-small");
    });
  });

  describe("Variants", () => {
    it("shoulud add a filled class to the button when the variant is filled", () => {
      const c = render(
        <Button.Button size="small" variant="filled">
          Hello
        </Button.Button>,
      );
      expect(c.getByText("Hello").className).toContain("pluto-btn--filled");
    });
    it("should add a text class to the button when the variant is text", () => {
      const c = render(
        <Button.Button size="small" variant="text">
          Hello
        </Button.Button>,
      );
      expect(c.getByText("Hello").className).toContain("pluto-btn--text");
    });
    it("should add a outlined class to the button when the variant is outlined", () => {
      const c = render(
        <Button.Button size="small" variant="outlined">
          Hello
        </Button.Button>,
      );
      expect(c.getByText("Hello").className).toContain("pluto-btn--outlined");
    });
  });

  describe("Triggers", () => {
    it("Should call onClick when the trigger is triggered", () => {
      const onClick = vi.fn();
      const c = render(
        <Triggers.Provider>
          <Button.Button trigger={["T"]} onClick={onClick}>
            Hello
          </Button.Button>
        </Triggers.Provider>,
      );
      fireEvent.click(c.getByText("Hello"));
      fireEvent.keyDown(c.container, { code: "T" });
      fireEvent.keyUp(c.container, { code: "T" });
      expect(onClick).toHaveBeenCalledTimes(2);
    });
  });

  describe("textVariant", () => {
    it("should set the text variant to the provided value", () => {
      const c = render(<Button.Button textVariant="link">Hello</Button.Button>);
      expect(c.getByText("Hello").className).toContain("pluto-text--link");
    });
  });

  describe("Sizes", () => {
    it("should add a small class to the button when the size is small", () => {
      const c = render(<Button.Button size="small">Hello</Button.Button>);
      expect(c.getByText("Hello").className).toContain("pluto--height-small");
    });
    it("should add a medium class to the button when the size is medium", () => {
      const c = render(<Button.Button size="medium">Hello</Button.Button>);
      expect(c.getByText("Hello").className).toContain("pluto--height-medium");
    });
    it("should add a large class to the button when the size is large", () => {
      const c = render(<Button.Button size="large">Hello</Button.Button>);
      expect(c.getByText("Hello").className).toContain("pluto--height-large");
    });
  });
<<<<<<< HEAD
});

// describe("Toggle", () => {
//   it("should a button that can be toggled", async () => {
//     const onChange = vitest.fn();
//     const ToggleTest = (): ReactElement => {
//       const [value, setValue] = useState(false);
//       return (
//         <Button.Toggle
//           size="small"
//           value={value}
//           onChange={() => {
//             onChange();
//             setValue(!value);
//           }}
//         >
//           Hello
//         </Button.Toggle>
//       );
//     };
//     const c = render(<ToggleTest />);
//     const label = c.getByText("Hello");
//     expect(label).toBeTruthy();
//     const button = label.parentElement as HTMLElement;
//     expect(button).toBeTruthy();
//     expect(button.className).not.toContain("filled");
//     await act(async () => {
//       await userEvent.click(label);
//     });
//     expect(onChange).toHaveBeenCalled();
//     expect(button.className).toContain("filled");
//   });
// });
// });
=======
});
>>>>>>> 3c518da9
<|MERGE_RESOLUTION|>--- conflicted
+++ resolved
@@ -57,7 +57,6 @@
   describe("preventClick", () => {
     it("should not call the onClick handler when the preventClick prop is true", () => {
       const onClick = vi.fn();
-<<<<<<< HEAD
       const c = render(
         <Button.Button preventClick onClick={onClick}>
           Hello
@@ -168,25 +167,25 @@
   describe("status", () => {
     it("should not add a status class to the button when the status is not provided", () => {
       const c = render(<Button.Button>Hello</Button.Button>);
-      expect(c.getByText("Hello").className).not.toContain("pluto--success");
-      expect(c.getByText("Hello").className).not.toContain("pluto--error");
-      expect(c.getByText("Hello").className).not.toContain("pluto--warning");
+      expect(c.getByText("Hello").className).not.toContain("pluto--status-success");
+      expect(c.getByText("Hello").className).not.toContain("pluto--status-error");
+      expect(c.getByText("Hello").className).not.toContain("pluto--status-warning");
     });
     it("should add the status class to the button when the status is success", () => {
       const c = render(<Button.Button status="success">Hello</Button.Button>);
-      expect(c.getByText("Hello").className).toContain("pluto--success");
+      expect(c.getByText("Hello").className).toContain("pluto--status-success");
     });
     it("should add the status class to the button when the status is error", () => {
       const c = render(<Button.Button status="error">Hello</Button.Button>);
-      expect(c.getByText("Hello").className).toContain("pluto--error");
+      expect(c.getByText("Hello").className).toContain("pluto--status-error");
     });
     it("should add the status class to the button when the status is warning", () => {
       const c = render(<Button.Button status="warning">Hello</Button.Button>);
-      expect(c.getByText("Hello").className).toContain("pluto--warning");
+      expect(c.getByText("Hello").className).toContain("pluto--status-warning");
     });
     it("should add the status class to the button when the status is loading", () => {
       const c = render(<Button.Button status="loading">Hello</Button.Button>);
-      expect(c.getByText("Hello").className).toContain("pluto--loading");
+      expect(c.getByText("Hello").className).toContain("pluto--status-loading");
     });
   });
 
@@ -255,205 +254,6 @@
       const c = render(
         <Button.Button triggerIndicator={["Enter"]}>Hello</Button.Button>,
       );
-=======
-      const c = render(
-        <Button.Button preventClick onClick={onClick}>
-          Hello
-        </Button.Button>,
-      );
-      fireEvent.click(c.getByText("Hello"));
-      expect(onClick).not.toHaveBeenCalled();
-    });
-
-    it("should add the prevent-click class to the button when the preventClick prop is true", () => {
-      const c = render(<Button.Button preventClick>Hello</Button.Button>);
-      expect(c.getByText("Hello").className).toContain("pluto-btn--prevent-click");
-    });
-  });
-
-  describe("disabled", () => {
-    it("should add the disabled class to the button when the disabled prop is true", () => {
-      const c = render(<Button.Button disabled>Hello</Button.Button>);
-      expect(c.getByText("Hello").className).toContain("pluto--disabled");
-    });
-
-    it("should add the disabled class to the button when the status is disabled", () => {
-      const c = render(<Button.Button status="disabled">Hello</Button.Button>);
-      expect(c.getByText("Hello").className).toContain("pluto--disabled");
-    });
-
-    it("should add the disabled class to the button when the status is loading", () => {
-      const c = render(<Button.Button status="loading">Hello</Button.Button>);
-      expect(c.getByText("Hello").className).toContain("pluto--disabled");
-    });
-
-    it("should not call the onClick handler when the disabled prop is true", () => {
-      const onClick = vi.fn();
-      const c = render(
-        <Button.Button disabled onClick={onClick}>
-          Hello
-        </Button.Button>,
-      );
-      fireEvent.click(c.getByText("Hello"));
-      expect(onClick).not.toHaveBeenCalled();
-    });
-  });
-
-  describe("onClickDelay", () => {
-    beforeEach(() => {
-      vi.useFakeTimers();
-    });
-
-    afterEach(() => {
-      vi.useRealTimers();
-    });
-
-    it("should add the btn-delay style to the button when the onClickDelay prop is set", () => {
-      const c = render(<Button.Button onClickDelay={1000}>Hello</Button.Button>);
-      expect(c.getByText("Hello").style.getPropertyValue("--pluto-btn-delay")).toBe(
-        "1s",
-      );
-    });
-
-    it("should not add the btn-delay style to the button when the onClickDelay prop is 0", () => {
-      const c = render(<Button.Button onClickDelay={0}>Hello</Button.Button>);
-      expect(c.getByText("Hello").style.getPropertyValue("--pluto-btn-delay")).toBe("");
-    });
-
-    it("should require the caller to press and hold the button for the onClickDelay to be triggered", () => {
-      const onClick = vi.fn();
-      const c = render(
-        <Button.Button onClickDelay={1000} onClick={onClick}>
-          Hello
-        </Button.Button>,
-      );
-      fireEvent.mouseDown(c.getByText("Hello"));
-      expect(onClick).not.toHaveBeenCalled();
-      vi.advanceTimersByTime(10000);
-      expect(onClick).toHaveBeenCalled();
-    });
-
-    it("should not call onClick if the button is not held down for the onClickDelay", () => {
-      const onClick = vi.fn();
-      const c = render(
-        <Button.Button onClickDelay={1000} onClick={onClick}>
-          Hello
-        </Button.Button>,
-      );
-      fireEvent.mouseDown(c.getByText("Hello"));
-      vi.advanceTimersByTime(10);
-      fireEvent.mouseUp(c.getByText("Hello"));
-      vi.advanceTimersByTime(1000);
-      expect(onClick).not.toHaveBeenCalled();
-    });
-  });
-
-  describe("variant", () => {
-    it("should render an outlined button by default", () => {
-      const c = render(<Button.Button>Hello</Button.Button>);
-      expect(c.getByText("Hello").className).toContain("pluto-btn--outlined");
-    });
-    it("should render a filled button if the variant is filled", () => {
-      const c = render(<Button.Button variant="filled">Hello</Button.Button>);
-      expect(c.getByText("Hello").className).toContain("pluto-btn--filled");
-    });
-    it("should render a text button if the variant is text", () => {
-      const c = render(<Button.Button variant="text">Hello</Button.Button>);
-      expect(c.getByText("Hello").className).toContain("pluto-btn--text");
-    });
-  });
-
-  describe("status", () => {
-    it("should not add a status class to the button when the status is not provided", () => {
-      const c = render(<Button.Button>Hello</Button.Button>);
-      expect(c.getByText("Hello").className).not.toContain("pluto--status-success");
-      expect(c.getByText("Hello").className).not.toContain("pluto--status-error");
-      expect(c.getByText("Hello").className).not.toContain("pluto--status-warning");
-    });
-    it("should add the status class to the button when the status is success", () => {
-      const c = render(<Button.Button status="success">Hello</Button.Button>);
-      expect(c.getByText("Hello").className).toContain("pluto--status-success");
-    });
-    it("should add the status class to the button when the status is error", () => {
-      const c = render(<Button.Button status="error">Hello</Button.Button>);
-      expect(c.getByText("Hello").className).toContain("pluto--status-error");
-    });
-    it("should add the status class to the button when the status is warning", () => {
-      const c = render(<Button.Button status="warning">Hello</Button.Button>);
-      expect(c.getByText("Hello").className).toContain("pluto--status-warning");
-    });
-    it("should add the status class to the button when the status is loading", () => {
-      const c = render(<Button.Button status="loading">Hello</Button.Button>);
-      expect(c.getByText("Hello").className).toContain("pluto--status-loading");
-    });
-  });
-
-  describe("loading", () => {
-    it("should not display a loading indicator when the status is not loading", () => {
-      const c = render(<Button.Button>Hello</Button.Button>);
-      expect(c.getByText("Hello").children).not.toContain("Loading...");
-    });
-    it("should display a loading indicator when the status is loading", () => {
-      const c = render(<Button.Button status="loading">Hello</Button.Button>);
-      expect(c.getByLabelText("pluto-icon--loading")).toBeTruthy();
-    });
-
-    it("should display the content along with the loading indicator when the button is not square", () => {
-      const c = render(<Button.Button>Hello</Button.Button>);
-      expect(c.getByText("Hello").children).toBeTruthy();
-    });
-
-    it("should not display the content when the button is square and the status is loading", () => {
-      const c = render(
-        <Button.Button status="loading">
-          <Icon.Access />
-        </Button.Button>,
-      );
-      const el = c.queryByLabelText("pluto-icon--access");
-      expect(el?.parentElement).not.toBeTruthy();
-    });
-  });
-
-  describe("link", () => {
-    it("should display the button as an anchor when an href is set", () => {
-      const c = render(
-        <Button.Button href="https://www.google.com">Hello</Button.Button>,
-      );
-      expect(c.getByText("Hello").tagName).toBe("A");
-    });
-
-    it("should not display the button as an anchor when an href is not set", () => {
-      const c = render(<Button.Button>Hello</Button.Button>);
-      expect(c.getByText("Hello").tagName).not.toBe("A");
-    });
-  });
-
-  describe("contrast", () => {
-    it("should not set the contrast class to the button when the contrast is not setfalse", () => {
-      const c = render(<Button.Button>Hello</Button.Button>);
-      expect(c.getByText("Hello").className).not.toContain("contrast");
-    });
-    it("should set the contrast class to the button when the contrast is set", () => {
-      const c = render(<Button.Button contrast={0}>Hello</Button.Button>);
-      expect(c.getByText("Hello").className).toContain("pluto-btn--contrast-0");
-    });
-    it("should not set the contrast class to the button when the contrast is not set", () => {
-      const c = render(<Button.Button contrast={1}>Hello</Button.Button>);
-      expect(c.getByText("Hello").className).toContain("pluto-btn--contrast-1");
-    });
-  });
-
-  describe("triggerIndicator", () => {
-    it("should not display a trigger indicator when the triggerIndicator is not set", () => {
-      const c = render(<Button.Button>Hello</Button.Button>);
-      expect(c.queryByLabelText("trigger-indicator")).not.toBeTruthy();
-    });
-
-    it("should display a trigger indicator when the triggerIndicator is set", () => {
-      const c = render(
-        <Button.Button triggerIndicator={["Enter"]}>Hello</Button.Button>,
-      );
->>>>>>> 3c518da9
       expect(c.getByLabelText("trigger-indicator")).toBeTruthy();
     });
 
@@ -584,41 +384,4 @@
       expect(c.getByText("Hello").className).toContain("pluto--height-large");
     });
   });
-<<<<<<< HEAD
-});
-
-// describe("Toggle", () => {
-//   it("should a button that can be toggled", async () => {
-//     const onChange = vitest.fn();
-//     const ToggleTest = (): ReactElement => {
-//       const [value, setValue] = useState(false);
-//       return (
-//         <Button.Toggle
-//           size="small"
-//           value={value}
-//           onChange={() => {
-//             onChange();
-//             setValue(!value);
-//           }}
-//         >
-//           Hello
-//         </Button.Toggle>
-//       );
-//     };
-//     const c = render(<ToggleTest />);
-//     const label = c.getByText("Hello");
-//     expect(label).toBeTruthy();
-//     const button = label.parentElement as HTMLElement;
-//     expect(button).toBeTruthy();
-//     expect(button.className).not.toContain("filled");
-//     await act(async () => {
-//       await userEvent.click(label);
-//     });
-//     expect(onChange).toHaveBeenCalled();
-//     expect(button.className).toContain("filled");
-//   });
-// });
-// });
-=======
-});
->>>>>>> 3c518da9
+});