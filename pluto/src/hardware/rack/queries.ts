--- conflicted
+++ resolved
@@ -100,15 +100,11 @@
   includeStatus?: boolean;
 }
 
-<<<<<<< HEAD
-export const useRetrieve = Flux.createRetrieve<RetrieveParams, rack.Payload, SubStore>({
-=======
 export const { useRetrieve, useRetrieveStateful } = Flux.createRetrieve<
   RetrieveParams,
   rack.Payload,
   SubStore
 >({
->>>>>>> 7bf54b86
   name: "Rack",
   retrieve: retrieveFn,
   mountListeners: ({ store, onChange, params: { key } }) => [
