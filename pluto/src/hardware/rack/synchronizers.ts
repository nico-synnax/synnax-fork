--- conflicted
+++ resolved
@@ -11,13 +11,7 @@
 
 import { Query } from "@/query";
 
-<<<<<<< HEAD
-export const useStateSynchronizer = (
-  onStateChange: (state: rack.Status) => void,
-): void => Query.useParsedListener(rack.STATE_CHANNEL_NAME, rack.statusZ, onStateChange);
-=======
 export const useStatusSynchronizer = (
   onStatusChange: (status: rack.Status) => void,
 ): void =>
-  Sync.useParsedListener(rack.STATUS_CHANNEL_NAME, rack.statusZ, onStatusChange);
->>>>>>> d9dc42e7
+  Query.useParsedListener(rack.STATUS_CHANNEL_NAME, rack.statusZ, onStatusChange);