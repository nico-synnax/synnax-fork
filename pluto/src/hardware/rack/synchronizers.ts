// Copyright 2025 Synnax Labs, Inc.
//
// Use of this software is governed by the Business Source License included in the file
// licenses/BSL.txt.
//
// As of the Change Date specified in that file, in accordance with the Business Source
// License, use of this software will be governed by the Apache License, Version 2.0,
// included in the file licenses/APL.txt.

import { rack } from "@synnaxlabs/client";

import { Query } from "@/query";

export const useStatusSynchronizer = (
  onStatusChange: (status: rack.Status) => void,
): void =>
<<<<<<< HEAD
  Query.useParsedListener(rack.STATUS_CHANNEL_NAME, rack.statusZ, onStatusChange);
=======
  Sync.useParsedListener(rack.STATUS_CHANNEL_NAME, rack.statusZ, onStatusChange);
>>>>>>> 0b7382ed
<|MERGE_RESOLUTION|>--- conflicted
+++ resolved
@@ -9,13 +9,14 @@
 
 import { rack } from "@synnaxlabs/client";
 
-import { Query } from "@/query";
+import { Sync } from "@/query/sync";
 
 export const useStatusSynchronizer = (
   onStatusChange: (status: rack.Status) => void,
 ): void =>
-<<<<<<< HEAD
-  Query.useParsedListener(rack.STATUS_CHANNEL_NAME, rack.statusZ, onStatusChange);
-=======
-  Sync.useParsedListener(rack.STATUS_CHANNEL_NAME, rack.statusZ, onStatusChange);
->>>>>>> 0b7382ed
+  Sync.useListener({
+    channel: rack.STATUS_CHANNEL_NAME,
+    onChange: Sync.parsedHandler(rack.statusZ, async (args) => {
+      onStatusChange(args.changed);
+    }),
+  });