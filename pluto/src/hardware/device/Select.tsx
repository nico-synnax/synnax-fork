// Copyright 2025 Synnax Labs, Inc.
//
// Use of this software is governed by the Business Source License included in the file
// licenses/BSL.txt.
//
// As of the Change Date specified in that file, in accordance with the Business Source
// License, use of this software will be governed by the Apache License, Version 2.0,
// included in the file licenses/APL.txt.

import "@/hardware/device/Select.css";

import { type device } from "@synnaxlabs/client";
import { type ReactElement } from "react";

import { Breadcrumb } from "@/breadcrumb";
import { Component } from "@/component";
import { CSS } from "@/css";
import { type Flux } from "@/flux";
import { Device } from "@/hardware/device";
import { type ListParams, useList } from "@/hardware/device/queries";
import { Icon } from "@/icon";
import { List } from "@/list";
import { Select } from "@/select";
import { Text } from "@/text";

const listItemRenderProp = Component.renderProp(
  ({ itemKey, ...rest }: List.ItemRenderProps<device.Key>) => {
    const item = List.useItem<device.Key, device.Device>(itemKey);
    return (
      <Select.ListItem
        itemKey={itemKey}
        {...rest}
        className={CSS.BE("device", "list-item")}
        justify="between"
        align="center"
      >
        <Text.Text align="center">
          <Device.StatusIndicator status={item?.status} />
          {item?.name}
        </Text.Text>
        <Breadcrumb.Breadcrumb
          level="small"
          color={9}
          weight={450}
          style={{ marginTop: "0.25rem" }}
          gap="tiny"
        >
<<<<<<< HEAD
          {Breadcrumb.mapURLSegments(item?.location ?? "", ({ href, segment }) => (
            <Breadcrumb.Segment key={segment} href={href}>
              {segment}
            </Breadcrumb.Segment>
=======
          {item?.location.split(".").map((segment) => (
            <Breadcrumb.Segment key={segment}>{segment}</Breadcrumb.Segment>
>>>>>>> 3c518da9
          ))}
        </Breadcrumb.Breadcrumb>
      </Select.ListItem>
    );
  },
);

export interface SelectSingleProps
  extends Omit<
      Select.SingleProps<device.Key, device.Device | undefined>,
      "resourceName" | "data" | "getItem" | "subscribe" | "children"
    >,
    Flux.UseListArgs<ListParams, device.Key, device.Device> {}

export const SelectSingle = ({
  onChange,
  value,
  filter,
  allowNone,
  emptyContent,
  initialParams,
  disabled,
  icon = <Icon.Device />,
  ...rest
}: SelectSingleProps): ReactElement => {
  const { data, retrieve, getItem, subscribe, status } = useList({
    filter,
    initialParams,
  });
  const { fetchMore, search } = List.usePager({ retrieve });
  return (
    <Select.Single<device.Key, device.Device | undefined>
      resourceName="Device"
      value={value}
      onChange={onChange}
      data={data}
      getItem={getItem}
      subscribe={subscribe}
      onFetchMore={fetchMore}
      onSearch={search}
      emptyContent={emptyContent}
      status={status}
      disabled={disabled}
      icon={icon}
      {...rest}
    >
      {listItemRenderProp}
    </Select.Single>
  );
};<|MERGE_RESOLUTION|>--- conflicted
+++ resolved
@@ -45,15 +45,8 @@
           style={{ marginTop: "0.25rem" }}
           gap="tiny"
         >
-<<<<<<< HEAD
-          {Breadcrumb.mapURLSegments(item?.location ?? "", ({ href, segment }) => (
-            <Breadcrumb.Segment key={segment} href={href}>
-              {segment}
-            </Breadcrumb.Segment>
-=======
           {item?.location.split(".").map((segment) => (
             <Breadcrumb.Segment key={segment}>{segment}</Breadcrumb.Segment>
->>>>>>> 3c518da9
           ))}
         </Breadcrumb.Breadcrumb>
       </Select.ListItem>
