/*
 * Copyright 2025 Synnax Labs, Inc.
 *
 * Use of this software is governed by the Business Source License included in the file
 * licenses/BSL.txt.
 *
 * As of the Change Date specified in that file, in accordance with the Business Source
 * License, use of this software will be governed by the Apache License, Version 2.0,
 * included in the file licenses/APL.txt.
 */

.pluto--pack button:is(:focus, :focus-within, :active, :hover) {
    z-index: 3;
}

.pluto-input {
    z-index: 4;
}

@keyframes fade-in-zoom {
    0% {
        opacity: 0;
        transform: scale(0.98) translateY(-4px);
    }
    100% {
        opacity: 1;
        transform: scale(1) translateY(0);
    }
}

:root {
    --pluto-border: var(--pluto-border-width) solid var(--pluto-border-color);
    --pluto-border-l5: var(--pluto-border-width) solid var(--pluto-gray-l5);
    --pluto-height-large: 5rem;
    --pluto-height-medium: 4.5rem;
    --pluto-height-small: 4rem;
    --pluto-height-huge: 8rem;
    --pluto-height-tiny: 3.5rem;
    --pluto-btn-transition:
        background 0.15s ease-in-out, border-color 0.15s ease-in-out,
<<<<<<< HEAD
        fill 0.15s ease-in-out;
=======
        fill 0.15s ease-in-out, opacity 0.15s ease-in-out;
>>>>>>> 3c518da9
    --pluto-modal-animation: fade-in-zoom 0.15s ease-in-out;
    --pluto-dialog-animation: fade-in-zoom 0.1s ease-in-out;
}

.pluto-theme-synnax-light {
    --pluto-shadow-v1:
        0px 1px 1px rgba(0, 0, 0, 0.02), 0px 4px 8px -4px rgba(0, 0, 0, 0.1),
<<<<<<< HEAD
        0px 8px 24px -8px rgba(0, 0, 0, 0.12);
=======
        0px 16px 24px -8px rgba(0, 0, 0, 0.12);
>>>>>>> 3c518da9

    --pluto-shadow-v2:
        lch(0 0 0 / 0.022) 0px 6px 18px, lch(0 0 0 / 0.044) 0px 3px 9px,
        lch(0 0 0 / 0.044) 0px 1px 1px;

    --pluto-shadow-v3:
        lch(0 0 0 / 0.088) 0px 9px 48px, lch(0 0 0 / 0.11) 0px 6px 24px,
        lch(0 0 0 / 0.044) 0px 1px 1px;
}

.pluto-theme-synnax-dark {
    --pluto-shadow-v1:
        lch(0 0 0 / 0.188) 0px 3px 8px, lch(0 0 0 / 0.188) 0px 2px 5px,
        lch(0 0 0 / 0.188) 0px 1px 1px;
}

html {
    font-size: var(--pluto-base-size);
}

.pluto--no-wrap {
    white-space: nowrap;
}

.pluto--bordered-right {
    border-right: var(--pluto-border);
}

.pluto--bordered-left {
    border-left: var(--pluto-border);
}

.pluto--bordered-top {
    border-top: var(--pluto-border);
}

.pluto--bordered-bottom {
    border-bottom: var(--pluto-border);
}

.pluto--direction-x > .pluto--bordered-start {
    border-right: var(--pluto-border);
}

.pluto--direction-x > .pluto--bordered-end {
    border-left: var(--pluto-border);
}

.pluto--direction-y > .pluto--bordered-start {
    border-bottom: var(--pluto-border);
}

.pluto--direction-y > .pluto--bordered-end {
    border-top: var(--pluto-border);
}

.pluto--no-select {
    -webkit-user-select: none;
    -ms-user-select: none;
    user-select: none;
}

.pluto--inherit-dims {
    height: inherit;
    width: inherit;
}<|MERGE_RESOLUTION|>--- conflicted
+++ resolved
@@ -38,11 +38,7 @@
     --pluto-height-tiny: 3.5rem;
     --pluto-btn-transition:
         background 0.15s ease-in-out, border-color 0.15s ease-in-out,
-<<<<<<< HEAD
-        fill 0.15s ease-in-out;
-=======
         fill 0.15s ease-in-out, opacity 0.15s ease-in-out;
->>>>>>> 3c518da9
     --pluto-modal-animation: fade-in-zoom 0.15s ease-in-out;
     --pluto-dialog-animation: fade-in-zoom 0.1s ease-in-out;
 }
@@ -50,11 +46,7 @@
 .pluto-theme-synnax-light {
     --pluto-shadow-v1:
         0px 1px 1px rgba(0, 0, 0, 0.02), 0px 4px 8px -4px rgba(0, 0, 0, 0.1),
-<<<<<<< HEAD
-        0px 8px 24px -8px rgba(0, 0, 0, 0.12);
-=======
         0px 16px 24px -8px rgba(0, 0, 0, 0.12);
->>>>>>> 3c518da9
 
     --pluto-shadow-v2:
         lch(0 0 0 / 0.022) 0px 6px 18px, lch(0 0 0 / 0.044) 0px 3px 9px,
