--- conflicted
+++ resolved
@@ -11,9 +11,4 @@
 export * from "@/status/colors";
 export * from "@/status/Indicator";
 export * from "@/status/Notification";
-<<<<<<< HEAD
-export * from "@/status/Select";
-export * from "@/status/Text";
-=======
-export * from "@/status/Summary";
->>>>>>> 3c518da9
+export * from "@/status/Summary";