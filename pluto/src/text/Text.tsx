--- conflicted
+++ resolved
@@ -22,11 +22,7 @@
   /* The text to display */
   children?: ReactNode;
   /* The color of the text */
-<<<<<<< HEAD
-  color?: color.Crude | boolean;
-=======
   color?: color.Crude | false;
->>>>>>> 831c09e9
   /* NoWrap prevents the text from wrapping */
   noWrap?: boolean;
   /* Shade sets the shade of the text */
@@ -58,11 +54,7 @@
   <Generic.Element<L>
     el={level}
     ref={ref}
-<<<<<<< HEAD
-    style={{ color: evalColor(color, shade), fontWeight: weight, ...style }}
-=======
     style={{ color: parseColor(color, shade), fontWeight: weight, ...style }}
->>>>>>> 831c09e9
     className={CSS(
       CSS.B("text"),
       code && CSS.M("code"),
@@ -74,15 +66,6 @@
   />
 );
 
-<<<<<<< HEAD
-export const evalColor = (
-  colorVal?: color.Crude | boolean,
-  shade?: number,
-): string | undefined => {
-  if (colorVal != null) {
-    if (typeof colorVal === "boolean") return undefined;
-    return color.cssString(colorVal);
-=======
 export const parseColor = (
   crudeColor?: color.Crude | false,
   shade?: number,
@@ -90,7 +73,6 @@
   if (crudeColor != null) {
     if (typeof crudeColor === "boolean") return undefined;
     return color.cssString(crudeColor);
->>>>>>> 831c09e9
   }
   if (shade != null) return `var(--pluto-gray-l${shade})`;
   return undefined;
