--- conflicted
+++ resolved
@@ -31,25 +31,23 @@
       Element.prototype.getBoundingClientRect = mockBoundingClientRect(0, 0, 100, 100);
     });
     describe(context.name, () => {
-      describe("basic item rendering", () => {
-        it("should render a list of items", () => {
-          const result = render(
-            <List.Frame data={["1", "2", "3"]} virtual={context.virtual}>
-              <List.Items>
-                {({ key, ...rest }: List.ItemProps<string>) => (
-                  <List.Item key={key} {...rest}>
-                    {key}
-                  </List.Item>
-                )}
-              </List.Items>
-            </List.Frame>,
-          );
-          expect(result.getByText("1")).toBeTruthy();
-          expect(result.getByText("2")).toBeTruthy();
-          expect(result.getByText("3")).toBeTruthy();
-        });
-
-<<<<<<< HEAD
+      it("should render a list of items", () => {
+        const result = render(
+          <List.Frame data={["1", "2", "3"]} virtual={context.virtual}>
+            <List.Items>
+              {({ key, ...rest }: List.ItemProps<string>) => (
+                <List.Item key={key} {...rest}>
+                  {key}
+                </List.Item>
+              )}
+            </List.Items>
+          </List.Frame>,
+        );
+        expect(result.getByText("1")).toBeTruthy();
+        expect(result.getByText("2")).toBeTruthy();
+        expect(result.getByText("3")).toBeTruthy();
+      });
+
       it("should allow the caller to provide a custom item getter", () => {
         const getItem = ((key?: string): record.KeyedNamed<string> | undefined => {
           if (key === "1") return { key: "1", name: "one" };
@@ -89,7 +87,25 @@
         const itemProp = renderProp(({ itemKey }: List.ItemProps<string>) => {
           const item = List.useItem<string, record.KeyedNamed<string>>(itemKey);
           return <div key={itemKey}>{item?.name}</div>;
-=======
+        });
+      describe("basic item rendering", () => {
+        it("should render a list of items", () => {
+          const result = render(
+            <List.Frame data={["1", "2", "3"]} virtual={context.virtual}>
+              <List.Items>
+                {({ key, ...rest }: List.ItemProps<string>) => (
+                  <List.Item key={key} {...rest}>
+                    {key}
+                  </List.Item>
+                )}
+              </List.Items>
+            </List.Frame>,
+          );
+          expect(result.getByText("1")).toBeTruthy();
+          expect(result.getByText("2")).toBeTruthy();
+          expect(result.getByText("3")).toBeTruthy();
+        });
+
         it("should allow the caller to provide a custom item getter", () => {
           const getItem = (key?: string): record.KeyedNamed<string> | undefined => {
             if (key === "1") return { key: "1", name: "one" };
@@ -148,7 +164,6 @@
             obs.notify();
           });
           expect(result.getByText("one-updated")).toBeTruthy();
->>>>>>> e229321e
         });
       });
       describe("on fetch more", () => {
