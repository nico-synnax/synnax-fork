--- conflicted
+++ resolved
@@ -81,7 +81,7 @@
     state: { props: connParams ?? null, state: null },
   });
 
-  const addStatus = Status.useAdder<StatusDetails | null>();
+  const addStatus = Status.useAdder();
 
   const handleChange = useCallback(
     (state: connection.State) => {
@@ -89,64 +89,12 @@
         addStatus({
           variant: CONNECTION_STATE_VARIANTS[state.status],
           message: state.message ?? caseconv.capitalize(state.status),
-          details: null,
         });
       setState((prev) => ({ ...prev, state }));
     },
     [addStatus],
   );
 
-<<<<<<< HEAD
-  useAsyncEffect(async () => {
-    if (state.client != null) state.client.close();
-    if (connParams == null) return setState(ZERO_CONTEXT_VALUE);
-
-    const c = new Synnax({
-      ...connParams,
-      connectivityPollFrequency: TimeSpan.seconds(2),
-    });
-
-    setState({
-      client: c,
-      state: {
-        clusterKey: "",
-        status: "connecting",
-        message: "Connecting...",
-        clientServerCompatible: false,
-        clientVersion: c.clientVersion,
-      },
-    });
-
-    const connectivity = await c.connectivity.check();
-
-    setState({ client: c, state: connectivity });
-    addStatus({
-      variant: CONNECTION_STATE_VARIANTS[connectivity.status],
-      message: connectivity.message ?? connectivity.status.toUpperCase(),
-      details: null,
-    });
-
-    if (connectivity.status === "connected" && !connectivity.clientServerCompatible) {
-      const oldServer =
-        connectivity.nodeVersion == null ||
-        migrate.semVerOlder(connectivity.nodeVersion, connectivity.clientVersion);
-
-      const description = createErrorDescription(
-        oldServer,
-        connectivity.clientVersion,
-        connectivity.nodeVersion,
-      );
-
-      addStatus({
-        variant: "warning",
-        message: "Incompatible cluster version",
-        description,
-        details: {
-          type: SERVER_VERSION_MISMATCH,
-          oldServer,
-          nodeVersion: connectivity.nodeVersion,
-          clientVersion: connectivity.clientVersion,
-=======
   useAsyncEffect(
     async (signal) => {
       if (state.client != null) state.client.close();
@@ -165,7 +113,6 @@
           message: "Connecting...",
           clientServerCompatible: false,
           clientVersion: client.clientVersion,
->>>>>>> d0e4900d
         },
       });
 
