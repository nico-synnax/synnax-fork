// Copyright 2025 Synnax Labs, Inc.
//
// Use of this software is governed by the Business Source License included in the file
// licenses/BSL.txt.
//
// As of the Change Date specified in that file, in accordance with the Business Source
// License, use of this software will be governed by the Apache License, Version 2.0,
// included in the file licenses/APL.txt.

import "@/align/Space.css";

import { direction } from "@synnaxlabs/x/spatial";
import { type CSSProperties, type ReactElement } from "react";

import { type Component } from "@/component";
import { CSS } from "@/css";
import { Generic } from "@/generic";
import { type Theming } from "@/theming";

/** All possible alignments for the cross axis of a space */
export const ALIGNMENTS = ["start", "center", "end", "stretch"] as const;

/** The alignments for the cross axis of a space */
export type Alignment = (typeof ALIGNMENTS)[number];

/** All possible justifications for the main axis of a space */
export const JUSTIFICATIONS = [
  "start",
  "center",
  "end",
  "spaceBetween",
  "spaceAround",
  "spaceEvenly",
] as const;

const CSS_JUSTIFICATIONS: Record<Justification, CSSProperties["justifyContent"]> = {
  start: "flex-start",
  center: "center",
  end: "flex-end",
  spaceBetween: "space-between",
  spaceAround: "space-around",
  spaceEvenly: "space-evenly",
};

/** The justification for the main axis of a space */
export type Justification = (typeof JUSTIFICATIONS)[number];

export type ElementType =
  | "div"
  | "header"
  | "nav"
  | "section"
  | "article"
  | "aside"
  | "footer"
  | "button"
  | "dialog"
  | "a"
  | "form"
  | "main";

export interface CoreExtensionProps {
  el?: ElementType;
  bordered?: boolean;
  borderShade?: Theming.Shade;
  borderWidth?: number;
  rounded?: boolean | number;
  background?: Theming.Shade;
}

export interface SpaceExtensionProps extends CoreExtensionProps {
  empty?: boolean;
<<<<<<< HEAD
  size?: Component.Size | number;
=======
  gap?: ComponentSize | number;
>>>>>>> 7cd57434
  direction?: direction.Crude;
  x?: boolean;
  y?: boolean;
  reverse?: boolean;
  justify?: Justification;
  align?: Alignment;
  grow?: boolean | number;
  shrink?: boolean | number;
  wrap?: boolean;
}

export type SpaceProps<E extends ElementType = "div"> = Omit<
  Generic.ElementProps<E>,
  "el"
> &
  SpaceExtensionProps;

export const shouldReverse = (direction: direction.Crude, reverse?: boolean): boolean =>
  reverse ?? (direction === "right" || direction === "bottom");

type FlexDirection = CSSProperties["flexDirection"];

const flexDirection = (
  direction: direction.Direction,
  reverse: boolean,
): FlexDirection => {
  const base = direction === "x" ? "row" : "column";
  return reverse ? (`${base}-reverse` as FlexDirection) : base;
};

export const parseDirection = (
  dir?: direction.Crude,
  x?: boolean,
  y?: boolean,
  def: direction.Direction = "y",
): direction.Direction => {
  if (x) return "x";
  if (y) return "y";
  if (dir != null) return direction.construct(dir);
  return def;
};

/**
 * A component that orients its children in a row or column and adds
 * space between them. This is essentially a thin wrapped around a
 * flex component that makes it more 'reacty' to use.
 *
 * @param props - The props for the component. All unlisted props will be passed
 * to the underlying root element.
 * @param props.align - The off axis alignment of the children. The 'off' axis is the
 * opposite direction of props.direction. For example, if direction is 'x', then the
 * off axis is 'y'. See the {@link Alignment} for available options.
 * @param props.justify - The main axis justification of the children. The 'main' axis
 * is the same direction as props.direction. For example, if direction is 'x', then the
 * main axis is 'x'. See the {@link Justification} for available options.
 * @param props.grow - A boolean or number value that determines if the space should
 * grow in the flex-box sense. A value of true will set css flex-grow to 1. A value of
 * false will leave the css flex-grow unset. A number value will set the css flex-grow
 * to that number.
 * @param props.size - A string or number value that determines the amount of spacing
 * between items. If set to "small", "medium", or "large", the spacing will be determined
 * by the theme. If set to a number, the spacing will be that number of rem.
 * @param props.wrap - A boolean value that determines if the space should wrap its
 * children.
 * @param props.direction - The direction of the space. Defaults to 'y'. If props.x or
 * props.y are true, this prop is ignored.
 * @param props.x - A boolean value that determines if the space should be oriented
 * horizontally. If true, props.y and props.direction are ignored.
 * @param props.y - A boolean value that determines if the space should be oriented
 * vertically. If true, props.direction is ignored. props.x takes precedence over props.y.
 * @param props.el - The element type to render as. Defaults to 'div'.
 */
export const Space = <E extends ElementType = "div">({
  style,
  align,
  className,
  grow,
  shrink,
  empty = false,
  gap = "medium",
  justify = "start",
  reverse,
  wrap = false,
  direction: propsDir,
  x,
  y,
  ...rest
}: SpaceProps<E>): ReactElement => {
  const dir = parseDirection(propsDir, x, y, "y");
  reverse = shouldReverse(dir, reverse);

  let parsedGap: number | string | undefined;
  if (empty) [parsedGap, parsedGap] = [0, 0];
  else if (typeof gap === "number") parsedGap = `${gap}rem`;

  style = {
    gap: parsedGap,
    flexDirection: flexDirection(dir, reverse),
    justifyContent: CSS_JUSTIFICATIONS[justify],
    alignItems: align,
    flexWrap: wrap ? "wrap" : "nowrap",
    ...style,
  };

  if (grow != null) style.flexGrow = Number(grow);
  if (shrink != null) style.flexShrink = Number(shrink);

  return (
    // @ts-expect-error - TODO: fix generic element props
    <Core<E>
      className={CSS(
        CSS.B("space"),
        CSS.dir(dir),
        typeof gap === "string" && CSS.BM("space", gap),
        className,
      )}
      style={style}
      {...rest}
    />
  );
};

export type CoreProps<E extends ElementType = "div"> = Omit<
  Generic.ElementProps<E>,
  "el"
> &
  CoreExtensionProps & { el?: E };

export const Core = <E extends ElementType = "div">({
  style,
  el = "div" as E,
  bordered = false,
  borderShade,
  borderWidth,
  rounded = false,
  background,
  className,
  ...rest
}: CoreProps<E>): ReactElement => {
  let borderRadius: string | undefined;
  if (rounded != null && typeof rounded === "number") borderRadius = `${rounded}rem`;
  style = {
    borderWidth,
    borderColor: CSS.shadeVar(borderShade),
    borderRadius,
    ...style,
  };
  if (background != null) style.backgroundColor = CSS.shadeVar(background);

  return (
    // @ts-expect-error - TODO: fix generic element props
    <Generic.Element<E>
      el={el}
      className={CSS(
        CSS.bordered(bordered),
        typeof rounded === "boolean" && CSS.rounded(rounded),
        className,
      )}
      style={style}
      {...rest}
    />
  );
};<|MERGE_RESOLUTION|>--- conflicted
+++ resolved
@@ -70,11 +70,7 @@
 
 export interface SpaceExtensionProps extends CoreExtensionProps {
   empty?: boolean;
-<<<<<<< HEAD
-  size?: Component.Size | number;
-=======
-  gap?: ComponentSize | number;
->>>>>>> 7cd57434
+  gap?: Component.Size | number;
   direction?: direction.Crude;
   x?: boolean;
   y?: boolean;
