/*
 * Copyright 2025 Synnax Labs, Inc.
 *
 * Use of this software is governed by the Business Source License included in the file
 * licenses/BSL.txt.
 *
 * As of the Change Date specified in that file, in accordance with the Business Source
 * License, use of this software will be governed by the Apache License, Version 2.0,
 * included in the file licenses/APL.txt.
 */

<<<<<<< HEAD
/* .pluto--warning {
    border-color: var(--pluto-warning-z-65) !important;
}

.pluto--error {
    border-color: var(--pluto-error-z-65) !important;
} */

=======
>>>>>>> 3c518da9
.pluto-input {
    position: relative;
    display: inline-flex;
    align-items: center;
    max-height: fit-content;
<<<<<<< HEAD
    padding: 0 !important;
    flex-grow: 1;

    &.pluto--outlined.pluto-input--custom-color {
        border-color: rgba(
            var(--pluto-input-color),
            var(--pluto-input-border-opacity, 1)
        );
    }

    &:focus-within {
        &:not(.pluto-btn--text):not(.pluto--preview) {
            border-color: var(--c, var(--pluto-primary-z)) !important;
            box-shadow: inset 0 0 0 0.5px var(--pluto-primary-z);
            background-color: var(--pluto-bg) !important;
        }
=======
    flex-grow: 1;

    /* Increased the specificity of the button class to override the padding. */
    &.pluto-btn {
        padding: 0;
    }

    &:focus-within:not(.pluto-btn--text):not(.pluto--status-warning):not(
            .pluto--status-error
        ) {
        --pluto-border-color: rgb(var(--pluto-btn-color, var(--pluto-primary-z-rgb)));
        border-color: var(--pluto-border-color);
        box-shadow: inset 0 0 0 0.5px var(--pluto-border-color);
>>>>>>> 3c518da9
    }

    & input {
        outline: none;
        border: none;
        background: none;
        width: 100%;
        text-overflow: ellipsis;
        white-space: nowrap;
        height: 100%;
        padding: 0 1.5rem;
        font-size: inherit;
        line-height: inherit;
<<<<<<< HEAD
        font-weight: inherit;
=======
        color: inherit;
>>>>>>> 3c518da9

        &::placeholder,
        &::-webkit-input-placeholder {
            text-overflow: ellipsis;
            max-width: 100%;
        }
    }

    .pluto-input__placeholder,
    .pluto-input__end-content,
    .pluto-input__start-content {
        display: flex;
        align-items: center;
        pointer-events: none;
        white-space: nowrap;
<<<<<<< HEAD
        color: var(--pluto-gray-l8);
=======
    }

    .pluto-input__placeholder,
    .pluto-input__end-content {
        color: var(--pluto-gray-l8);
    }

    .pluto-input__start-content {
        padding-left: 1rem;
>>>>>>> 3c518da9
    }

    .pluto-input__placeholder {
        position: absolute;
        padding-left: 1.5rem;
        width: calc(100% - 1.5rem);
    }

    &.pluto--disabled {
        & .pluto-input__placeholder,
        & .pluto-input__end-content,
        & input::placeholder {
            color: var(--pluto-gray-l6);
        }
    }

    .pluto-input__end-content {
        padding-right: 1.5rem;
    }

    &.pluto--shadow:not(:focus):not(:focus-within):not(:hover) {
        background: var(--pluto-gray-l0);
        & > * {
            border-color: transparent;
        }
        & > *:not(.pluto-input) {
            opacity: 0;
        }
    }

    &.pluto-btn--text,
    &.pluto--preview {
        background: none;
        border-radius: 0;
        border: none;
        & input {
            padding: 0 0.5rem;
        }
    }

    input[type="number"]::-webkit-inner-spin-button {
        -webkit-appearance: none;
    }
}

.pluto-input__container:has(.pluto-btn--shadow) {
    .pluto-btn--outlined,
    .pluto-btn--text {
        opacity: 0;
    }
    &:hover {
        & .pluto-btn--outlined,
        & .pluto-btn--text {
            opacity: 1;
        }
        & .pluto-btn--shadow {
            border-color: var(--pluto-hover-border-color);
            background: var(--pluto-hover-bg);
        }
    }
}<|MERGE_RESOLUTION|>--- conflicted
+++ resolved
@@ -9,40 +9,11 @@
  * included in the file licenses/APL.txt.
  */
 
-<<<<<<< HEAD
-/* .pluto--warning {
-    border-color: var(--pluto-warning-z-65) !important;
-}
-
-.pluto--error {
-    border-color: var(--pluto-error-z-65) !important;
-} */
-
-=======
->>>>>>> 3c518da9
 .pluto-input {
     position: relative;
     display: inline-flex;
     align-items: center;
     max-height: fit-content;
-<<<<<<< HEAD
-    padding: 0 !important;
-    flex-grow: 1;
-
-    &.pluto--outlined.pluto-input--custom-color {
-        border-color: rgba(
-            var(--pluto-input-color),
-            var(--pluto-input-border-opacity, 1)
-        );
-    }
-
-    &:focus-within {
-        &:not(.pluto-btn--text):not(.pluto--preview) {
-            border-color: var(--c, var(--pluto-primary-z)) !important;
-            box-shadow: inset 0 0 0 0.5px var(--pluto-primary-z);
-            background-color: var(--pluto-bg) !important;
-        }
-=======
     flex-grow: 1;
 
     /* Increased the specificity of the button class to override the padding. */
@@ -56,7 +27,6 @@
         --pluto-border-color: rgb(var(--pluto-btn-color, var(--pluto-primary-z-rgb)));
         border-color: var(--pluto-border-color);
         box-shadow: inset 0 0 0 0.5px var(--pluto-border-color);
->>>>>>> 3c518da9
     }
 
     & input {
@@ -70,11 +40,7 @@
         padding: 0 1.5rem;
         font-size: inherit;
         line-height: inherit;
-<<<<<<< HEAD
-        font-weight: inherit;
-=======
         color: inherit;
->>>>>>> 3c518da9
 
         &::placeholder,
         &::-webkit-input-placeholder {
@@ -90,9 +56,6 @@
         align-items: center;
         pointer-events: none;
         white-space: nowrap;
-<<<<<<< HEAD
-        color: var(--pluto-gray-l8);
-=======
     }
 
     .pluto-input__placeholder,
@@ -102,7 +65,6 @@
 
     .pluto-input__start-content {
         padding-left: 1rem;
->>>>>>> 3c518da9
     }
 
     .pluto-input__placeholder {
