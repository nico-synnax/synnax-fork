--- conflicted
+++ resolved
@@ -237,19 +237,10 @@
 
     describe("custom color", () => {
       it("should apply custom outline color", () => {
-<<<<<<< HEAD
-        const c = render(
-          <Input.Text value="" onChange={vi.fn()} outlineColor="#ff0000" />,
-        );
-        const container = c.getByRole("textbox").parentElement;
-        expect(container?.className).toContain("pluto-input--custom-color");
-        expect(container?.style.getPropertyValue("--pluto-input-color")).toBe(
-=======
         const c = render(<Input.Text value="" onChange={vi.fn()} color="#ff0000" />);
         const container = c.getByRole("textbox").parentElement;
         expect(container?.className).toContain("pluto-btn--custom-color");
         expect(container?.style.getPropertyValue("--pluto-btn-color")).toBe(
->>>>>>> 3c518da9
           "255, 0, 0",
         );
       });
@@ -483,11 +474,7 @@
 
       it("should render checkmark element", () => {
         const c = render(<Input.Checkbox value={false} onChange={vi.fn()} />);
-<<<<<<< HEAD
-        const checkmark = c.container.querySelector(".pluto-input__checkbox-checkmark");
-=======
         const checkmark = c.container.querySelector(".pluto-input__checkbox-indicator");
->>>>>>> 3c518da9
         expect(checkmark).toBeTruthy();
       });
     });
@@ -504,11 +491,7 @@
 
       it("should render switch track element", () => {
         const c = render(<Input.Switch value={false} onChange={vi.fn()} />);
-<<<<<<< HEAD
-        const track = c.container.querySelector(".pluto-input__switch-track");
-=======
         const track = c.container.querySelector(".pluto-input__switch-indicator");
->>>>>>> 3c518da9
         expect(track).toBeTruthy();
       });
     });
