// Copyright 2025 Synnax Labs, Inc.
//
// Use of this software is governed by the Business Source License included in the file
// licenses/BSL.txt.
//
// As of the Change Date specified in that file, in accordance with the Business Source
// License, use of this software will be governed by the Apache License, Version 2.0,
// included in the file licenses/APL.txt.

import { bounds } from "@synnaxlabs/x";
import { evaluate, Unit } from "mathjs";
import { type ReactElement, useCallback, useEffect } from "react";

import { useCombinedStateAndRef, useSyncedRef } from "@/hooks";
import { DragButton, type DragButtonExtraProps } from "@/input/DragButton";
import { Text, type TextProps } from "@/input/Text";
import { type Control } from "@/input/types";
import { Triggers } from "@/triggers";

export interface NumericProps
<<<<<<< HEAD
  extends Omit<TextProps, "type" | "onBlur" | "color" | "value" | "onChange">,
=======
  extends Omit<TextProps, "type" | "onBlur" | "value" | "onChange">,
>>>>>>> 3c518da9
    DragButtonExtraProps,
    Control<number> {
  selectOnFocus?: boolean;
  showDragHandle?: boolean;
  bounds?: bounds.Crude;
  onBlur?: () => void;
  units?: string;
}

/**
 * A controlled number input component.
 *
 * @param props - The props for the input component. Unlisted props are passed to the
 * underlying input element.
 * @param props.value - The value of the input.
 * @param props.onChange - A function to call when the input value changes.
 * @param props.size - The size of the input: "small" | "medium" | "large".
 * @default "medium"
 * @param props.selectOnFocus - Whether the input should select its contents when focused.
 * @default true
 * @param props.centerPlaceholder - Whether the placeholder should be centered.
 * @default false
 * @param props.showDragHandle - Whether or not to show a drag handle to set the time.
 * @default true
 * @param props.dragScale - The scale of the drag handle.
 * @default x: 1, y: 10
 * @param props.dragDirection - The direction of the drag handle.
 * @default undefined
 */
export const Numeric = ({
  ref,
  onChange,
  value,
  dragDirection,
  showDragHandle = true,
  dragScale,
  selectOnFocus = true,
  bounds: propsBounds = bounds.INFINITE,
  resetValue,
  variant = "outlined",
  className,
  children,
  disabled,
  onBlur,
  units,
  size,
<<<<<<< HEAD
=======
  color,
  contrast,
>>>>>>> 3c518da9
  ...rest
}: NumericProps): ReactElement => {
  // We need to keep the actual value as a valid number, but we need to let the user
  // input an invalid value that may eventually be valid, so we need to keep the
  // internal value as a string in state.
  const [internalValue, setInternalValue, internalValueRef] = useCombinedStateAndRef(
    value.toString(),
  );
  const [isValueValid, setIsValueValid, isValueValidRef] =
    useCombinedStateAndRef<boolean>(true);
  const valueRef = useSyncedRef(value);

  const updateActualValue = useCallback(() => {
    // This just means we never actually modified the input
    if (isValueValidRef.current) return;
    setIsValueValid(true);
    let v = null;
    try {
      const ev = evaluate(internalValueRef.current);
      // Sometimes mathjs returns a Unit object, so we need to convert it to a number.
      if (ev instanceof Unit) v = ev.toNumber();
      else if (typeof ev === "number" && !isNaN(ev)) v = ev;
    } catch {
      v = null;
    }
    if (v != null) onChange?.(bounds.clamp(propsBounds, v));
    else setInternalValue(valueRef.current.toString());
  }, [onChange, setInternalValue]);

  const updateActualValueRef = useSyncedRef(updateActualValue);

  const handleBlur = useCallback(() => {
    onBlur?.();
    updateActualValue();
  }, [onBlur, updateActualValue]);

  // Sometimes we don't blur the component before it unmounts, so this makes
  // sure we try to update the actual value on unmount.
  useEffect(() => () => updateActualValueRef.current?.(), []);

  const handleChange = useCallback(
    (v: string) => {
      setIsValueValid(false);
      setInternalValue(v);
    },
    [setInternalValue, setIsValueValid],
  );

  // If the value is valid, use the actual value, otherwise use the internal value.
  const value_ = isValueValid ? value : internalValue;

  const onDragChange = useCallback(
    (value: number) => {
      setIsValueValid(true);
      onChange?.(bounds.clamp(propsBounds, Math.round(value)));
    },
    [onChange, setIsValueValid],
  );

  if (dragScale == null && bounds.isFinite(propsBounds))
    // make X 5% of the bounds and Y 10% of the bounds
    dragScale = {
      x: bounds.span(propsBounds) * 0.01,
      y: bounds.span(propsBounds) * 0.02,
    };

<<<<<<< HEAD
  if (disabled) showDragHandle = false;
=======
  if (disabled || variant === "preview") showDragHandle = false;
>>>>>>> 3c518da9

  return (
    <Text
      ref={ref}
      type="text"
      variant={variant}
      value={value_.toString()}
      onChange={handleChange}
      disabled={disabled}
      selectOnFocus={selectOnFocus}
      // When the user hits 'Enter', we should try to evaluate the input and update the
      // actual value.
      onKeyDown={(e) => {
        if (Triggers.eventKey(e) !== "Enter") return;
        updateActualValue();
        onBlur?.();
      }}
      onBlur={handleBlur}
      size={size}
<<<<<<< HEAD
=======
      color={color}
      contrast={contrast}
>>>>>>> 3c518da9
      {...rest}
    >
      {showDragHandle && (
        <DragButton
          direction={dragDirection}
          value={value}
          onChange={onDragChange}
          dragScale={dragScale}
          resetValue={resetValue}
          onBlur={handleBlur}
          size={size}
<<<<<<< HEAD
=======
          color={color}
          contrast={contrast}
>>>>>>> 3c518da9
        />
      )}
      {children}
    </Text>
  );
};<|MERGE_RESOLUTION|>--- conflicted
+++ resolved
@@ -18,11 +18,7 @@
 import { Triggers } from "@/triggers";
 
 export interface NumericProps
-<<<<<<< HEAD
-  extends Omit<TextProps, "type" | "onBlur" | "color" | "value" | "onChange">,
-=======
   extends Omit<TextProps, "type" | "onBlur" | "value" | "onChange">,
->>>>>>> 3c518da9
     DragButtonExtraProps,
     Control<number> {
   selectOnFocus?: boolean;
@@ -69,11 +65,8 @@
   onBlur,
   units,
   size,
-<<<<<<< HEAD
-=======
   color,
   contrast,
->>>>>>> 3c518da9
   ...rest
 }: NumericProps): ReactElement => {
   // We need to keep the actual value as a valid number, but we need to let the user
@@ -140,11 +133,7 @@
       y: bounds.span(propsBounds) * 0.02,
     };
 
-<<<<<<< HEAD
-  if (disabled) showDragHandle = false;
-=======
   if (disabled || variant === "preview") showDragHandle = false;
->>>>>>> 3c518da9
 
   return (
     <Text
@@ -164,11 +153,8 @@
       }}
       onBlur={handleBlur}
       size={size}
-<<<<<<< HEAD
-=======
       color={color}
       contrast={contrast}
->>>>>>> 3c518da9
       {...rest}
     >
       {showDragHandle && (
@@ -180,11 +166,8 @@
           resetValue={resetValue}
           onBlur={handleBlur}
           size={size}
-<<<<<<< HEAD
-=======
           color={color}
           contrast={contrast}
->>>>>>> 3c518da9
         />
       )}
       {children}
