--- conflicted
+++ resolved
@@ -134,11 +134,7 @@
 }: DateTimeModalProps): ReactElement => (
   <Dialog.Dialog>
     <Flex.Box className={CSS.B("datetime-modal")} empty>
-<<<<<<< HEAD
-      <Flex.Box className={CSS.B("content")}>
-=======
       <Flex.Box className={CSS.B("datetime-modal-container")}>
->>>>>>> 3c518da9
         <Flex.Box x className={CSS.B("header")}>
           <Text.DateTime level="h3" format="preciseDate">
             {value}
@@ -246,11 +242,7 @@
     setEntries([]);
   };
   return (
-<<<<<<< HEAD
-    <Flex.Box pack y className={CSS.B("ai-selector")} background={1}>
-=======
     <Flex.Box pack y className={CSS.B("ai-selector")} background={1} full="y">
->>>>>>> 3c518da9
       <InputText
         value={value}
         onChange={handleChange}
@@ -261,11 +253,8 @@
       <Select.Frame data={data} allowNone onChange={handleSelect} getItem={getItem}>
         <List.Items<string, AISuggestion>
           className={CSS.B("ai-list")}
-<<<<<<< HEAD
-=======
           bordered
           borderColor={5}
->>>>>>> 3c518da9
           emptyContent={
             <Flex.Box empty grow align="center" justify="center">
               <Flex.Box y gap="tiny">
@@ -337,30 +326,20 @@
   const handleDayChange = (next: number): void => onChange(value.setDay(next));
 
   return (
-<<<<<<< HEAD
-    <Flex.Box pack x className={CSS.B("datetime-picker")}>
-      <Flex.Box pack y align="stretch" className={CSS.B("calendar")}>
-        <Flex.Box pack x grow>
-=======
     <Flex.Box pack x className={CSS.B("datetime-picker")} rounded>
       <Flex.Box pack y align="stretch" className={CSS.B("calendar")}>
         <Flex.Box pack x grow className={CSS.B("calendar-header")}>
->>>>>>> 3c518da9
           <Button.Button
             onClick={() => handleMonthChange(month - 1)}
             variant="outlined"
           >
             <Icon.Caret.Left />
           </Button.Button>
-<<<<<<< HEAD
-          <Text.Text level="small" style={{ flexGrow: 1, paddingLeft: "1rem" }}>
-=======
           <Text.Text
             level="small"
             style={{ flexGrow: 1, paddingLeft: "1rem" }}
             className={CSS.BE("calendar-header", "month")}
           >
->>>>>>> 3c518da9
             {MONTHS[month].name}
           </Text.Text>
           <Button.Button
@@ -371,11 +350,7 @@
             <Icon.Caret.Right />
           </Button.Button>
         </Flex.Box>
-<<<<<<< HEAD
-        <Flex.Box pack x grow>
-=======
         <Flex.Box pack x grow sharp>
->>>>>>> 3c518da9
           <Button.Button onClick={() => handleYearChange(year - 1)} variant="outlined">
             <Icon.Caret.Left />
           </Button.Button>
@@ -404,22 +379,11 @@
   );
 };
 
-<<<<<<< HEAD
-const TimeListItem = (props: List.ItemRenderProps<number>): ReactElement => {
-  const entry = List.useItem<number, record.KeyedNamed<number>>(props.key);
-  return (
-    <List.Item {...props} style={{ padding: "0.5rem", paddingLeft: "2rem" }}>
-      <Text.Text level="small">{entry?.name}</Text.Text>
-    </List.Item>
-  );
-};
-=======
 const TimeListItem = (props: List.ItemRenderProps<number>): ReactElement => (
   <Select.ListItem {...props} style={{ padding: "0rem", paddingLeft: "2rem" }}>
     {props.index + 1}
   </Select.ListItem>
 );
->>>>>>> 3c518da9
 
 interface TimeListProps {
   value: number;
@@ -430,25 +394,12 @@
 
 export const createTimeList = (count: number): FC<TimeListProps> => {
   const data = Array.from({ length: count }, (_, i) => i);
-<<<<<<< HEAD
-  const getItem = ((key) => {
-    if (key == null) return undefined;
-    if (Array.isArray(key))
-      return key.map((k) => ({ key: k, name: k.toString() })).filter((d) => d != null);
-    return { key, name: key.toString() };
-  }) as List.GetItem<number, record.KeyedNamed<number>>;
-=======
->>>>>>> 3c518da9
 
   const TimeList = ({ value, onChange }: TimeListProps): ReactElement => (
     <Select.Frame<number, record.KeyedNamed<number>>
       data={data}
       value={value}
       onChange={onChange}
-<<<<<<< HEAD
-      getItem={getItem}
-=======
->>>>>>> 3c518da9
     >
       <List.Items<number, record.KeyedNamed<number>> className={CSS.B("time-list")}>
         {timeListItem}
@@ -469,11 +420,7 @@
 }
 
 export const TimeSelector = ({ value, onChange }: TimeSelectorProps): ReactElement => (
-<<<<<<< HEAD
-  <Flex.Box pack y className={CSS.B("time-selector")} style={{ height: "37rem" }}>
-=======
   <Flex.Box pack y className={CSS.B("time-selector")}>
->>>>>>> 3c518da9
     <Flex.Box pack x grow>
       <HoursList
         value={value.hour}
