// Copyright 2025 Synnax Labs, Inc.
//
// Use of this software is governed by the Business Source License included in the file
// licenses/BSL.txt.
//
// As of the Change Date specified in that file, in accordance with the Business Source
// License, use of this software will be governed by the Apache License, Version 2.0,
// included in the file licenses/APL.txt.

import { type ComponentPropsWithRef, type ReactNode } from "react";

import { type Align } from "@/align";
import { type Text } from "@/text";
import { type ComponentSize } from "@/util/component";

<<<<<<< HEAD
export type Value = unknown;

=======
>>>>>>> 5d302309
export interface Control<I = unknown, O = I> {
  value: I;
  onChange: (value: O) => void;
}

export interface OptionalControl<I = unknown, O = I> extends Partial<Control<I, O>> {}

type HTMLInputProps = Omit<
  ComponentPropsWithRef<"input">,
  "size" | "onChange" | "value" | "children" | "placeholder"
>;

export type Variant = "outlined" | "shadow" | "natural" | "preview" | "button";

export interface ExtensionProps<I = unknown, O = I> extends Control<I, O> {
  size?: ComponentSize;
  variant?: Variant;
  sharp?: boolean;
  placeholder?: ReactNode;
  children?: ReactNode;
  level?: Text.Level;
  shade?: Text.Shade;
  weight?: Text.Weight;
  endContent?: ReactNode;
  onlyChangeOnBlur?: boolean;
}

export interface BaseProps<I = unknown, O = I>
  extends HTMLInputProps,
    ExtensionProps<I, O>,
    Pick<Align.PackProps, "borderWidth" | "borderShade"> {}<|MERGE_RESOLUTION|>--- conflicted
+++ resolved
@@ -13,11 +13,6 @@
 import { type Text } from "@/text";
 import { type ComponentSize } from "@/util/component";
 
-<<<<<<< HEAD
-export type Value = unknown;
-
-=======
->>>>>>> 5d302309
 export interface Control<I = unknown, O = I> {
   value: I;
   onChange: (value: O) => void;
