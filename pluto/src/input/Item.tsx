// Copyright 2025 Synnax Labs, Inc.
//
// Use of this software is governed by the Business Source License included in the file
// licenses/BSL.txt.
//
// As of the Change Date specified in that file, in accordance with the Business Source
// License, use of this software will be governed by the Apache License, Version 2.0,
// included in the file licenses/APL.txt.

import "@/input/Item.css";

import { direction, type status } from "@synnaxlabs/x";
import { type ReactElement } from "react";

import { CSS } from "@/css";
import { Flex } from "@/flex";
import { HelpText } from "@/input/HelpText";
import { Label } from "@/input/Label";

export interface ItemProps extends Flex.BoxProps {
  label?: string;
  required?: boolean;
  showLabel?: boolean;
  helpText?: string;
  padHelpText?: boolean;
  status?: status.Variant;
  showHelpText?: boolean;
}

const maybeDefaultAlignment = (
  align?: Flex.Alignment,
  dir: direction.Crude = "y",
): Flex.Alignment => {
  if (align != null) return align;
  return direction.construct(dir) === "y" ? "stretch" : "center";
};

export const Item = ({
  label,
  showLabel = true,
  helpText,
  direction,
  x,
  y,
  className,
  children,
  required,
  align,
  gap: size = "small",
  padHelpText = false,
  status,
  showHelpText = true,
  ...rest
}: ItemProps): ReactElement => {
  const dir = Flex.parseDirection(direction, x, y, false);
  let inputAndHelp: ReactElement;
  const actuallyShowHelpText = showHelpText && helpText != null && helpText.length > 0;
  const actuallyShowLabel = showLabel && label != null && label.length > 0;
  if (!actuallyShowHelpText && !actuallyShowLabel) return <>{children}</>;
  if (dir === "x")
    inputAndHelp = (
      <Flex.Box y gap="small">
        {children}
        {showHelpText && (padHelpText || (helpText != null && helpText.length > 0)) && (
          <HelpText variant={status}>{helpText}</HelpText>
        )}
      </Flex.Box>
    );
  else
    inputAndHelp = (
<<<<<<< HEAD
      <Flex.Box y gap={1 / 3}>
=======
      <Flex.Box y gap={1 / 3} align="stretch">
>>>>>>> 3c518da9
        {children}
        {(padHelpText || (helpText != null && helpText.length > 0)) && (
          <HelpText variant={status}>{helpText}</HelpText>
        )}
      </Flex.Box>
    );

  return (
    <Flex.Box
      className={CSS(CSS.BE("input", "item"), className)}
      direction={dir}
      gap={size}
      align={maybeDefaultAlignment(align, dir)}
      {...rest}
    >
      {actuallyShowLabel && <Label required={required}>{label}</Label>}
      {inputAndHelp}
    </Flex.Box>
  );
};<|MERGE_RESOLUTION|>--- conflicted
+++ resolved
@@ -68,11 +68,7 @@
     );
   else
     inputAndHelp = (
-<<<<<<< HEAD
-      <Flex.Box y gap={1 / 3}>
-=======
       <Flex.Box y gap={1 / 3} align="stretch">
->>>>>>> 3c518da9
         {children}
         {(padHelpText || (helpText != null && helpText.length > 0)) && (
           <HelpText variant={status}>{helpText}</HelpText>
