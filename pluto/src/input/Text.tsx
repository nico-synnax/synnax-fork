--- conflicted
+++ resolved
@@ -9,11 +9,7 @@
 
 import "@/input/Input.css";
 
-<<<<<<< HEAD
-import { color, type status } from "@synnaxlabs/x";
-=======
 import { type status } from "@synnaxlabs/x";
->>>>>>> 3c518da9
 import { type ReactElement, type ReactNode, useRef, useState } from "react";
 
 import { Button } from "@/button";
@@ -26,28 +22,17 @@
 
 export interface TextProps
   extends InputProps<string>,
-<<<<<<< HEAD
-    Omit<Button.ExtensionProps, "variant"> {
-=======
     Omit<Button.ExtensionProps, "variant">,
     Tooltip.WrapProps {
->>>>>>> 3c518da9
   selectOnFocus?: boolean;
   centerPlaceholder?: boolean;
   resetOnBlurIfEmpty?: boolean;
   status?: status.Variant;
-<<<<<<< HEAD
-  outlineColor?: color.Crude;
-=======
->>>>>>> 3c518da9
   variant?: Variant;
   placeholder?: ReactNode;
   children?: ReactNode;
   endContent?: ReactNode;
-<<<<<<< HEAD
-=======
   startContent?: ReactNode;
->>>>>>> 3c518da9
   onlyChangeOnBlur?: boolean;
 }
 
@@ -85,10 +70,6 @@
   status,
   weight,
   style,
-<<<<<<< HEAD
-  outlineColor,
-=======
->>>>>>> 3c518da9
   contrast,
   color: pColor,
   sharp,
@@ -97,16 +78,11 @@
   full,
   children,
   grow,
-<<<<<<< HEAD
-=======
   shrink,
->>>>>>> 3c518da9
   borderColor,
   borderWidth,
   bordered,
   rounded,
-<<<<<<< HEAD
-=======
   tabIndex,
   trigger,
   triggerIndicator,
@@ -119,7 +95,6 @@
   tooltipDelay,
   tooltipLocation,
   hideTooltip,
->>>>>>> 3c518da9
   ...rest
 }: TextProps): ReactElement => {
   const cachedFocusRef = useRef(value);
@@ -128,7 +103,6 @@
   const focusedRef = useRef(false);
 
   const handleBlur = (e: React.FocusEvent<HTMLInputElement>): void => {
-    console.log("handleBlur", e.target.value, cachedFocusRef.current);
     focusedRef.current = false;
     if (resetOnBlurIfEmpty && e.target.value === "") onChange?.(cachedFocusRef.current);
     else if (onlyChangeOnBlur) if (tempValue != null) onChange?.(tempValue);
@@ -143,8 +117,7 @@
   };
 
   const handleFocus = (e: React.FocusEvent<HTMLInputElement>): void => {
-    if (onlyChangeOnBlur && value.length > 0) setTempValue(value);
-    if (selectOnFocus) e.target.select();
+    if (onlyChangeOnBlur) setTempValue(value);
     onFocus?.(e);
     cachedFocusRef.current = e.target.value;
   };
@@ -168,30 +141,12 @@
 
   const combinedRef = useCombinedRefs(ref, internalRef);
 
-<<<<<<< HEAD
-  const parsedOutlineColor = color.colorZ.safeParse(outlineColor);
-  const hasCustomColor = parsedOutlineColor.success && variant == "outlined";
-
-  if (hasCustomColor)
-    style = {
-      ...style,
-      [CSS.var("input-color")]: color.rgbString(parsedOutlineColor.data),
-    };
-
   const showPlaceholder =
     (value == null || value.length === 0) &&
     tempValue == null &&
     placeholder != null &&
     typeof placeholder !== "string";
 
-  return (
-=======
-  const showPlaceholder =
-    (value == null || value.length === 0) &&
-    tempValue == null &&
-    placeholder != null &&
-    typeof placeholder !== "string";
-
   tabIndex ??= variant === "preview" ? -1 : undefined;
 
   const outerProps: Flex.BoxProps = {
@@ -204,7 +159,6 @@
   const restButtonProps = hasChildren ? {} : outerProps;
 
   const baseInput = (
->>>>>>> 3c518da9
     <Button.Button
       el="div"
       x
@@ -213,17 +167,9 @@
       className={CSS(
         CSS.B("input"),
         CSS.disabled(disabled),
-<<<<<<< HEAD
-        hasCustomColor && CSS.BM("input", "custom-color"),
         status != null && CSS.M(status),
         className,
       )}
-      align="center"
-=======
-        status != null && CSS.M(status),
-        className,
-      )}
->>>>>>> 3c518da9
       size={size}
       level={level}
       color={pColor}
@@ -233,13 +179,6 @@
       bordered={bordered}
       borderColor={borderColor}
       borderWidth={borderWidth}
-<<<<<<< HEAD
-      grow={grow}
-      pack
-      full={full}
-      variant={variant}
-      rounded={rounded}
-=======
       pack
       variant={variant}
       rounded={rounded}
@@ -255,7 +194,6 @@
       tooltipLocation={tooltipLocation}
       hideTooltip={hideTooltip}
       {...restButtonProps}
->>>>>>> 3c518da9
     >
       {showPlaceholder && (
         <CoreText.Text
@@ -269,8 +207,6 @@
           {placeholder}
         </CoreText.Text>
       )}
-<<<<<<< HEAD
-=======
       {startContent != null && (
         <CoreText.Text
           className={CSS.BE("input", "start-content")}
@@ -279,7 +215,6 @@
           {startContent}
         </CoreText.Text>
       )}
->>>>>>> 3c518da9
       <input
         ref={combinedRef}
         value={tempValue ?? value}
@@ -290,10 +225,7 @@
         autoCorrect="off"
         onFocus={handleFocus}
         onKeyDown={handleKeyDown}
-<<<<<<< HEAD
-=======
         tabIndex={tabIndex}
->>>>>>> 3c518da9
         onMouseUp={handleMouseUp}
         onBlur={handleBlur}
         disabled={disabled}
@@ -309,10 +241,6 @@
           {endContent}
         </CoreText.Text>
       )}
-<<<<<<< HEAD
-      {children}
-    </Button.Button>
-=======
     </Button.Button>
   );
   if (children == null) return baseInput;
@@ -321,6 +249,5 @@
       {baseInput}
       {children}
     </Flex.Box>
->>>>>>> 3c518da9
   );
 };