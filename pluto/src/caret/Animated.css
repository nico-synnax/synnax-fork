/*
 * Copyright 2025 Synnax Labs, Inc.
 *
 * Use of this software is governed by the Business Source License included in the file
 * licenses/BSL.txt.
 *
 * As of the Change Date specified in that file, in accordance with the Business Source
 * License, use of this software will be governed by the Apache License, Version 2.0,
 * included in the file licenses/APL.txt.
 */

.pluto-caret-animated {
    transition: transform 0.2s ease;
    transform-origin: center;
    color: var(--pluto-gray-l8);
    will-change: transform;

    &.pluto--left {
        transform: rotate(270deg) scale(0.8);
    }

    &.pluto--right {
        transform: rotate(90deg) scale(0.8);
    }

    &.pluto--bottom {
        transform: rotate(180deg) scale(0.8);
    }

    &.pluto--top {
        transform: rotate(0deg) scale(0.8);
    }
<<<<<<< HEAD
}

.pluto-dialog__frame {
    .pluto-dialog__trigger .pluto-caret-animated {
        transform: rotate(270deg) scale(0.8);
    }
    &.pluto--top.pluto--visible .pluto-dialog__trigger .pluto-caret-animated {
        transform: rotate(360deg) scale(0.8);
    }
    &.pluto--bottom.pluto--visible .pluto-caret-animated {
        transform: rotate(180deg) scale(0.8);
    }
=======
>>>>>>> c8e6ec8e
}<|MERGE_RESOLUTION|>--- conflicted
+++ resolved
@@ -13,7 +13,6 @@
     transition: transform 0.2s ease;
     transform-origin: center;
     color: var(--pluto-gray-l8);
-    will-change: transform;
 
     &.pluto--left {
         transform: rotate(270deg) scale(0.8);
@@ -30,19 +29,4 @@
     &.pluto--top {
         transform: rotate(0deg) scale(0.8);
     }
-<<<<<<< HEAD
-}
-
-.pluto-dialog__frame {
-    .pluto-dialog__trigger .pluto-caret-animated {
-        transform: rotate(270deg) scale(0.8);
-    }
-    &.pluto--top.pluto--visible .pluto-dialog__trigger .pluto-caret-animated {
-        transform: rotate(360deg) scale(0.8);
-    }
-    &.pluto--bottom.pluto--visible .pluto-caret-animated {
-        transform: rotate(180deg) scale(0.8);
-    }
-=======
->>>>>>> c8e6ec8e
 }