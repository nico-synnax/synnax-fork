--- conflicted
+++ resolved
@@ -238,11 +238,7 @@
       radius: 5,
       position: twoPos,
     });
-<<<<<<< HEAD
-    draw.circle({ fill: color.construct("#ffffff"), radius: 2, position: twoPos });
-=======
     draw.circle({ fill: color.BLACK, radius: 2, position: twoPos });
->>>>>>> 7b024fb2
   }
 }
 
