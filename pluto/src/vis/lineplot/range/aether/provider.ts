--- conflicted
+++ resolved
@@ -7,7 +7,7 @@
 // License, use of this software will be governed by the Apache License, Version 2.0,
 // included in the file licenses/APL.txt.
 
-import { ranger, type Synnax } from "@synnaxlabs/client";
+import { ranger, type signals, type Synnax } from "@synnaxlabs/client";
 import {
   bounds,
   box,
@@ -47,6 +47,7 @@
   render: render.Context;
   requestRender: render.Requestor;
   draw: Draw2D;
+  tracker: signals.Observable<string, ranger.Range>;
   runAsync: status.ErrorHandler;
   removeListener: Destructor | null;
 }
@@ -75,21 +76,6 @@
     if (client == null) return;
     i.client = client;
 
-<<<<<<< HEAD
-    // if (i.tracker != null) return;
-    // i.runAsync(async () => {
-    //   i.tracker = await client.ranges.openTracker();
-    //   i.tracker.onChange((c) => {
-    //     c.forEach((r) => {
-    //       if (r.variant === "delete") i.ranges.delete(r.key);
-    //       else if (color.isCrude(r.value.color)) i.ranges.set(r.key, r.value);
-    //     });
-    //     i.requestRender("tool");
-    //     this.setState((s) => ({ ...s, count: i.ranges.size }));
-    //   });
-    //   i.requestRender("tool");
-    // }, "failed to open range tracker");
-=======
     i.removeListener = flux.useListener(
       ctx,
       [
@@ -114,7 +100,6 @@
       ],
       i.removeListener,
     );
->>>>>>> e65008ac
   }
 
   private fetchInitial(timeRange: TimeRange): void {
@@ -163,7 +148,6 @@
           name: r.name,
           color: r.color,
           timeRange: r.timeRange,
-          parent: r.parent,
           viewport: {
             lower: dataToDecimalScale
               .scale(box.xBounds(viewport))
