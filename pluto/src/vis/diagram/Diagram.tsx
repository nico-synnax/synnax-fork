--- conflicted
+++ resolved
@@ -55,12 +55,8 @@
 import { Button } from "@/button";
 import { type RenderProp } from "@/component/renderProp";
 import { CSS } from "@/css";
-<<<<<<< HEAD
+import { Flex } from "@/flex";
 import { useCombinedRefs, useDebouncedCallback } from "@/hooks";
-=======
-import { Flex } from "@/flex";
-import { useCombinedRefs, useDebouncedCallback, useSyncedRef } from "@/hooks";
->>>>>>> f0078d5d
 import { Icon } from "@/icon";
 import { useMemoCompare, useMemoDeepEqual } from "@/memo";
 import { Text } from "@/text";
