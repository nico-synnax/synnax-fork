--- conflicted
+++ resolved
@@ -10,16 +10,11 @@
 import { type box, color, location, type xy } from "@synnaxlabs/x";
 import { z } from "zod";
 
-<<<<<<< HEAD
-import { color } from "@/color/core";
 import {
   type TickFactoryRenderArgs,
   tickFactoryProps,
   tickType,
 } from "@/vis/axis/ticks";
-=======
-import { type TickFactoryContext, tickFactoryProps, tickType } from "@/vis/axis/ticks";
->>>>>>> 60f6fc1d
 
 export interface RenderResult {
   size: number;
