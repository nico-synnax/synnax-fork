// Copyright 2025 Synnax Labs, Inc.
//
// Use of this software is governed by the Business Source License included in the file
// licenses/BSL.txt.
//
// As of the Change Date specified in that file, in accordance with the Business Source
// License, use of this software will be governed by the Apache License, Version 2.0,
// included in the file licenses/APL.txt.

import "@/menu/ContextMenu.css";

import { box, position, unique, xy } from "@synnaxlabs/x";
import { type ReactNode, type RefCallback, useRef, useState } from "react";
import { createPortal } from "react-dom";

import { type RenderProp } from "@/component/renderProp";
import { CSS } from "@/css";
import { Flex } from "@/flex";
import { useClickOutside } from "@/hooks";

interface ContextMenuState {
  visible: boolean;
  keys: string[];
  position: xy.XY;
  cursor: xy.XY;
}

/** Supported event types for triggering a context menu. */
export type ContextMenuEvent = xy.Client & {
  preventDefault: () => void;
  stopPropagation: () => void;
  target: Element;
};

/** Opens the context menu. See {@link Menu.useContextMenu} for more details. */
export type ContextMenuOpen = (
  pos: xy.Crude | ContextMenuEvent,
  keys?: string[],
) => void;

/** Return value for the {@Menu.useContextMenu} hook. */
export interface UseContextMenuReturn extends ContextMenuState {
  visible: boolean;
  close: () => void;
  open: ContextMenuOpen;
  ref: RefCallback<HTMLDivElement>;
  className: string;
}

const INITIAL_STATE: ContextMenuState = {
  visible: false,
  position: xy.ZERO,
  cursor: xy.ZERO,
  keys: [],
};

export const CONTEXT_SELECTED = CSS.BM("context", "selected");
export const CONTEXT_TARGET = CSS.BE("context", "target");
export const CONTEXT_MENU_CLASS = CSS.B("menu-context");
const CONTEXT_MENU_CONTAINER = CSS.BE("menu-context", "container");

const findTarget = (target: HTMLElement): HTMLElement | null => {
  let candidate = target;
  while (!candidate.classList.contains(CONTEXT_TARGET)) {
    if (candidate.classList.contains(CONTEXT_MENU_CONTAINER)) return target;
    if (candidate.parentElement == null) return target;
    candidate = candidate.parentElement;
  }
  if (!candidate.classList.contains(CONTEXT_TARGET)) return target;
  return candidate;
};

const findSelected = (target_: HTMLElement): HTMLElement[] => {
  const target = findTarget(target_);
  if (target == null) return [];
  const selected: HTMLElement[] = Array.from(
    target.parentElement?.querySelectorAll(`.${CONTEXT_SELECTED}`) ?? [],
  );
  if (selected.includes(target)) return selected;
  return [target];
};

/**
 * Menu.useContextMenu extracts the logic for toggling a context menu, allowing
 * the caller to control the menu's visibility and position.
 *
 * @returns visible - Whether the menu is visible.
 * @returns close - A function to close the menu.
 * @returns open - A function to open the menu. The function accepts an XY coordinate and
 * an optional set of keys to set as the selected menu items. It's important to note
 * that these keys override the default behavior of the menu, which is explained in
 * the documentation for {@link Menu.ContextMenu}.
 */
export const useContextMenu = (): UseContextMenuReturn => {
  const menuRef = useRef<HTMLDivElement | null>(null);
  const [state, setMenuState] = useState<ContextMenuState>(INITIAL_STATE);

  const handleOpen: ContextMenuOpen = (e, keys) => {
    const p = xy.construct(e);
    if (typeof e === "object" && "preventDefault" in e) {
      e.preventDefault();
      // Prevent parent context menus from opening.
      e.stopPropagation();
      const selected = findSelected(e.target as HTMLElement);
      keys ??= unique.unique(selected.map((el) => el.id).filter((id) => id.length > 0));
    } else keys = [];
    setMenuState({ visible: true, keys, position: p, cursor: p });
  };

  const refCallback = (el: HTMLDivElement): void => {
    menuRef.current = el;
    if (el == null) return;
    setMenuState((prev) => {
      if (!prev.visible) return prev;
      const { adjustedDialog } = position.dialog({
        container: box.construct(0, 0, window.innerWidth, window.innerHeight),
        dialog: box.construct(el),
        target: box.construct(prev.cursor, 0, 0),
        prefer: [{ y: "bottom" }],
      });
      const nextPos = box.topLeft(adjustedDialog);
      if (xy.equals(prev.position, nextPos)) return prev;
      return { ...prev, position: nextPos };
    });
  };

  const hideMenu = (): void => setMenuState(INITIAL_STATE);

  useClickOutside({ ref: menuRef, onClickOutside: hideMenu });

  return {
    ...state,
    close: hideMenu,
    open: handleOpen,
    ref: refCallback,
    className: CONTEXT_MENU_CONTAINER,
  };
};

export interface ContextMenuMenuProps extends ContextMenuState {
  keys: string[];
}

export interface ContextMenuProps
  extends Omit<UseContextMenuReturn, "className">,
    Omit<Flex.BoxProps, "ref"> {
  menu?: RenderProp<ContextMenuMenuProps>;
}

const Internal = ({
  ref,
  menu,
  visible,
  open,
  close,
  position,
  keys,
  className,
  cursor,
  style,
  onClick,
  ...rest
}: ContextMenuProps): ReactNode | null => {
  if (!visible) return null;
  return createPortal(
    <Flex.Box
<<<<<<< HEAD
      className={CSS(CSS.B("menu-context"), CSS.bordered())}
=======
      className={CSS(CONTEXT_MENU_CLASS, CSS.bordered())}
>>>>>>> 3c518da9
      ref={ref}
      style={{ ...xy.css(position), ...style }}
      onClick={(e) => {
        close();
        onClick?.(e);
      }}
      gap="tiny"
      {...rest}
    >
<<<<<<< HEAD
      {menu?.({ keys, visible, position, cursor })}
=======
      {menu?.({ keys })}
>>>>>>> 3c518da9
    </Flex.Box>,
    document.body,
  );
};

/**
 * Menu.ContextMenu wraps a set of children with a context menu. When the user
 * right clicks within wrapped area, the provided menu will be shown.
 * Menu.ContextMenu should be used in conjunction with the Menu.useContextMenu
 * hook.
 *
 * The rendered menu is provided with a set of keys that represent the HTML IDs
 * of the context target elements. The first target is evaluated by traversing
 * the parents of the element that was right clicked until an element with the
 * class "pluto-context-target" is found. If no such element is found, the right
 * clicked element itself is used as the target. If this target has the class
 * "pluto-context-selected", then subsequent targets are found by querying all
 * siblings of the first target that have the "pluto-context-selected" class.
 * Otherwise, the only key is the first target.
 *
 * @example <caption>Example DOM structure</caption>
 *   <div id="pluto-menu-context__container">
 *    <div className="pluto-context-target" id="1">
 *      <span>
 *        <h2>I was right clicked!</h2>
 *      </span>
 *    </div>
 *    <div className="pluto-context-target pluto-context-selected" id="2">
 *    <div className="pluto-context-target" id="3">
 *   </div>
 *
 * In the above example, the keys provided to the menu would be ["1"].
 *
 * If the <div> element with id="1" had a className of "pluto-context-target
 * pluto-context-selected" instead, the keys provided would be ["1", "2"].
 *
 * The target resolution logic is ideal for both single and multi-select
 * scenarios, such as lists that have several selected rows that should be acted
 * upon together.
 *
 * @param props - Props for the component. Expects all return values from the
 * useContextMenu hook. All non-hook and unlisted props will be spread to the
 * underlying div component acting as the root element.
 * @param props.menu - The menu to show when the user right clicks.
 */
export const ContextMenu = ({
  menu,
  children,
  ...rest
}: ContextMenuProps): ReactNode => (
  <>
    <Internal menu={menu} {...rest} />
    {children}
  </>
);<|MERGE_RESOLUTION|>--- conflicted
+++ resolved
@@ -164,11 +164,7 @@
   if (!visible) return null;
   return createPortal(
     <Flex.Box
-<<<<<<< HEAD
-      className={CSS(CSS.B("menu-context"), CSS.bordered())}
-=======
       className={CSS(CONTEXT_MENU_CLASS, CSS.bordered())}
->>>>>>> 3c518da9
       ref={ref}
       style={{ ...xy.css(position), ...style }}
       onClick={(e) => {
@@ -178,11 +174,7 @@
       gap="tiny"
       {...rest}
     >
-<<<<<<< HEAD
       {menu?.({ keys, visible, position, cursor })}
-=======
-      {menu?.({ keys })}
->>>>>>> 3c518da9
     </Flex.Box>,
     document.body,
   );
