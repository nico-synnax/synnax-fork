--- conflicted
+++ resolved
@@ -93,13 +93,8 @@
         channel: 0,
       };
       const scv = new StreamChannelValue(c, props);
-<<<<<<< HEAD
-      expect(scv.value()).toBe(0);
-      expect(scv.testingOnlyValid).toBeFalsy();
-=======
       expect(scv.value()).toBe(NaN);
       expect(scv.testingOnlyValid).toBe(false);
->>>>>>> 2a10c942
     });
 
     it("should return a NaN value when no leading buffer has been set", async () => {
