--- conflicted
+++ resolved
@@ -13,11 +13,7 @@
   DataType,
   type Destructor,
   MultiSeries,
-<<<<<<< HEAD
-  primitiveIsZero,
-=======
   primitive,
->>>>>>> 831c09e9
   type Series,
   TimeRange,
   TimeSpan,
@@ -98,11 +94,7 @@
 
   value(): number {
     // No valid channel has been set.
-<<<<<<< HEAD
-    if (primitiveIsZero(this.props.channel)) return 0;
-=======
     if (primitive.isZero(this.props.channel)) return 0;
->>>>>>> 831c09e9
     if (!this.valid) void this.read();
     // No data has been received and no recent samples were fetched on initialization.
     if (this.leadingBuffer == null || this.leadingBuffer.length === 0) return 0;
