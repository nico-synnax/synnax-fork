// Copyright 2025 Synnax Labs, Inc.
//
// Use of this software is governed by the Business Source License included in the file
// licenses/BSL.txt.
//
// As of the Change Date specified in that file, in accordance with the Business Source
// License, use of this software will be governed by the Apache License, Version 2.0,
// included in the file licenses/APL.txt.

import { type Synnax } from "@synnaxlabs/client";
import {
  compare,
  type CrudeTimeSpan,
  type Destructor,
  type MultiSeries,
  primitive,
  type record,
  TimeSpan,
} from "@synnaxlabs/x";
import { useCallback, useRef, useSyncExternalStore } from "react";

import { type FetchOptions, type Params } from "@/flux/params";
import {
  errorResult,
  nullClientResult,
  pendingResult,
  type Result,
  successResult,
} from "@/flux/result";
import { type CreateRetrieveArgs } from "@/flux/retrieve";
import { type Sync } from "@/flux/sync";
import { useMountSynchronizers } from "@/flux/useMountSynchronizers";
import {
  useCombinedStateAndRef,
  useDebouncedCallback,
  useInitializerRef,
  useSyncedRef,
} from "@/hooks";
import { state } from "@/state";
import { Synnax as PSynnax } from "@/synnax";

/**
 * Function interface for getting items from a list by key(s).
 *
 * @template K The type of the key (must be a record key)
 * @template E The type of the entity (must be keyed by K)
 */
interface GetItem<K extends record.Key, E extends record.Keyed<K>> {
  /** Get a single item by key, returns undefined if not found */
  (key: K): E | undefined;
  /** Get multiple items by an array of keys */
  (keys: K[]): E[];
}

/**
 * Options for async list operations.
 */
interface AsyncListOptions extends FetchOptions {
  /**
   * How to modify the list when new data is retrieved. In append mode, new entries
   * will be added to the end of the list. In replace mode, the list will be replaced
   * with the new data.
   */
  mode?: "append" | "replace";
}

/**
 * Return type for the list hook, providing comprehensive list management utilities.
 *
 * @template RetrieveParams The type of parameters for the retrieve operation
 * @template K The type of the key (must be a record key)
 * @template E The type of the entity (must be keyed by K)
 */
export type UseListReturn<
  RetrieveParams extends Params,
  K extends record.Key,
  E extends record.Keyed<K>,
> = Omit<Result<K[]>, "data"> & {
  /** Function to trigger a list retrieval operation (fire-and-forget) */
  retrieve: (
    params: state.SetArg<RetrieveParams, Partial<RetrieveParams>>,
    options?: AsyncListOptions,
  ) => void;
  /** Function to trigger a list retrieval operation and await the result */
  retrieveAsync: (
    params: state.SetArg<RetrieveParams, Partial<RetrieveParams>>,
    options?: AsyncListOptions,
  ) => Promise<void>;
  /** Array of keys for the items currently in the list */
  data: K[];
  /** Function to get items by key, with automatic lazy loading */
  getItem: GetItem<K, E>;
  /** Function to subscribe to changes for specific items */
  subscribe: (callback: () => void, key: K) => Destructor;
};

/**
 * Arguments for retrieving a single item by key.
 *
 * @template RetrieveParams The type of parameters for the retrieve operation
 * @template K The type of the key (must be a record key)
 */
export interface RetrieveByKeyArgs<
  RetrieveParams extends Params,
  K extends record.Key,
> {
  /** Parameters for the retrieve operation */
  params: Partial<RetrieveParams>;
  /** The key of the item to retrieve */
  key: K;
  /** The Synnax client instance */
  client: Synnax;
}

/**
 * Configuration arguments for creating a list query.
 *
 * @template RetrieveParams The type of parameters for the retrieve operation
 * @template K The type of the key (must be a record key)
 * @template E The type of the entity (must be keyed by K)
 */
export interface CreateListArgs<
  RetrieveParams extends Params,
  K extends record.Key,
  E extends record.Keyed<K>,
> extends Omit<CreateRetrieveArgs<RetrieveParams, E[]>, "listeners"> {
  /** Function to retrieve a single item by key for lazy loading */
  retrieveByKey: (args: RetrieveByKeyArgs<RetrieveParams, K>) => Promise<E | undefined>;
  /** Optional listeners for real-time list updates */
  listeners?: ListListenerConfig<RetrieveParams, K, E>[];
}

/**
 * Arguments for using a list hook.
 *
 * @template RetrieveParams The type of parameters for the retrieve operation
 * @template K The type of the key (must be a record key)
 * @template E The type of the entity (must be keyed by K)
 */
export interface UseListArgs<
  RetrieveParams extends Params,
  K extends record.Key,
  E extends record.Keyed<K>,
> {
  /** Initial parameters for the list query */
  initialParams?: RetrieveParams;
  /** Optional filter function to apply to items */
  filter?: (item: E) => boolean;
  /** Optional function to sort the list */
  sort?: compare.Comparator<E>;
  /** Debounce time for retrieve operations */
  retrieveDebounce?: CrudeTimeSpan;
}

/**
 * List hook function signature.
 *
 * @template RetrieveParams The type of parameters for the retrieve operation
 * @template K The type of the key (must be a record key)
 * @template E The type of the entity (must be keyed by K)
 */
export interface UseList<
  RetrieveParams extends Params,
  K extends record.Key,
  E extends record.Keyed<K>,
> {
  (args?: UseListArgs<RetrieveParams, K, E>): UseListReturn<RetrieveParams, K, E>;
}

type ListChangeMode = "prepend" | "append" | "replace";

interface ListenerOnChangeOptions {
  mode?: ListChangeMode;
}

/**
 * Extra arguments passed to list listener handlers.
 *
 * @template RetrieveParams The type of parameters for the retrieve operation
 * @template K The type of the key (must be a record key)
 * @template E The type of the entity (must be keyed by K)
 */
interface ListListenerExtraArgs<
  RetrieveParams extends Params,
  K extends record.Key,
  E extends record.Keyed<K>,
> {
  changed: MultiSeries;
  /** The current retrieve parameters */
  params: RetrieveParams;
  /** The Synnax client instance */
  client: Synnax;
  /** Function to update a specific item in the list */
  onChange: (key: K, e: state.SetArg<E | null>, opts?: ListenerOnChangeOptions) => void;
  /** Function to remove an item from the list */
  onDelete: (key: K) => void;
}

/**
 * Configuration for a list listener that handles real-time updates.
 *
 * @template RetrieveParams The type of parameters for the retrieve operation
 * @template K The type of the key (must be a record key)
 * @template E The type of the entity (must be keyed by K)
 */
export interface ListListenerConfig<
  RetrieveParams extends Params,
  K extends record.Key,
  E extends record.Keyed<K>,
> {
  /** The channel to listen to for real-time updates */
  channel: string;
  /** The function to call when a new value is received from the channel */
  onChange: Sync.ListenerHandler<
    MultiSeries,
    ListListenerExtraArgs<RetrieveParams, K, E>
  >;
}

/**
 * Internal reference object for managing list listeners.
 * @internal
 */
interface ListenersRef<K extends record.Key> {
  /** Whether listeners are currently mounted */
  mounted: boolean;
  /** Map of listener callbacks to their associated keys */
  listeners: Map<() => void, K>;
}

/** Default filter function that accepts all items */
const defaultFilter = () => true;
/** Default debounce time for retrieve operations */
const DEFAULT_RETRIEVE_DEBOUNCE = TimeSpan.milliseconds(100);

/**
 * Creates a list query hook that provides comprehensive list management with real-time updates.
 *
 * This function creates a React hook that handles:
 * - List data retrieval with loading states
 * - Individual item lazy loading
 * - Real-time synchronization with server state
 * - Pagination and infinite scrolling support
 * - Item filtering and search
 * - Optimistic updates and error handling
 * - Subscribe to individual item changes
 *
 * @template P The type of parameters for the list query
 * @template K The type of the key (must be a record key)
 * @template E The type of the entity (must be keyed by K)
 * @param config Configuration object with list retrieval functions and settings
 * @returns A React hook for managing the list
 *
 * @example
 * ```typescript
 * interface UserListParams extends Params {
 *   department?: string;
 *   searchTerm?: string;
 *   offset?: number;
 *   limit?: number;
 * }
 *
 * interface User {
 *   id: number;
 *   name: string;
 *   email: string;
 *   department: string;
 * }
 *
 * const useUserList = createList<UserListParams, number, User>({
 *   name: "users",
 *   retrieve: async ({ params, client }) => {
 *     return await client.users.list(params);
 *   },
 *   retrieveByKey: async ({ key, client }) => {
 *     return await client.users.get(key);
 *   },
 *   listeners: [
 *     {
 *       channel: "user_updates",
 *       onChange: ({ changed, onChange, onDelete }) => {
 *         const updates = changed.get("user_updates");
 *         updates.forEach(update => {
 *           if (update.deleted) {
 *             onDelete(update.id);
 *           } else {
 *             onChange(update.id, update);
 *           }
 *         });
 *       }
 *     }
 *   ]
 * });
 *
 * // Usage in component
 * const { data, getItem, retrieve, variant } = useUserList({
 *   initialParams: { department: "engineering" },
 *   filter: (user) => user.name.includes("John")
 * });
 *
 * // Get individual user (lazy loaded if not in cache)
 * const user = getItem(123);
 *
 * // Load more users
 * retrieve({ offset: data.length, limit: 10 }, { mode: "append" });
 * ```
 */
export const createList =
  <P extends Params, K extends record.Key, E extends record.Keyed<K>>({
    name,
    listeners,
    retrieve,
    retrieveByKey,
  }: CreateListArgs<P, K, E>): UseList<P, K, E> =>
  (args: UseListArgs<P, K, E> = {}) => {
    const {
      filter = defaultFilter,
      sort,
      initialParams,
      retrieveDebounce = DEFAULT_RETRIEVE_DEBOUNCE,
    } = args;
    const filterRef = useSyncedRef(filter);
    const sortRef = useSyncedRef(sort);
    const client = PSynnax.use();
    const dataRef = useRef<Map<K, E | null>>(new Map());
    const listenersRef = useInitializerRef<ListenersRef<K>>(() => ({
      mounted: false,
      listeners: new Map(),
    }));
    const [result, setResult, resultRef] = useCombinedStateAndRef<Result<K[]>>(
      pendingResult<K[]>(name, "retrieving", null, false),
    );
    const hasMoreRef = useRef(true);
    const paramsRef = useRef<P | null>(initialParams ?? null);

    const mountSynchronizers = useMountSynchronizers();

    const notifyListeners = useCallback(
      (changed: K) =>
        listenersRef.current.listeners.forEach((key, notify) => {
          if (key === changed) notify();
        }),
      [listenersRef],
    );

    const updateSortedData = useCallback(
      (keys: K[]) => {
        if (sortRef.current == null) return keys;

        const allItems = keys
          .map((key) => dataRef.current.get(key))
          .filter((item): item is E => item != null);

        allItems.sort(sortRef.current);
        return allItems.map((item) => item.key);
      },
      [sortRef],
    );

    const retrieveAsync = useCallback(
      async (paramsSetter: state.SetArg<P, P | {}>, options: AsyncListOptions = {}) => {
        const { signal, mode = "replace" } = options;

        const params = state.executeSetter(paramsSetter, paramsRef.current ?? {});
        paramsRef.current = params;

        try {
          if (client == null)
            return setResult((p) =>
              nullClientResult<K[]>(name, "retrieve", p.listenersMounted),
            );
          setResult((p) => pendingResult(name, "retrieving", p.data, false));

          // If we're in replace mode, we're 'resetting' the infinite scroll position
          // of the query, so we start from the top again.
          if (mode === "replace") hasMoreRef.current = true;
          else if (mode === "append" && !hasMoreRef.current)
            return setResult((p) =>
              successResult(name, "retrieved", p.data ?? [], p.listenersMounted),
            );

          let value = await retrieve({ client, params });
          if (signal?.aborted) return;
          value = value.filter(filterRef.current);
          if (sortRef.current != null) value = value.sort(sortRef.current);

          if (value.length === 0) hasMoreRef.current = false;
          const keys = value.map((v) => v.key);

          // If we've already retrieved the initial data, and it's the same as the
          // data we just retrieved, then don't notify listeners.
          if (
            resultRef.current.data != null &&
            compare.primitiveArrays(resultRef.current.data, keys) === compare.EQUAL
          )
            return setResult((p) =>
              successResult(name, "retrieved", p.data ?? [], p.listenersMounted),
            );

          value.forEach((v) => dataRef.current.set(v.key, v));

          mountSynchronizers({
            onOpen: () => {
              setResult((p) => ({ ...p, listenersMounted: true }));
            },
            listeners: listeners?.map((l) => ({
              channel: l.channel,
              handler: (frame) =>
                void (async () => {
                  if (client == null || paramsRef.current == null) return;
                  try {
                    await l.onChange({
                      client,
                      params: paramsRef.current,
                      changed: frame.get(l.channel),
                      onDelete: (k) => {
                        dataRef.current.delete(k);
                        setResult((p) => {
                          if (p.data == null) return p;
                          return { ...p, data: p.data.filter((key) => key !== k) };
                        });
                      },
                      onChange: (k, setter, opts = {}) => {
                        const { mode = "append" } = opts;
                        const prev = dataRef.current.get(k) ?? null;
                        console.log("prev", prev);
                        if (prev != null && !filterRef.current(prev)) return;
                        const res = state.executeSetter(setter, prev);
<<<<<<< HEAD
                        if (res == null) return;
                        console.log(resultRef.current.data);
                        if (prev == null)
                          setResult((p) => {
                            if (p.data == null) return p;
                            return {
                              ...p,
                              data:
                                mode === "prepend" ? [k, ...p.data] : [...p.data, k],
                            };
                          });
=======
                        if (res == null || !filterRef.current(res)) return;

>>>>>>> beee3180
                        dataRef.current.set(k, res);

                        setResult((p) => {
                          if (p.data == null) return p;
                          let newData: K[];
                          if (prev == null)
                            if (sortRef.current != null)
                              newData = updateSortedData([...p.data, k]);
                            else
                              newData =
                                mode === "prepend" ? [k, ...p.data] : [...p.data, k];
                          else if (sortRef.current != null) {
                            const currentIndex = p.data.indexOf(k);
                            const sortedData = updateSortedData(p.data);
                            const newIndex = sortedData.indexOf(k);
                            if (currentIndex !== newIndex) newData = sortedData;
                            else newData = p.data;
                          } else newData = p.data;
                          return { ...p, data: newData };
                        });

                        notifyListeners(k);
                      },
                    });
                  } catch (error) {
                    if (signal?.aborted) return;
                    setResult((p) =>
                      errorResult<K[]>(name, "retrieve", error, p.listenersMounted),
                    );
                  }
                })(),
            })),
          });
          return setResult((prev) => {
            if (mode === "replace" || prev.data == null)
              return successResult(name, "retrieved", keys, prev.listenersMounted);
            const keysSet = new Set(keys);
            return successResult(
              name,
              "retrieved",
              [...prev.data.filter((k) => !keysSet.has(k)), ...keys],
              prev.listenersMounted,
            );
          });
        } catch (error) {
          if (signal?.aborted) return;
          setResult((p) =>
            errorResult<K[]>(name, "retrieve", error, p.listenersMounted),
          );
        }
      },
      [client, name, mountSynchronizers, filterRef],
    );

    const retrieveSingle = useCallback(
      (key: K, options: FetchOptions = {}) => {
        const { signal } = options;
        void (async () => {
          try {
            if (client == null || primitive.isZero(key)) return;
            const item = await retrieveByKey({
              client,
              key,
              params: paramsRef.current ?? {},
            });
            if (signal?.aborted || item == null) return;
            if (!filterRef.current(item)) {
              dataRef.current.set(key, null);
              return;
            }
            dataRef.current.set(key, item);
            notifyListeners(key);
          } catch (error) {
            if (signal?.aborted) return;
            dataRef.current.set(key, null);
            setResult((p) =>
              errorResult<K[]>(name, "retrieve", error, p.listenersMounted),
            );
          }
        })();
      },
      [retrieveByKey, client, notifyListeners],
    );

    const getItem = useCallback(
      ((key?: K | K[]) => {
        if (key == null) return undefined;
        if (Array.isArray(key))
          return key.map((k) => getItem(k)).filter((v) => v != null);
        const res = dataRef.current.get(key);
        if (res === undefined) retrieveSingle(key);
        return res;
      }) as GetItem<K, E>,
      [retrieveSingle],
    );

    const subscribe = useCallback((callback: () => void, key?: K) => {
      if (key == null) return () => {};
      listenersRef.current.listeners.set(callback, key);
      return () => listenersRef.current.listeners.delete(callback);
    }, []);

    const retrieveSync = useDebouncedCallback(
      (params: state.SetArg<P, P | {}>, options: AsyncListOptions = {}) =>
        void retrieveAsync(params, options),
      new TimeSpan(retrieveDebounce).milliseconds,
      [retrieveAsync],
    );

    return {
      retrieve: retrieveSync,
      retrieveAsync,
      subscribe,
      getItem,
      ...result,
      data: result?.data ?? [],
    };
  };

/**
 * Arguments for the useListItem hook.
 *
 * @template K The type of the key (must be a record key)
 * @template E The type of the entity (must be keyed by K)
 */
export interface UseListItemArgs<K extends record.Key, E extends record.Keyed<K>>
  extends Pick<UseListReturn<Params, K, E>, "subscribe" | "getItem"> {
  /** The key of the item to retrieve and subscribe to */
  key: K;
}

/**
 * Hook for subscribing to and retrieving individual items from a list.
 *
 * This hook provides a way to efficiently track individual items from a list
 * with automatic re-rendering when the item changes. It uses React's
 * useSyncExternalStore to provide optimal performance.
 *
 * @template K The type of the key (must be a record key)
 * @template E The type of the entity (must be keyed by K)
 * @param args Configuration object with key and list utilities
 * @returns The current item data, or undefined if not found
 *
 * @example
 * ```typescript
 * const userList = useUserList();
 * const user = useListItem({
 *   key: userId,
 *   subscribe: userList.subscribe,
 *   getItem: userList.getItem
 * });
 *
 * // Component will re-render when this specific user changes
 * if (user) {
 *   return <div>{user.name} - {user.email}</div>;
 * }
 * ```
 */
export const useListItem = <K extends record.Key, E extends record.Keyed<K>>({
  key,
  subscribe,
  getItem,
}: UseListItemArgs<K, E>) =>
  useSyncExternalStore(
    useCallback((callback) => subscribe(callback, key), [subscribe, key]),
    useCallback(() => getItem(key), [getItem, key]),
  );<|MERGE_RESOLUTION|>--- conflicted
+++ resolved
@@ -426,22 +426,8 @@
                         console.log("prev", prev);
                         if (prev != null && !filterRef.current(prev)) return;
                         const res = state.executeSetter(setter, prev);
-<<<<<<< HEAD
-                        if (res == null) return;
-                        console.log(resultRef.current.data);
-                        if (prev == null)
-                          setResult((p) => {
-                            if (p.data == null) return p;
-                            return {
-                              ...p,
-                              data:
-                                mode === "prepend" ? [k, ...p.data] : [...p.data, k],
-                            };
-                          });
-=======
                         if (res == null || !filterRef.current(res)) return;
 
->>>>>>> beee3180
                         dataRef.current.set(k, res);
 
                         setResult((p) => {
