// Copyright 2025 Synnax Labs, Inc.
//
// Use of this software is governed by the Business Source License included in the file
// licenses/BSL.txt.
//
// As of the Change Date specified in that file, in accordance with the Business Source
// License, use of this software will be governed by the Apache License, Version 2.0,
// included in the file licenses/APL.txt.

import { type Synnax } from "@synnaxlabs/client";
import { compare, type MultiSeries, type record } from "@synnaxlabs/x";
import { useCallback, useRef, useSyncExternalStore } from "react";

import { useMountListeners } from "@/flux/listeners";
import { type Params } from "@/flux/params";
import {
  errorResult,
  nullClientResult,
  pendingResult,
  type Result,
  successResult,
} from "@/flux/result";
import { type AsyncOptions, type CreateRetrieveArgs } from "@/flux/retrieve";
import { type Sync } from "@/flux/sync";
import {
  useCombinedStateAndRef,
  useDebouncedCallback,
  useInitializerRef,
} from "@/hooks";
import { state } from "@/state";
import { Synnax as PSynnax } from "@/synnax";

interface GetItem<K extends record.Key, E extends record.Keyed<K>> {
  (key: K): E | undefined;
  (keys: K[]): E[];
}

interface AsyncListOptions extends AsyncOptions {
  mode?: "append" | "replace";
}

export type UseListReturn<
  RetrieveParams extends Params,
  K extends record.Key,
  E extends record.Keyed<K>,
> = Omit<Result<K[]>, "data"> & {
  retrieve: (
    params: state.SetArg<RetrieveParams, RetrieveParams | {}>,
    options?: AsyncListOptions,
  ) => void;
  retrieveAsync: (
    params: state.SetArg<RetrieveParams, RetrieveParams | {}>,
    options?: AsyncListOptions,
  ) => Promise<void>;
  data: K[];
  useListItem: (key?: K) => E | undefined;
  getItem: GetItem<K, E>;
};

export interface RetrieveByKeyArgs<
  RetrieveParams extends Params,
  K extends record.Key,
> {
  params: RetrieveParams;
  key: K;
  client: Synnax;
}

export interface CreateListArgs<
  RetrieveParams extends Params,
  K extends record.Key,
  E extends record.Keyed<K>,
> extends Omit<CreateRetrieveArgs<RetrieveParams, E[]>, "listeners"> {
  retrieveByKey: (args: RetrieveByKeyArgs<RetrieveParams, K>) => Promise<E>;
  listeners?: ListListenerConfig<RetrieveParams, K, E>[];
  filter?: (item: E) => boolean;
}

export interface UseListArgs<
  RetrieveParams extends Params,
  K extends record.Key,
  E extends record.Keyed<K>,
> {
  initialParams?: RetrieveParams;
  filter?: (item: E) => boolean;
}

export interface UseList<
  RetrieveParams extends Params,
  K extends record.Key,
  E extends record.Keyed<K>,
> {
  (args?: UseListArgs<RetrieveParams, K, E>): UseListReturn<RetrieveParams, K, E>;
}

interface ListListenerExtraArgs<
  RetrieveParams extends Params,
  K extends record.Key,
  E extends record.Keyed<K>,
> {
  params: RetrieveParams;
  client: Synnax;
  onChange: (key: K, e: state.SetArg<E>) => void;
  onDelete: (key: K) => void;
}

export interface ListListenerConfig<
  RetrieveParams extends Params,
  K extends record.Key,
  E extends record.Keyed<K>,
> {
  channel: string;
  onChange: Sync.ListenerHandler<
    MultiSeries,
    ListListenerExtraArgs<RetrieveParams, K, E>
  >;
}

interface ListenersRef<K extends record.Key> {
  mounted: boolean;
  listeners: Map<() => void, K>;
}

const defaultFilter = () => true;

export const createList =
  <P extends Params, K extends record.Key, E extends record.Keyed<K>>({
    name,
    listeners,
    retrieve,
    retrieveByKey,
  }: CreateListArgs<P, K, E>): UseList<P, K, E> =>
  (args: UseListArgs<P, K, E> = {}) => {
    const { filter = defaultFilter, initialParams } = args;
    const client = PSynnax.use();
    const dataRef = useRef<Map<K, E | null>>(new Map());
    const listenersRef = useInitializerRef<ListenersRef<K>>(() => ({
      mounted: false,
      listeners: new Map(),
    }));
<<<<<<< HEAD
    const [result, setResult, resultRef] = useCombinedStateAndRef<Result<K[]>>(
      pendingResult<K[]>(name, "retrieving", []),
=======
    const [result, setResult] = useState<Result<K[]>>(
      pendingResult<K[]>(name, "retrieving"),
>>>>>>> 5e07d3b2
    );

    const paramsRef = useRef<P | null>(initialParams ?? null);

    const mountListeners = useMountListeners();
    const retrieveAsync = useCallback(
      async (paramsSetter: state.SetArg<P, P | {}>, options: AsyncListOptions = {}) => {
        const { signal, mode = "replace" } = options;
        const params = state.executeSetter(paramsSetter, paramsRef.current ?? {});
        paramsRef.current = params;
        try {
          if (client == null) return setResult(nullClientResult<K[]>(name, "retrieve"));
<<<<<<< HEAD
          setResult(pendingResult<K[]>(name, "retrieving", resultRef.current.data));
=======
          setResult((p) => pendingResult(name, "retrieving", p.data ?? []));
          if (mode === "replace") dataRef.current.clear();
>>>>>>> 5e07d3b2
          const value = await retrieve({ client, params });
          const keys = value.map((v) => v.key);
          if (
            resultRef.current.data != null &&
            compare.primitiveArrays(resultRef.current.data, keys) === compare.EQUAL
          )
            return;

          value.forEach((v) => {
            if (filter(v)) dataRef.current.set(v.key, v);
          });
          if (signal?.aborted) return;
          mountListeners(
            listeners?.map((l) => ({
              channel: l.channel,
              handler: (frame) =>
                void (async () => {
                  if (client == null || paramsRef.current == null) return;
                  try {
                    await l.onChange({
                      client,
                      params: paramsRef.current,
                      changed: frame.get(l.channel),
                      onDelete: (k) => {
                        dataRef.current.delete(k);
                        setResult(
                          (p) =>
                            ({
                              ...p,
                              data: p.data?.filter((key) => key !== k),
                            }) as Result<K[]>,
                        );
                      },
                      onChange: (k, setter) => {
                        const v = dataRef.current.get(k);
                        if (v == null || !filter(v)) return;
                        const res = state.executeSetter(setter, v);
                        dataRef.current.set(k, res);
                        listenersRef.current.listeners.forEach((key, listener) => {
                          if (key === k) listener();
                        });
                      },
                    });
                  } catch (error) {
                    setResult(errorResult<K[]>(name, "retrieve", error));
                  }
                })(),
            })),
          );
          return setResult((prev) => {
            if (mode === "replace") return successResult(name, "retrieved", keys);
            return successResult(name, "retrieved", [...(prev.data ?? []), ...keys]);
          });
        } catch (error) {
          setResult(errorResult<K[]>(name, "retrieve", error));
        }
      },
      [client, name, mountListeners],
    );

    const retrieveSingle = useCallback(
      (key: K, options: AsyncOptions = {}) => {
        const { signal } = options;
        void (async () => {
          try {
            if (client == null || paramsRef.current == null) return;
            const item = await retrieveByKey({
              client,
              key,
              params: paramsRef.current,
            });
            if (!filter(item)) {
              dataRef.current.set(key, null);
              return;
            }
            dataRef.current.set(key, item);
            if (signal?.aborted) return;
            listenersRef.current.listeners.forEach((k, listener) => {
              if (k === key) listener();
            });
          } catch (error) {
<<<<<<< HEAD
            dataRef.current.set(key, null);
=======
>>>>>>> 5e07d3b2
            setResult(errorResult<K[]>(name, "retrieve", error));
          }
        })();
      },
      [dataRef, retrieveByKey, client],
    );

    const getItem = useCallback(
      ((key: K | K[]) => {
        if (Array.isArray(key))
          return key.map((k) => dataRef.current.get(k)).filter((v) => v != null);
        return dataRef.current.get(key);
      }) as GetItem<K, E>,
      [],
    );

    const useListItem = useCallback((key?: K) => {
      if (key == null) return undefined;
      const abortControllerRef = useRef<AbortController | null>(null);
      return useSyncExternalStore<E | undefined>(
        useCallback(
          (callback) => {
            abortControllerRef.current = new AbortController();
            listenersRef.current.listeners.set(callback, key);
            return () => {
              listenersRef.current.listeners.delete(callback);
              abortControllerRef.current?.abort();
            };
          },
          [key],
        ),
        useCallback(() => {
          const res = dataRef.current.get(key);
          if (res === undefined)
            retrieveSingle(key, { signal: abortControllerRef.current?.signal });
          return res ?? undefined;
        }, [key]),
      );
    }, []);

<<<<<<< HEAD
    const retrieveSync = useDebouncedCallback(
      (params: state.SetArg<P, P | {}>, options: AsyncOptions = {}) =>
=======
    const retrieveSync = useCallback(
      (params: state.SetArg<P, P | {}>, options: AsyncListOptions = {}) =>
>>>>>>> 5e07d3b2
        void retrieveAsync(params, options),
      100,
      [retrieveAsync],
    );

    return {
      retrieve: retrieveSync,
      retrieveAsync,
      useListItem,
      getItem,
      ...result,
      data: result?.data ?? [],
    };
  };<|MERGE_RESOLUTION|>--- conflicted
+++ resolved
@@ -9,7 +9,7 @@
 
 import { type Synnax } from "@synnaxlabs/client";
 import { compare, type MultiSeries, type record } from "@synnaxlabs/x";
-import { useCallback, useRef, useSyncExternalStore } from "react";
+import { useCallback, useMemo, useRef, useSyncExternalStore } from "react";
 
 import { useMountListeners } from "@/flux/listeners";
 import { type Params } from "@/flux/params";
@@ -45,11 +45,11 @@
   E extends record.Keyed<K>,
 > = Omit<Result<K[]>, "data"> & {
   retrieve: (
-    params: state.SetArg<RetrieveParams, RetrieveParams | {}>,
+    params: state.SetArg<RetrieveParams, Partial<RetrieveParams>>,
     options?: AsyncListOptions,
   ) => void;
   retrieveAsync: (
-    params: state.SetArg<RetrieveParams, RetrieveParams | {}>,
+    params: state.SetArg<RetrieveParams, Partial<RetrieveParams>>,
     options?: AsyncListOptions,
   ) => Promise<void>;
   data: K[];
@@ -138,14 +138,10 @@
       mounted: false,
       listeners: new Map(),
     }));
-<<<<<<< HEAD
     const [result, setResult, resultRef] = useCombinedStateAndRef<Result<K[]>>(
-      pendingResult<K[]>(name, "retrieving", []),
-=======
-    const [result, setResult] = useState<Result<K[]>>(
       pendingResult<K[]>(name, "retrieving"),
->>>>>>> 5e07d3b2
-    );
+    );
+    const hasMoreRef = useRef(true);
 
     const paramsRef = useRef<P | null>(initialParams ?? null);
 
@@ -157,13 +153,13 @@
         paramsRef.current = params;
         try {
           if (client == null) return setResult(nullClientResult<K[]>(name, "retrieve"));
-<<<<<<< HEAD
-          setResult(pendingResult<K[]>(name, "retrieving", resultRef.current.data));
-=======
           setResult((p) => pendingResult(name, "retrieving", p.data ?? []));
-          if (mode === "replace") dataRef.current.clear();
->>>>>>> 5e07d3b2
+          if (mode === "replace") {
+            dataRef.current.clear();
+            hasMoreRef.current = true;
+          } else if (mode === "append" && !hasMoreRef.current) return;
           const value = await retrieve({ client, params });
+          if (value.length === 0) hasMoreRef.current = false;
           const keys = value.map((v) => v.key);
           if (
             resultRef.current.data != null &&
@@ -213,8 +209,13 @@
             })),
           );
           return setResult((prev) => {
-            if (mode === "replace") return successResult(name, "retrieved", keys);
-            return successResult(name, "retrieved", [...(prev.data ?? []), ...keys]);
+            if (mode === "replace" || prev.data == null)
+              return successResult(name, "retrieved", keys);
+            const keysSet = new Set(keys);
+            return successResult(name, "retrieved", [
+              ...prev.data.filter((k) => !keysSet.has(k)),
+              ...keys,
+            ]);
           });
         } catch (error) {
           setResult(errorResult<K[]>(name, "retrieve", error));
@@ -244,10 +245,7 @@
               if (k === key) listener();
             });
           } catch (error) {
-<<<<<<< HEAD
             dataRef.current.set(key, null);
-=======
->>>>>>> 5e07d3b2
             setResult(errorResult<K[]>(name, "retrieve", error));
           }
         })();
@@ -288,13 +286,8 @@
       );
     }, []);
 
-<<<<<<< HEAD
     const retrieveSync = useDebouncedCallback(
-      (params: state.SetArg<P, P | {}>, options: AsyncOptions = {}) =>
-=======
-    const retrieveSync = useCallback(
       (params: state.SetArg<P, P | {}>, options: AsyncListOptions = {}) =>
->>>>>>> 5e07d3b2
         void retrieveAsync(params, options),
       100,
       [retrieveAsync],
@@ -308,4 +301,37 @@
       ...result,
       data: result?.data ?? [],
     };
-  };+  };
+
+export interface PagerParams extends Params {
+  term?: string;
+  offset?: number;
+  limit?: number;
+}
+
+export interface UsePagerReturn {
+  onFetchMore: () => void;
+  onSearch: (term: string) => void;
+}
+
+export interface UsePagerArgs
+  extends Pick<UseListReturn<PagerParams, any, any>, "retrieve"> {
+  pageSize?: number;
+}
+
+export const usePager = ({ retrieve, pageSize = 10 }: UsePagerArgs): UsePagerReturn =>
+  useMemo(
+    () => ({
+      onFetchMore: () =>
+        retrieve(
+          ({ offset = -pageSize, term }) => ({
+            offset: offset + pageSize,
+            limit: pageSize,
+            term,
+          }),
+          { mode: "append" },
+        ),
+      onSearch: (term) => retrieve({ term, offset: 0, limit: pageSize }),
+    }),
+    [retrieve],
+  );