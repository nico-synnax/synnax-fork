--- conflicted
+++ resolved
@@ -10,22 +10,14 @@
 import { type Synnax } from "@synnaxlabs/client";
 import {
   compare,
-<<<<<<< HEAD
-=======
   type CrudeTimeSpan,
->>>>>>> e7f602fe
   type Destructor,
   type MultiSeries,
   primitive,
   type record,
-<<<<<<< HEAD
-} from "@synnaxlabs/x";
-import { useCallback, useMemo, useRef } from "react";
-=======
   TimeSpan,
 } from "@synnaxlabs/x";
 import { useCallback, useRef, useSyncExternalStore } from "react";
->>>>>>> e7f602fe
 
 import { useMountSynchronizers } from "@/flux/listeners";
 import { type AsyncOptions, type Params } from "@/flux/params";
@@ -42,10 +34,7 @@
   useCombinedStateAndRef,
   useDebouncedCallback,
   useInitializerRef,
-<<<<<<< HEAD
-=======
   useSyncedRef,
->>>>>>> e7f602fe
 } from "@/hooks";
 import { state } from "@/state";
 import { Synnax as PSynnax } from "@/synnax";
@@ -57,13 +46,9 @@
  * @template E The type of the entity (must be keyed by K)
  */
 interface GetItem<K extends record.Key, E extends record.Keyed<K>> {
-<<<<<<< HEAD
-  (key?: K): E | undefined;
-=======
   /** Get a single item by key, returns undefined if not found */
   (key?: K): E | undefined;
   /** Get multiple items by an array of keys */
->>>>>>> e7f602fe
   (keys: K[]): E[];
 }
 
@@ -103,13 +88,9 @@
   ) => Promise<void>;
   /** Array of keys for the items currently in the list */
   data: K[];
-<<<<<<< HEAD
-  getItem: GetItem<K, E>;
-=======
   /** Function to get items by key, with automatic lazy loading */
   getItem: GetItem<K, E>;
   /** Function to subscribe to changes for specific items */
->>>>>>> e7f602fe
   subscribe: (callback: () => void, key?: K) => Destructor;
 };
 
@@ -123,13 +104,9 @@
   RetrieveParams extends Params,
   K extends record.Key,
 > {
-<<<<<<< HEAD
-  params: Partial<RetrieveParams>;
-=======
   /** Parameters for the retrieve operation */
   params: Partial<RetrieveParams>;
   /** The key of the item to retrieve */
->>>>>>> e7f602fe
   key: K;
   /** The Synnax client instance */
   client: Synnax;
@@ -147,16 +124,10 @@
   K extends record.Key,
   E extends record.Keyed<K>,
 > extends Omit<CreateRetrieveArgs<RetrieveParams, E[]>, "listeners"> {
-<<<<<<< HEAD
-  retrieveByKey: (args: RetrieveByKeyArgs<RetrieveParams, K>) => Promise<E | undefined>;
-  listeners?: ListListenerConfig<RetrieveParams, K, E>[];
-  filter?: (item: E) => boolean;
-=======
   /** Function to retrieve a single item by key for lazy loading */
   retrieveByKey: (args: RetrieveByKeyArgs<RetrieveParams, K>) => Promise<E | undefined>;
   /** Optional listeners for real-time list updates */
   listeners?: ListListenerConfig<RetrieveParams, K, E>[];
->>>>>>> e7f602fe
 }
 
 /**
@@ -349,10 +320,6 @@
       pendingResult<K[]>(name, "retrieving"),
     );
     const hasMoreRef = useRef(true);
-<<<<<<< HEAD
-
-=======
->>>>>>> e7f602fe
     const paramsRef = useRef<P | null>(initialParams ?? null);
 
     const mountSynchronizers = useMountSynchronizers();
@@ -374,23 +341,6 @@
 
         try {
           if (client == null) return setResult(nullClientResult<K[]>(name, "retrieve"));
-<<<<<<< HEAD
-          setResult((p) => pendingResult(name, "retrieving", p.data ?? []));
-          if (mode === "replace") hasMoreRef.current = true;
-          else if (mode === "append" && !hasMoreRef.current) return;
-          const value = await retrieve({ client, params });
-          if (value.length === 0) hasMoreRef.current = false;
-          const keys = value.map((v) => v.key);
-          if (
-            resultRef.current.data != null &&
-            compare.primitiveArrays(resultRef.current.data, keys) === compare.EQUAL
-          )
-            return setResult((p) => successResult(name, "retrieved", p.data ?? []));
-
-          value.forEach((v) => {
-            if (filter(v)) dataRef.current.set(v.key, v);
-          });
-=======
           setResult((p) => pendingResult(name, "retrieving", p.data));
 
           // If we're in replace mode, we're 'resetting' the infinite scroll position
@@ -399,7 +349,6 @@
           else if (mode === "append" && !hasMoreRef.current) return;
 
           let value = await retrieve({ client, params });
->>>>>>> e7f602fe
           if (signal?.aborted) return;
           value = value.filter(filterRef.current);
           if (value.length === 0) hasMoreRef.current = false;
@@ -474,13 +423,8 @@
               key,
               params: paramsRef.current ?? {},
             });
-<<<<<<< HEAD
-            if (item == null) return;
-            if (!filter(item)) {
-=======
             if (signal?.aborted || item == null) return;
             if (!filterRef.current(item)) {
->>>>>>> e7f602fe
               dataRef.current.set(key, null);
               return;
             }
@@ -510,23 +454,13 @@
     const subscribe = useCallback((callback: () => void, key?: K) => {
       if (key == null) return () => {};
       listenersRef.current.listeners.set(callback, key);
-<<<<<<< HEAD
-      return () => {
-        listenersRef.current.listeners.delete(callback);
-      };
-=======
       return () => listenersRef.current.listeners.delete(callback);
->>>>>>> e7f602fe
     }, []);
 
     const retrieveSync = useDebouncedCallback(
       (params: state.SetArg<P, P | {}>, options: AsyncListOptions = {}) =>
         void retrieveAsync(params, options),
-<<<<<<< HEAD
-      100,
-=======
       new TimeSpan(retrieveDebounce).milliseconds,
->>>>>>> e7f602fe
       [retrieveAsync],
     );
 
@@ -540,39 +474,6 @@
     };
   };
 
-<<<<<<< HEAD
-export interface PagerParams extends Params {
-  term?: string;
-  offset?: number;
-  limit?: number;
-}
-
-export interface UsePagerReturn {
-  onFetchMore: () => void;
-  onSearch: (term: string) => void;
-}
-
-export interface UsePagerArgs
-  extends Pick<UseListReturn<PagerParams, any, any>, "retrieve"> {
-  pageSize?: number;
-}
-
-export const usePager = ({ retrieve, pageSize = 10 }: UsePagerArgs): UsePagerReturn =>
-  useMemo(
-    () => ({
-      onFetchMore: () =>
-        retrieve(
-          ({ offset = -pageSize, term }) => ({
-            offset: offset + pageSize,
-            limit: pageSize,
-            term,
-          }),
-          { mode: "append" },
-        ),
-      onSearch: (term) => retrieve({ term, offset: 0, limit: pageSize }),
-    }),
-    [retrieve],
-=======
 /**
  * Arguments for the useListItem hook.
  *
@@ -620,5 +521,4 @@
   useSyncExternalStore(
     useCallback((callback) => subscribe(callback, key), [subscribe, key]),
     useCallback(() => getItem(key), [getItem, key]),
->>>>>>> e7f602fe
   );