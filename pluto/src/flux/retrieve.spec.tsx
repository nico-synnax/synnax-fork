--- conflicted
+++ resolved
@@ -8,10 +8,6 @@
 // included in the file licenses/APL.txt.
 
 import { label, newTestClient } from "@synnaxlabs/client";
-<<<<<<< HEAD
-import { uuid } from "@synnaxlabs/x";
-=======
->>>>>>> 3c518da9
 import { act, renderHook, waitFor } from "@testing-library/react";
 import { useState } from "react";
 import { describe, expect, it, vi } from "vitest";
@@ -117,24 +113,6 @@
         });
         const { result } = renderHook(
           () =>
-<<<<<<< HEAD
-            Flux.createRetrieve<{ key: label.Key }, label.Label>({
-              name: "Resource",
-              retrieve: async ({ client, params: { key } }) =>
-                await client.labels.retrieve({ key }),
-              listeners: [
-                {
-                  channel: label.SET_CHANNEL_NAME,
-                  onChange: Flux.parsedHandler(
-                    label.labelZ,
-                    async ({ params: { key }, onChange, changed }) => {
-                      if (key !== changed.key) return;
-                      onChange(changed);
-                    },
-                  ),
-                },
-              ],
-=======
             Flux.createRetrieve<{ key: label.Key }, label.Label, Store>({
               name: "Resource",
               retrieve: async ({ client, params: { key } }) =>
@@ -144,7 +122,6 @@
                   if (changed.key !== key) return;
                   onChange(changed);
                 }),
->>>>>>> 3c518da9
             }).useDirect({ params: { key: ch.key } }),
           { wrapper: newSynnaxWrapper(client, storeConfig) },
         );
@@ -167,49 +144,7 @@
             ).toEqual("success");
           },
           { timeout: 1000 },
-<<<<<<< HEAD
         );
-      });
-
-      it("should move the query into an error state when the listener throws an error", async () => {
-        const signalChannelName = `signal_${uuid.create()}`;
-        await client.channels.create({
-          name: signalChannelName,
-          virtual: true,
-          dataType: "float32",
-        });
-
-        const { result } = renderHook(
-          () =>
-            Flux.createRetrieve<{}, number>({
-              name: "Resource",
-              retrieve: async () => 5,
-              listeners: [
-                {
-                  channel: signalChannelName,
-                  onChange: async () => {
-                    throw new Error("test");
-                  },
-                },
-              ],
-            }).useDirect({ params: {} }),
-          { wrapper: newSynnaxWrapper(client) },
-        );
-        await waitFor(() => {
-          expect(result.current.variant).toEqual("success");
-          expect(result.current.listenersMounted).toEqual(true);
-        });
-        await act(async () => {
-          const writer = await client.openWriter(signalChannelName);
-          await writer.write(signalChannelName, 12);
-          await writer.close();
-        });
-        await waitFor(() => {
-          expect(result.current.variant).toEqual("error");
-        });
-=======
-        );
->>>>>>> 3c518da9
       });
     });
   });
