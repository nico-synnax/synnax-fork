// Copyright 2025 Synnax Labs, Inc.
//
// Use of this software is governed by the Business Source License included in the file
// licenses/BSL.txt.
//
// As of the Change Date specified in that file, in accordance with the Business Source
// License, use of this software will be governed by the Apache License, Version 2.0,
// included in the file licenses/APL.txt.

import { DisconnectedError } from "@synnaxlabs/client";
import { caseconv, status } from "@synnaxlabs/x";

import { type state } from "@/state";

/**
 * The result of a query operation that can be in one of three states:
 * - `loading` - Data is currently being fetched from the server
 * - `error` - An error occurred while fetching data, or while handling values provided
 *   to a listener
 * - `success` - Data was successfully fetched and is available in the `data` field
 *
 * @template Data The type of data being retrieved, must extend state.State
 *
 * @example
 * ```typescript
 * const result: Result<User[]> = {
 *   variant: "success",
 *   data: [{ id: 1, name: "John" }],
 *   error: null,
 *   message: "Retrieved users"
 * };
 * ```
 */
export type Result<Data extends state.State> =
  | (status.Status<status.ExceptionDetails, "error"> & {
      /** The data payload, null when in error state */
      data: null;
      listenersMounted: boolean;
    })
  | (status.Status<undefined, "loading"> & {
      /** The data payload, may be null or contain previous data while loading */
      data: null | Data;
      listenersMounted: boolean;
    })
  | (status.Status<undefined, "success"> & {
      /** The successfully retrieved data */
      data: Data;
      listenersMounted: boolean;
    });

/**
 * Factory function to create a loading result state.
 *
 * @template Data The type of data being retrieved
 * @param name The name of the resource being retrieved (used in status messages)
 * @param op The operation being performed (e.g., "retrieving", "updating")
 * @param data Optional existing data to preserve during loading
 * @returns A Result object in loading state
 *
 * @example
 * ```typescript
 * const loadingResult = pendingResult<User[]>("users", "retrieving");
 * // Returns: { variant: "loading", data: null, error: null, message: "Retrieving users" }
 * ```
 */
export const pendingResult = <Data extends state.State>(
  name: string,
  op: string,
<<<<<<< HEAD
  data: Data | null = null,
  listenersMounted: boolean = false,
=======
  data: Data | null,
  listenersMounted: boolean,
>>>>>>> 85c5714d
): Result<Data> => ({
  ...status.create<undefined, "loading">({
    variant: "loading",
    message: `${caseconv.capitalize(op)} ${name}`,
  }),
  data,
  listenersMounted,
});

/**
 * Factory function to create a success result state.
 *
 * @template Data The type of data being retrieved
 * @param name The name of the resource being retrieved (used in status messages)
 * @param op The operation that was performed (e.g., "retrieved", "updated")
 * @param data The successfully retrieved data
 * @returns A Result object in success state
 *
 * @example
 * ```typescript
 * const successResult = successResult<User[]>("users", "retrieved", userList);
 * // Returns: { variant: "success", data: userList, error: null, message: "Retrieved users" }
 * ```
 */
export const successResult = <Data extends state.State>(
  name: string,
  op: string,
  data: Data,
<<<<<<< HEAD
  listenersMounted: boolean = false,
=======
  listenersMounted: boolean,
>>>>>>> 85c5714d
): Result<Data> => ({
  ...status.create<undefined, "success">({
    variant: "success",
    message: `${caseconv.capitalize(op)} ${name}`,
  }),
  data,
  listenersMounted,
});

/**
 * Factory function to create an error result state.
 *
 * @template Data The type of data being retrieved
 * @param name The name of the resource being retrieved (used in status messages)
 * @param op The operation that failed (e.g., "retrieve", "update")
 * @param error The error that occurred
 * @returns A Result object in error state
 *
 * @example
 * ```typescript
 * const errorResult = errorResult<User[]>("users", "retrieve", new Error("Network error"));
 * // Returns: { variant: "error", data: null, error: Error, message: "Failed to retrieve users" }
 * ```
 */
export const errorResult = <Data extends state.State>(
  name: string,
  op: string,
  error: unknown,
<<<<<<< HEAD
  listenersMounted: boolean = false,
=======
  listenersMounted: boolean,
>>>>>>> 85c5714d
): Result<Data> => ({
  ...status.fromException(error, `Failed to ${op} ${name}`),
  data: null,
  listenersMounted,
});

/**
 * Factory function to create an error result for operations that require a connected client.
 *
 * @template Data The type of data being retrieved
 * @param name The name of the resource being retrieved
 * @param opName The operation that cannot be performed
 * @returns A Result object in error state with a DisconnectedError
 *
 * @example
 * ```typescript
 * const result = nullClientResult<User[]>("users", "retrieve");
 * // Returns error result with message: "Cannot retrieve users because no cluster is connected."
 * ```
 */
export const nullClientResult = <Data extends state.State>(
  name: string,
  opName: string,
<<<<<<< HEAD
  listenersMounted: boolean = false,
=======
  listenersMounted: boolean,
>>>>>>> 85c5714d
): Result<Data> =>
  errorResult(
    name,
    opName,
    new DisconnectedError(`Cannot ${opName} ${name} because no cluster is connected.`),
    listenersMounted,
  );<|MERGE_RESOLUTION|>--- conflicted
+++ resolved
@@ -66,13 +66,8 @@
 export const pendingResult = <Data extends state.State>(
   name: string,
   op: string,
-<<<<<<< HEAD
-  data: Data | null = null,
-  listenersMounted: boolean = false,
-=======
   data: Data | null,
   listenersMounted: boolean,
->>>>>>> 85c5714d
 ): Result<Data> => ({
   ...status.create<undefined, "loading">({
     variant: "loading",
@@ -101,11 +96,7 @@
   name: string,
   op: string,
   data: Data,
-<<<<<<< HEAD
-  listenersMounted: boolean = false,
-=======
   listenersMounted: boolean,
->>>>>>> 85c5714d
 ): Result<Data> => ({
   ...status.create<undefined, "success">({
     variant: "success",
@@ -134,11 +125,7 @@
   name: string,
   op: string,
   error: unknown,
-<<<<<<< HEAD
-  listenersMounted: boolean = false,
-=======
   listenersMounted: boolean,
->>>>>>> 85c5714d
 ): Result<Data> => ({
   ...status.fromException(error, `Failed to ${op} ${name}`),
   data: null,
@@ -162,11 +149,7 @@
 export const nullClientResult = <Data extends state.State>(
   name: string,
   opName: string,
-<<<<<<< HEAD
-  listenersMounted: boolean = false,
-=======
   listenersMounted: boolean,
->>>>>>> 85c5714d
 ): Result<Data> =>
   errorResult(
     name,
