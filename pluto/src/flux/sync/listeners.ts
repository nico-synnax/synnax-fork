--- conflicted
+++ resolved
@@ -61,18 +61,10 @@
       addListener({
         channel,
         handler: (frame) => {
-<<<<<<< HEAD
-          handleError(async () => {
-            await mu.runExclusive(async () => {
-              await onChange({ changed: frame.get(channel) });
-            });
-          }, `Error in Sync.useListener: ${channel}`);
-=======
           handleError(
             async () => await onChange({ changed: frame.get(channel) }),
             "Error in Sync.useListener",
           );
->>>>>>> 73b926b7
         },
       }),
     );
