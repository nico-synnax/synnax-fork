--- conflicted
+++ resolved
@@ -187,16 +187,6 @@
   RetrieveParams extends Params,
   Data extends state.State,
 > {
-<<<<<<< HEAD
-  useDirect: (
-    args: UseDirectRetrieveArgs<RetrieveParams>,
-  ) => UseDirectRetrieveReturn<V>;
-  useObservable: (
-    args: UseObservableRetrieveArgs<V>,
-  ) => UseObservableRetrieveReturn<RetrieveParams>;
-  useStateful: () => UseStatefulRetrieveReturn<RetrieveParams, V>;
-  useEffect: (args: UseEffectRetrieveArgs<RetrieveParams, V>) => void;
-=======
   /** Hook that provides retrieve functions with external state management */
   useDirect: (
     args: UseDirectRetrieveArgs<RetrieveParams>,
@@ -209,7 +199,6 @@
   useStateful: () => UseStatefulRetrieveReturn<RetrieveParams, Data>;
   /** Hook that automatically triggers retrieve operations based on parameter changes */
   useEffect: (args: UseEffectRetrieveArgs<RetrieveParams, Data>) => void;
->>>>>>> e7f602fe
 }
 
 const useObservable = <RetrieveParams extends Params, Data extends state.State>({
