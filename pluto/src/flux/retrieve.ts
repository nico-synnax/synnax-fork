--- conflicted
+++ resolved
@@ -21,14 +21,8 @@
   type Result,
   successResult,
 } from "@/flux/result";
-<<<<<<< HEAD
-import { type Sync } from "@/flux/sync";
-import { useMountSynchronizers } from "@/flux/useMountSynchronizers";
 import { useAsyncEffect, useInitializerRef } from "@/hooks";
-=======
 import { useMountListeners } from "@/flux/useMountListeners";
-import { useAsyncEffect } from "@/hooks";
->>>>>>> e65008ac
 import { useMemoDeepEqual } from "@/memo";
 import { state } from "@/state";
 import { Synnax as PSynnax } from "@/synnax";
@@ -234,12 +228,8 @@
   >): UseObservableRetrieveReturn<RetrieveParams> => {
   const client = PSynnax.use();
   const paramsRef = useRef<RetrieveParams | null>(null);
-<<<<<<< HEAD
-  const mountListeners = useMountSynchronizers();
   const mu = useInitializerRef(() => new Mutex());
-=======
   const mountListeners = useMountListeners();
->>>>>>> e65008ac
   const retrieveAsync = useCallback(
     async (
       paramsSetter: state.SetArg<RetrieveParams, Partial<RetrieveParams>>,
