--- conflicted
+++ resolved
@@ -7,16 +7,9 @@
 // License, use of this software will be governed by the Apache License, Version 2.0,
 // included in the file licenses/APL.txt.
 
-<<<<<<< HEAD
-import { type channel, type Synnax as Client } from "@synnaxlabs/client";
-import { type MultiSeries } from "@synnaxlabs/x";
-import { Mutex } from "async-mutex";
-import { useCallback, useRef, useState } from "react";
-=======
 import { type Synnax as Client } from "@synnaxlabs/client";
 import { array, type Destructor } from "@synnaxlabs/x";
 import { useCallback, useEffect as useReactEffect, useRef, useState } from "react";
->>>>>>> 3c518da9
 
 import { type flux } from "@/flux/aether";
 import { type FetchOptions, type Params } from "@/flux/aether/params";
@@ -28,12 +21,7 @@
   type Result,
   successResult,
 } from "@/flux/result";
-<<<<<<< HEAD
-import { useMountListeners } from "@/flux/useMountListeners";
-import { useAsyncEffect, useInitializerRef } from "@/hooks";
-=======
 import { useAsyncEffect } from "@/hooks";
->>>>>>> 3c518da9
 import { useMemoDeepEqual } from "@/memo";
 import { state } from "@/state";
 import { Synnax } from "@/synnax";
@@ -199,13 +187,6 @@
   useStateful: () => UseStatefulRetrieveReturn<RetrieveParams, Data>;
 }
 
-<<<<<<< HEAD
-const useStateful = <RetrieveParams extends Params, Data extends state.State>(
-  args: CreateRetrieveArgs<RetrieveParams, Data>,
-): UseStatefulRetrieveReturn<RetrieveParams, Data> => {
-  const [state, setState] = useState<Result<Data>>(
-    pendingResult<Data>(args.name, "retrieving", null, false),
-=======
 const useStateful = <
   RetrieveParams extends Params,
   Data extends state.State,
@@ -215,7 +196,6 @@
 ): UseStatefulRetrieveReturn<RetrieveParams, Data> => {
   const [state, setState] = useState<Result<Data>>(
     pendingResult<Data>(args.name, "retrieving", null),
->>>>>>> 3c518da9
   );
   return {
     ...state,
@@ -223,15 +203,11 @@
   };
 };
 
-<<<<<<< HEAD
-const useObservable = <RetrieveParams extends Params, Data extends state.State>({
-=======
 const useObservable = <
   RetrieveParams extends Params,
   Data extends state.State,
   ScopedStore extends flux.Store,
 >({
->>>>>>> 3c518da9
   retrieve,
   mountListeners,
   name,
@@ -244,14 +220,9 @@
   >): UseObservableRetrieveReturn<RetrieveParams> => {
   const client = Synnax.use();
   const paramsRef = useRef<RetrieveParams | null>(null);
-<<<<<<< HEAD
-  const mu = useInitializerRef(() => new Mutex());
-  const mountListeners = useMountListeners();
-=======
   const store = useStore<ScopedStore>();
   const unmountListeners = useRef<Destructor | null>(null);
   useReactEffect(() => () => unmountListeners.current?.(), []);
->>>>>>> 3c518da9
   const retrieveAsync = useCallback(
     async (
       paramsSetter: state.SetArg<RetrieveParams, Partial<RetrieveParams>>,
@@ -268,41 +239,6 @@
         onChange((p) => pendingResult(name, "retrieving", p.data));
         const value = await retrieve({ client, params, store });
         if (signal?.aborted) return;
-<<<<<<< HEAD
-        mountListeners({
-          onOpen: () => onChange((p) => ({ ...p, listenersMounted: true })),
-          listeners: listeners.map((l) => ({
-            channel: l.channel,
-            handler: (frame) =>
-              void mu.current.runExclusive(async () => {
-                if (client == null || paramsRef.current == null) return;
-                try {
-                  await l.onChange({
-                    client,
-                    params: paramsRef.current,
-                    changed: frame.get(l.channel),
-                    onChange: (value) => {
-                      onChange((prev) => {
-                        if (prev.data == null) return prev;
-                        const next = state.executeSetter(value, prev.data);
-                        return successResult(
-                          name,
-                          "retrieved",
-                          next,
-                          prev.listenersMounted,
-                        );
-                      });
-                    },
-                  });
-                } catch (error) {
-                  if (signal?.aborted) return;
-                  onChange((p) =>
-                    errorResult<Data>(name, "retrieve", error, p.listenersMounted),
-                  );
-                }
-              }),
-          })),
-=======
         unmountListeners.current?.();
         const unmount = mountListeners?.({
           client,
@@ -314,7 +250,6 @@
               const next = state.executeSetter(value, prev.data);
               return successResult(name, "retrieved", next);
             }),
->>>>>>> 3c518da9
         });
         unmountListeners.current = () =>
           array.toArray(unmount).forEach((unmount) => unmount());
@@ -339,15 +274,11 @@
   };
 };
 
-<<<<<<< HEAD
-const useDirect = <RetrieveParams extends Params, Data extends state.State>({
-=======
 const useDirect = <
   RetrieveParams extends Params,
   Data extends state.State,
   ScopedStore extends flux.Store,
 >({
->>>>>>> 3c518da9
   params,
   ...restArgs
 }: UseDirectRetrieveArgs<RetrieveParams> &
