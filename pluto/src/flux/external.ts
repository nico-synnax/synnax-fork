--- conflicted
+++ resolved
@@ -12,10 +12,6 @@
 export * from "@/flux/aether/types";
 export * from "@/flux/form";
 export * from "@/flux/list";
-<<<<<<< HEAD
-export * from "@/flux/listeners";
-=======
->>>>>>> 3c518da9
 export * from "@/flux/Provider";
 export * from "@/flux/result";
 export * from "@/flux/retrieve";
