// Copyright 2025 Synnax Labs, Inc.
//
// Use of this software is governed by the Business Source License included in the file
// licenses/BSL.txt.
//
// As of the Change Date specified in that file, in accordance with the Business Source
// License, use of this software will be governed by the Apache License, Version 2.0,
// included in the file licenses/APL.txt.

import "@/ranger/Select.css";

import { type ranger } from "@synnaxlabs/client";
import { memo, type ReactElement } from "react";

import { Component } from "@/component";
import { type Dialog } from "@/dialog";
import { type Flux } from "@/flux";
import { Icon } from "@/icon";
import { List } from "@/list";
import { ListItem } from "@/ranger/ListItem";
import { type ListParams, useList } from "@/ranger/queries";
import { HAUL_TYPE } from "@/ranger/types";
import { Select } from "@/select";
<<<<<<< HEAD
=======
import { Tag } from "@/tag";

interface ListItemProps extends List.ItemProps<ranger.Key> {
  showParent?: boolean;
  showLabels?: boolean;
}

export const ListItem = memo(
  ({
    itemKey,
    showParent = true,
    showLabels = true,
    ...rest
  }: ListItemProps): ReactElement | null => {
    const item = List.useItem<ranger.Key, ranger.Payload>(itemKey);
    if (item == null) return null;
    const { name, parent, timeRange, labels } = item;
    const breadcrumbSegments: Breadcrumb.Segments = [
      {
        label: name,
        weight: 450,
        shade: 10,
      },
    ];
    if (parent != null && showParent)
      breadcrumbSegments.push({
        label: parent.name,
        weight: 400,
        shade: 8,
      });
    return (
      <Select.ListItem x itemKey={itemKey} justify="spaceBetween" {...rest}>
        <Breadcrumb.Breadcrumb>{breadcrumbSegments}</Breadcrumb.Breadcrumb>
        <Align.Space x>
          <TimeRangeChip level="small" timeRange={timeRange} />
          {showLabels && (
            <Tag.Tags>
              {labels?.map((l) => (
                <Tag.Tag key={l.key} color={l.color} size="small">
                  {l.name}
                </Tag.Tag>
              ))}
            </Tag.Tags>
          )}
        </Align.Space>
      </Select.ListItem>
    );
  },
);
ListItem.displayName = "Ranger.ListItem";
>>>>>>> d0df16c1

const listItemRenderProp = Component.renderProp(ListItem);

export interface SelectMultipleProps
  extends Omit<
      Select.MultipleProps<ranger.Key, ranger.Payload | undefined>,
      "resourceName" | "data" | "getItem" | "subscribe" | "children"
    >,
    Flux.UseListArgs<ListParams, ranger.Key, ranger.Payload> {}

const ICON = <Icon.Range />;

export const SelectMultiple = ({
  onChange,
  value,
  emptyContent,
  filter,
  initialParams,
  ...rest
}: SelectMultipleProps): ReactElement => {
  const { data, retrieve, getItem, subscribe, status } = useList({
    filter,
    initialParams,
  });
  const { fetchMore, search } = List.usePager({ retrieve });
  return (
    <Select.Multiple<ranger.Key, ranger.Payload | undefined>
      resourceName="Range"
      haulType={HAUL_TYPE}
      value={value}
      onChange={onChange}
      data={data}
      getItem={getItem}
      icon={ICON}
      subscribe={subscribe}
      onFetchMore={fetchMore}
      onSearch={search}
      emptyContent={emptyContent}
      status={status}
      {...rest}
    >
      {listItemRenderProp}
    </Select.Multiple>
  );
};

export interface SelectSingleProps
  extends Omit<
      Select.SingleProps<ranger.Key, ranger.Payload | undefined>,
      "resourceName" | "data" | "getItem" | "subscribe" | "children"
    >,
    Flux.UseListArgs<ListParams, ranger.Key, ranger.Payload> {}

const DIALOG_PROPS: Dialog.DialogProps = {
  style: { width: 800 },
};

export const SelectSingle = ({
  onChange,
  value,
  filter,
  allowNone,
  emptyContent,
  initialParams,
  ...rest
}: SelectSingleProps): ReactElement => {
  const { data, retrieve, subscribe, getItem, status } = useList({
    filter,
    initialParams,
  });
  const { fetchMore, search } = List.usePager({ retrieve });
  return (
    <Select.Single<ranger.Key, ranger.Payload | undefined>
      resourceName="Range"
      variant="modal"
      value={value}
      onChange={onChange}
      data={data}
      allowNone={allowNone}
      haulType={HAUL_TYPE}
      onFetchMore={fetchMore}
      getItem={getItem}
      subscribe={subscribe}
      status={status}
      onSearch={search}
      emptyContent={emptyContent}
<<<<<<< HEAD
      icon={<Icon.Range />}
      itemHeight={45}
      dialogProps={{ style: { width: 800 } }}
=======
      icon={ICON}
      itemHeight={45}
      dialogProps={DIALOG_PROPS}
>>>>>>> d0df16c1
      {...rest}
    >
      {listItemRenderProp}
    </Select.Single>
  );
};

export const STAGE_ICONS: Record<ranger.Stage, Icon.FC> = {
  to_do: Icon.ToDo,
  in_progress: Icon.InProgress,
  completed: Icon.Completed,
};

const DATA: Select.SimplyEntry<ranger.Stage>[] = [
  { key: "to_do", name: "To Do", icon: <STAGE_ICONS.to_do /> },
  { key: "in_progress", name: "In Progress", icon: <STAGE_ICONS.in_progress /> },
  { key: "completed", name: "Completed", icon: <STAGE_ICONS.completed /> },
];

export interface SelectStageProps
  extends Omit<Select.SimpleProps<ranger.Stage>, "data" | "resourceName"> {}

export const SelectStage = (props: SelectStageProps): ReactElement => (
  <Select.Simple {...props} data={DATA} resourceName="Stage" icon={<Icon.ToDo />} />
);<|MERGE_RESOLUTION|>--- conflicted
+++ resolved
@@ -21,59 +21,6 @@
 import { type ListParams, useList } from "@/ranger/queries";
 import { HAUL_TYPE } from "@/ranger/types";
 import { Select } from "@/select";
-<<<<<<< HEAD
-=======
-import { Tag } from "@/tag";
-
-interface ListItemProps extends List.ItemProps<ranger.Key> {
-  showParent?: boolean;
-  showLabels?: boolean;
-}
-
-export const ListItem = memo(
-  ({
-    itemKey,
-    showParent = true,
-    showLabels = true,
-    ...rest
-  }: ListItemProps): ReactElement | null => {
-    const item = List.useItem<ranger.Key, ranger.Payload>(itemKey);
-    if (item == null) return null;
-    const { name, parent, timeRange, labels } = item;
-    const breadcrumbSegments: Breadcrumb.Segments = [
-      {
-        label: name,
-        weight: 450,
-        shade: 10,
-      },
-    ];
-    if (parent != null && showParent)
-      breadcrumbSegments.push({
-        label: parent.name,
-        weight: 400,
-        shade: 8,
-      });
-    return (
-      <Select.ListItem x itemKey={itemKey} justify="spaceBetween" {...rest}>
-        <Breadcrumb.Breadcrumb>{breadcrumbSegments}</Breadcrumb.Breadcrumb>
-        <Align.Space x>
-          <TimeRangeChip level="small" timeRange={timeRange} />
-          {showLabels && (
-            <Tag.Tags>
-              {labels?.map((l) => (
-                <Tag.Tag key={l.key} color={l.color} size="small">
-                  {l.name}
-                </Tag.Tag>
-              ))}
-            </Tag.Tags>
-          )}
-        </Align.Space>
-      </Select.ListItem>
-    );
-  },
-);
-ListItem.displayName = "Ranger.ListItem";
->>>>>>> d0df16c1
 
 const listItemRenderProp = Component.renderProp(ListItem);
 
@@ -160,15 +107,9 @@
       status={status}
       onSearch={search}
       emptyContent={emptyContent}
-<<<<<<< HEAD
-      icon={<Icon.Range />}
-      itemHeight={45}
-      dialogProps={{ style: { width: 800 } }}
-=======
       icon={ICON}
       itemHeight={45}
       dialogProps={DIALOG_PROPS}
->>>>>>> d0df16c1
       {...rest}
     >
       {listItemRenderProp}
