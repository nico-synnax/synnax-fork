// Copyright 2025 Synnax Labs, Inc.
//
// Use of this software is governed by the Business Source License included in the file
// licenses/BSL.txt.
//
// As of the Change Date specified in that file, in accordance with the Business Source
// License, use of this software will be governed by the Apache License, Version 2.0,
// included in the file licenses/APL.txt.

import "@/ranger/TimeRangeChip.css";

import { type CrudeTimeRange, TimeRange, TimeSpan, TimeStamp } from "@synnaxlabs/x";
import { type ReactElement } from "react";

import { CSS } from "@/css";
<<<<<<< HEAD
import { Divider } from "@/divider";
=======
>>>>>>> c40a282a
import { Flex } from "@/flex";
import { Icon } from "@/icon";
import { Input } from "@/input";
import { Text } from "@/text";

export interface TimeRangeChipProps
  extends Flex.BoxProps<"div">,
    Pick<Text.TextProps, "level" | "color"> {
  timeRange: CrudeTimeRange;
<<<<<<< HEAD
  showSpan?: boolean;
  labeled?: boolean;
  collapseZero?: boolean;
  offsetFrom?: TimeStamp;
  showAgo?: boolean;
=======
>>>>>>> c40a282a
  variant?: "text" | "outlined";
}

export const TimeRangeChip = ({
  timeRange,
  level = "p",
  color = 9,
<<<<<<< HEAD
  showSpan = false,
  labeled = false,
  collapseZero = false,
  offsetFrom,
  showAgo = false,
  variant = "text",
  ...rest
}: TimeRangeChipProps): ReactElement => {
  const startTS = new TimeStamp(timeRange.start);
  const startFormat = startTS.isToday ? "time" : "dateTime";
  const endTS = new TimeStamp(timeRange.end);
  const isOpen = endTS.equals(TimeStamp.MAX);
  const isZero = startTS.equals(endTS);
  const endFormat = endTS.span(startTS) < TimeSpan.DAY ? "time" : "dateTime";
  const span = startTS.span(endTS);

  let startTime = (
    <Flex.Box x align="center" gap="small">
      {startTS.isToday && (
=======
  variant = "text",
  ...rest
}: TimeRangeChipProps): ReactElement | null => {
  const tr = new TimeRange(timeRange).makeValid();
  const startIsUnknown = tr.start.equals(TimeStamp.MAX);
  const startIsToday = tr.start.isToday;
  const startFormat = startIsToday ? "time" : "dateTime";
  const startTime = startIsUnknown ? (
    <Text.Text level={level} color={color} weight={450}>
      ?
    </Text.Text>
  ) : (
    <Flex.Box x align="center" gap="small">
      {startIsToday && (
>>>>>>> c40a282a
        <Text.Text level={level} color={color} weight={450}>
          Today
        </Text.Text>
      )}
      <Text.DateTime level={level} format={startFormat} color={color} weight={450}>
        {tr.start}
      </Text.DateTime>
    </Flex.Box>
  );
  const endIsUnknown = tr.end.equals(TimeStamp.MAX);
  const endFormat = tr.end.span(tr.start) < TimeSpan.DAY ? "time" : "dateTime";
  const endTime = !endIsUnknown && (
    <>
      <Icon.Arrow.Right color={9} style={{ height: "1em", width: "1em" }} />
      <Text.DateTime
        level={level}
        displayTZ="local"
        format={endFormat}
        color={color}
        weight={450}
      >
        {tr.end}
      </Text.DateTime>
<<<<<<< HEAD
    </Flex.Box>
  );

  let endTime: ReactElement | null = (
    <>
      {isOpen ? (
        <Text.Text level={level}>Now</Text.Text>
      ) : (
        <Text.DateTime
          level={level}
          displayTZ="local"
          format={endFormat}
          color={color}
          weight={450}
        >
          {endTS}
        </Text.DateTime>
      )}
      {!span.isZero && showSpan && (
        <Text.Text level={level} color={color} weight={450}>
          ({span.truncate(TimeSpan.MILLISECOND).toString()})
        </Text.Text>
      )}
    </>
  );

  if (labeled) {
    startTime = (
      <Input.Item label="Start" showHelpText={false}>
        {startTime}
      </Input.Item>
    );
    endTime = (
      <Input.Item label="End" showHelpText={false}>
        {endTime}
      </Input.Item>
    );
  }

  let arrow: ReactElement | null = (
    <Icon.Arrow.Right
      color={9}
      style={{
        width: "1em",
        height: "1em",
      }}
    />
  );

  if (collapseZero && isZero) {
    endTime = null;
    arrow = null;
  }

  if (collapseZero && isZero) {
    endTime = null;
    arrow = null;
  }

  let offset: ReactElement | null = null;
  if (offsetFrom != null) {
    let offsetSpan = offsetFrom.span(startTS);
    let character = "+";
    if (offsetSpan.lessThan(0)) {
      character = "-";
      offsetSpan = offsetSpan.mult(-1);
    }
    offset = (
      <Text.Text level={level} color={color} weight={450}>
        T{character} {offsetSpan.truncate(TimeSpan.MILLISECOND).toString()}
      </Text.Text>
    );
  }

  let ago: ReactElement | null = null;
  if (showAgo) {
    let agoSpan = startTS.span(TimeStamp.now());
    if (agoSpan.lessThan(0)) agoSpan = agoSpan.mult(-1);

    ago = (
      <Text.Text level={level} color={color} weight={450}>
        {agoSpan.truncate(TimeSpan.MINUTE).toString()} ago
      </Text.Text>
    );
  }

=======
    </>
  );
>>>>>>> c40a282a
  return (
    <Flex.Box
      x
      gap="small"
      className={CSS(CSS.B("time-range-chip"), CSS.M(variant))}
      align="center"
      {...rest}
    >
      {endIsUnknown && (
        <Text.Text level={level} color={color} weight={450}>
          Started
        </Text.Text>
      )}
      {startTime}
<<<<<<< HEAD
      {arrow}
      {endTime}
      {offset && (
        <>
          <Divider.Divider y />
          {offset}
        </>
      )}
      {ago && (
        <>
          <Divider.Divider y />
          {ago}
        </>
      )}
=======
      {endTime}
>>>>>>> c40a282a
    </Flex.Box>
  );
};<|MERGE_RESOLUTION|>--- conflicted
+++ resolved
@@ -13,27 +13,14 @@
 import { type ReactElement } from "react";
 
 import { CSS } from "@/css";
-<<<<<<< HEAD
-import { Divider } from "@/divider";
-=======
->>>>>>> c40a282a
 import { Flex } from "@/flex";
 import { Icon } from "@/icon";
-import { Input } from "@/input";
 import { Text } from "@/text";
 
 export interface TimeRangeChipProps
   extends Flex.BoxProps<"div">,
     Pick<Text.TextProps, "level" | "color"> {
   timeRange: CrudeTimeRange;
-<<<<<<< HEAD
-  showSpan?: boolean;
-  labeled?: boolean;
-  collapseZero?: boolean;
-  offsetFrom?: TimeStamp;
-  showAgo?: boolean;
-=======
->>>>>>> c40a282a
   variant?: "text" | "outlined";
 }
 
@@ -41,27 +28,6 @@
   timeRange,
   level = "p",
   color = 9,
-<<<<<<< HEAD
-  showSpan = false,
-  labeled = false,
-  collapseZero = false,
-  offsetFrom,
-  showAgo = false,
-  variant = "text",
-  ...rest
-}: TimeRangeChipProps): ReactElement => {
-  const startTS = new TimeStamp(timeRange.start);
-  const startFormat = startTS.isToday ? "time" : "dateTime";
-  const endTS = new TimeStamp(timeRange.end);
-  const isOpen = endTS.equals(TimeStamp.MAX);
-  const isZero = startTS.equals(endTS);
-  const endFormat = endTS.span(startTS) < TimeSpan.DAY ? "time" : "dateTime";
-  const span = startTS.span(endTS);
-
-  let startTime = (
-    <Flex.Box x align="center" gap="small">
-      {startTS.isToday && (
-=======
   variant = "text",
   ...rest
 }: TimeRangeChipProps): ReactElement | null => {
@@ -76,7 +42,6 @@
   ) : (
     <Flex.Box x align="center" gap="small">
       {startIsToday && (
->>>>>>> c40a282a
         <Text.Text level={level} color={color} weight={450}>
           Today
         </Text.Text>
@@ -100,97 +65,8 @@
       >
         {tr.end}
       </Text.DateTime>
-<<<<<<< HEAD
-    </Flex.Box>
-  );
-
-  let endTime: ReactElement | null = (
-    <>
-      {isOpen ? (
-        <Text.Text level={level}>Now</Text.Text>
-      ) : (
-        <Text.DateTime
-          level={level}
-          displayTZ="local"
-          format={endFormat}
-          color={color}
-          weight={450}
-        >
-          {endTS}
-        </Text.DateTime>
-      )}
-      {!span.isZero && showSpan && (
-        <Text.Text level={level} color={color} weight={450}>
-          ({span.truncate(TimeSpan.MILLISECOND).toString()})
-        </Text.Text>
-      )}
     </>
   );
-
-  if (labeled) {
-    startTime = (
-      <Input.Item label="Start" showHelpText={false}>
-        {startTime}
-      </Input.Item>
-    );
-    endTime = (
-      <Input.Item label="End" showHelpText={false}>
-        {endTime}
-      </Input.Item>
-    );
-  }
-
-  let arrow: ReactElement | null = (
-    <Icon.Arrow.Right
-      color={9}
-      style={{
-        width: "1em",
-        height: "1em",
-      }}
-    />
-  );
-
-  if (collapseZero && isZero) {
-    endTime = null;
-    arrow = null;
-  }
-
-  if (collapseZero && isZero) {
-    endTime = null;
-    arrow = null;
-  }
-
-  let offset: ReactElement | null = null;
-  if (offsetFrom != null) {
-    let offsetSpan = offsetFrom.span(startTS);
-    let character = "+";
-    if (offsetSpan.lessThan(0)) {
-      character = "-";
-      offsetSpan = offsetSpan.mult(-1);
-    }
-    offset = (
-      <Text.Text level={level} color={color} weight={450}>
-        T{character} {offsetSpan.truncate(TimeSpan.MILLISECOND).toString()}
-      </Text.Text>
-    );
-  }
-
-  let ago: ReactElement | null = null;
-  if (showAgo) {
-    let agoSpan = startTS.span(TimeStamp.now());
-    if (agoSpan.lessThan(0)) agoSpan = agoSpan.mult(-1);
-
-    ago = (
-      <Text.Text level={level} color={color} weight={450}>
-        {agoSpan.truncate(TimeSpan.MINUTE).toString()} ago
-      </Text.Text>
-    );
-  }
-
-=======
-    </>
-  );
->>>>>>> c40a282a
   return (
     <Flex.Box
       x
@@ -205,24 +81,7 @@
         </Text.Text>
       )}
       {startTime}
-<<<<<<< HEAD
-      {arrow}
       {endTime}
-      {offset && (
-        <>
-          <Divider.Divider y />
-          {offset}
-        </>
-      )}
-      {ago && (
-        <>
-          <Divider.Divider y />
-          {ago}
-        </>
-      )}
-=======
-      {endTime}
->>>>>>> c40a282a
     </Flex.Box>
   );
 };