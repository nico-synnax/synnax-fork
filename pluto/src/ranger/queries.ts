--- conflicted
+++ resolved
@@ -14,10 +14,10 @@
 
 import { Flux } from "@/flux";
 import { Label } from "@/label";
+import { type List } from "@/list";
 import { type Ontology } from "@/ontology";
 import { type ranger as aetherRanger } from "@/ranger/aether";
 import { type state } from "@/state";
-import { List } from "@/list";
 
 export interface KVFluxStore extends Flux.UnaryStore<string, ranger.KVPair> {}
 export interface AliasFluxStore extends Flux.UnaryStore<ranger.Key, ranger.Alias> {}
@@ -64,18 +64,13 @@
   useEffect(() => store.ranges.onSet((c) => onSet(c.payload)), [store]);
 };
 
-<<<<<<< HEAD
-export interface ChildrenParams extends List.PagerParams {
-  key?: ranger.Key;
-=======
 export const useDeleteSynchronizer = (onDelete: (key: ranger.Key) => void): void => {
   const store = Flux.useStore();
   useEffect(() => store.ranges.onDelete((key) => onDelete(key)), [store]);
 };
 
-export interface ChildrenParams {
-  key: ranger.Key;
->>>>>>> e229321e
+export interface ChildrenParams extends List.PagerParams {
+  key?: ranger.Key;
 }
 
 const handleListLabelRelationshipSet = async (
