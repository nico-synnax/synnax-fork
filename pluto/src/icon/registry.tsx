// Copyright 2025 Synnax Labs, Inc.
//
// Use of this software is governed by the Business Source License included in the file
// licenses/BSL.txt.
//
// As of the Change Date specified in that file, in accordance with the Business Source
// License, use of this software will be governed by the Apache License, Version 2.0,
// included in the file licenses/APL.txt.

import "@/icon/registry.css";

import { deep } from "@synnaxlabs/x";
import { cloneElement, type FC } from "react";
import {
  AiFillDelete,
  AiFillFolder,
  AiFillGithub,
  AiFillLinkedin,
  AiFillWarning,
  AiOutlineBorder,
  AiOutlineCheck,
  AiOutlineClose,
  AiOutlineExpand,
  AiOutlineLoading,
  AiOutlineMinus,
  AiOutlineSync,
} from "react-icons/ai";
import { BiLinkExternal, BiMath, BiRename } from "react-icons/bi";
import {
  BsBorderWidth,
  BsFillInfoSquareFill,
  BsLightbulbFill,
  BsShiftFill,
  BsStars,
} from "react-icons/bs";
import {
  FaAlignCenter,
  FaAlignLeft,
  FaAlignRight,
  FaApple,
  FaBezierCurve,
  FaCarSide,
  FaCreativeCommonsZero,
  FaDocker,
  FaLinux,
  FaMicrophone,
  FaRegStar,
  FaStar,
  FaStream,
  FaWind,
  FaWindows,
} from "react-icons/fa";
<<<<<<< HEAD
import { FaBridge, FaCheck, FaGaugeHigh, FaGear, FaXmark } from "react-icons/fa6";
=======
import { FaBridge, FaGaugeHigh, FaGear, FaHelmetSafety } from "react-icons/fa6";
>>>>>>> e229321e
import { FiTable } from "react-icons/fi";
import { GiHamburgerMenu } from "react-icons/gi";
import { GoNumber } from "react-icons/go";
import { GrAttachment, GrDrag, GrPan, GrRotateRight } from "react-icons/gr";
import { HiCursorClick, HiLightningBolt, HiOutlinePlus } from "react-icons/hi";
import { HiSquare3Stack3D } from "react-icons/hi2";
import { IoMdColorFill, IoMdHeart, IoMdRefresh } from "react-icons/io";
import {
  IoBookSharp,
  IoCopy,
  IoNotifications,
  IoNotificationsOff,
  IoShapes,
  IoTerminal,
  IoTime,
} from "react-icons/io5";
import {
  MdAlignHorizontalCenter,
  MdAlignHorizontalLeft,
  MdAlignHorizontalRight,
  MdAlignVerticalBottom,
  MdAlignVerticalCenter,
  MdAlignVerticalTop,
  MdAreaChart,
  MdArrowOutward,
  MdAutoAwesome,
  MdBlurLinear,
  MdBook,
  MdBorderColor,
  MdCalendarToday,
  MdComment,
  MdCommit,
  MdDarkMode,
  MdDataArray,
  MdDataObject,
  MdEdit,
  MdEditOff,
  MdFeedback,
  MdFiberManualRecord,
  MdFilterCenterFocus,
  MdHardware,
  MdHive,
  MdInsights,
  MdKeyboardAlt,
  MdKeyboardArrowDown,
  MdKeyboardArrowLeft,
  MdKeyboardArrowRight,
  MdKeyboardArrowUp,
  MdKeyboardBackspace,
  MdKeyboardCapslock,
  MdKeyboardCommandKey,
  MdKeyboardControlKey,
  MdKeyboardHide,
  MdKeyboardOptionKey,
  MdKeyboardReturn,
  MdKeyboardTab,
  MdLabel,
  MdLightMode,
  MdLink,
  MdMoreVert,
  MdNewReleases,
  MdOutlineControlCamera,
  MdOutlineDeviceHub,
  MdOutlineExplore,
  MdOutlineFilterList,
  MdOutlineLinearScale,
  MdOutlineMap,
  MdOutlineMotionPhotosOff,
  MdOutlineMotionPhotosOn,
  MdOutlineOpenInNew,
  MdOutlineTableRows,
  MdOutlineTimelapse,
  MdOutlineVisibility,
  MdOutlineVisibilityOff,
  MdOutlineWebAsset,
  MdPause,
  MdPerson,
  MdPictureInPicture,
  MdPlayArrow,
  MdQuestionMark,
  MdSaveAlt,
  MdSensors,
  MdShield,
  MdSquareFoot,
  MdTextFields,
  MdTypeSpecimen,
  MdWorkspacesFilled,
} from "react-icons/md";
import {
  PiBinary,
  PiCaretDown,
  PiCaretLeft,
  PiCaretRight,
  PiCaretUpBold,
  PiDownloadSimple,
  PiFileCsv,
  PiFlowArrowBold,
  PiMagnifyingGlassBold,
  PiSelectionPlusBold,
  PiThermometerSimpleFill,
  PiUploadSimple,
  PiWaveSawtoothBold,
  PiWaveSineBold,
  PiWaveSquareBold,
  PiWaveTriangleBold,
} from "react-icons/pi";
<<<<<<< HEAD
import {
  RiProgress1Line,
  RiProgress4Line,
  RiProgress8Line,
  RiSettings3Fill as RiSettingsFill,
  RiWeightFill,
} from "react-icons/ri";
import { RxComponentBoolean } from "react-icons/rx";
=======
import { RiSettings3Fill as RiSettingsFill, RiWeightFill } from "react-icons/ri";
import { RxReset } from "react-icons/rx";
>>>>>>> e229321e
import {
  SiGooglenearby,
  SiNpm,
  SiPnpm,
  SiPython,
  SiSpringCreators,
  SiTypescript,
  SiYarn,
} from "react-icons/si";
import {
  TbArrowAutofitWidth,
  TbArrowDown,
  TbArrowLeft,
  TbArrowRight,
  TbArrowsSplit,
  TbArrowUp,
  TbCircleDashed,
  TbCircleLetterAFilled,
  TbCircleLetterVFilled,
  TbCircuitResistor,
  TbDecimal,
  TbLivePhoto,
  TbMathFunction,
  TbPlugConnected,
  TbPlugConnectedX,
  TbRadarFilled,
  TbVariable,
} from "react-icons/tb";
import {
  VscSplitHorizontal,
  VscSplitVertical,
  VscSymbolConstant,
  VscSymbolString,
} from "react-icons/vsc";

import { CSS } from "@/css";
import { Fitting } from "@/icon/Fitting";
import { type IconProps, type ReactElement, wrapSVGIcon } from "@/icon/Icon";
import { LabJack } from "@/icon/LabJack";
import { NI } from "@/icon/NI";
import { OPC } from "@/icon/OPC";
import { Process } from "@/icon/Process";
import { Pump } from "@/icon/Pump";
import { Valve } from "@/icon/Valve";

export const Pause = wrapSVGIcon(MdPause, "pause");
export const Play = wrapSVGIcon(MdPlayArrow, "play");
export const Circle = wrapSVGIcon(MdFiberManualRecord, "circle");
export const Edit = wrapSVGIcon(MdEdit, "edit");
export const EditOff = wrapSVGIcon(MdEditOff, "edit-off");
export const Add = wrapSVGIcon(HiOutlinePlus, "add");
export const Subtract = wrapSVGIcon(AiOutlineMinus, "subtract");
export const Copy = wrapSVGIcon(IoCopy, "copy");
export const Close = wrapSVGIcon(AiOutlineClose, "close");
export const Info = wrapSVGIcon(BsFillInfoSquareFill, "info");
export const Warning = wrapSVGIcon(AiFillWarning, "warning");
export const Check = wrapSVGIcon(AiOutlineCheck, "check");
export const Refresh = wrapSVGIcon(IoMdRefresh, "refresh");
export const Delete = wrapSVGIcon(AiFillDelete, "delete");
export const Time = wrapSVGIcon(IoTime, "time");
export const Acquire = wrapSVGIcon(FaStream, "acquire");
export const Analyze = wrapSVGIcon(FaBezierCurve, "analyze");
export const Concepts = wrapSVGIcon(BsLightbulbFill, "concepts");
export const Visualize = wrapSVGIcon(MdAreaChart, "visualize");
export const LinePlot = wrapSVGIcon(MdAreaChart, "line-plot");
export const Expand = wrapSVGIcon(AiOutlineExpand, "expand");
export const Cluster = wrapSVGIcon(HiSquare3Stack3D, "cluster");
export const Loading = wrapSVGIcon(AiOutlineLoading, "loading", {
  className: CSS.M("spin"),
});
export const Schematic = wrapSVGIcon(IoShapes, "schematic");
export const Caret = {
  Right: wrapSVGIcon(PiCaretRight, "caret-right"),
  Bottom: wrapSVGIcon(PiCaretDown, "caret-bottom"),
  Left: wrapSVGIcon(PiCaretLeft, "caret-left"),
  Up: wrapSVGIcon(PiCaretUpBold, "caret-up"),
  Top: wrapSVGIcon(PiCaretUpBold, "caret-top"),
  Down: wrapSVGIcon(PiCaretDown, "caret-down"),
};
export const Settings = wrapSVGIcon(RiSettingsFill, "settings");
export const Reference = wrapSVGIcon(IoBookSharp, "reference");
export const Bolt = wrapSVGIcon(HiLightningBolt, "bolt");
export const Import = wrapSVGIcon(PiUploadSimple, "import");
export const Export = wrapSVGIcon(PiDownloadSimple, "export");
export const Download = Export;
export const Range = wrapSVGIcon(MdOutlineTimelapse, "range");
export const Node = wrapSVGIcon(MdOutlineDeviceHub, "node");
export const Channel = wrapSVGIcon(MdSensors, "channel");
export const Resources = wrapSVGIcon(AiFillFolder, "resources");
export const Group = wrapSVGIcon(AiFillFolder, "group");
export const Workspace = wrapSVGIcon(MdWorkspacesFilled, "workspace");
export const Box = wrapSVGIcon(AiOutlineBorder, "box");
export const Python = wrapSVGIcon(SiPython, "python");
export const TypeScript = wrapSVGIcon(SiTypescript, "typescript");
export const NPM = wrapSVGIcon(SiNpm, "npm");
export const PNPM = wrapSVGIcon(SiPnpm, "pnpm");
export const Yarn = wrapSVGIcon(SiYarn, "yarn");
export const QuestionMark = wrapSVGIcon(MdQuestionMark, "question-mark");
export const Menu = wrapSVGIcon(GiHamburgerMenu, "menu");
export const Logo = {
  Apple: wrapSVGIcon(FaApple, "logo-apple"),
  Docker: wrapSVGIcon(FaDocker, "logo-docker"),
  Github: wrapSVGIcon(AiFillGithub, "logo-github"),
  LabJack,
  LinkedIn: wrapSVGIcon(AiFillLinkedin, "logo-linkedin"),
  Linux: wrapSVGIcon(FaLinux, "logo-linux"),
  NI,
  OPC,
  Windows: wrapSVGIcon(FaWindows, "logo-windows"),
};
export const Arrow = {
  Right: wrapSVGIcon(TbArrowRight, "arrow-right"),
  Down: wrapSVGIcon(TbArrowDown, "arrow-down"),
  Bottom: wrapSVGIcon(TbArrowDown, "arrow-bottom"),
  Up: wrapSVGIcon(TbArrowUp, "arrow-up"),
  Left: wrapSVGIcon(TbArrowLeft, "arrow-left"),
  Top: wrapSVGIcon(TbArrowUp, "arrow-top"),
};
export const Keyboard = {
  Command: wrapSVGIcon(MdKeyboardCommandKey, "keyboard-command"),
  Windows: wrapSVGIcon(FaWindows, "keyboard-windows"),
  Tab: wrapSVGIcon(MdKeyboardTab, "keyboard-tab"),
  Return: wrapSVGIcon(MdKeyboardReturn, "keyboard-return"),
  Backspace: wrapSVGIcon(MdKeyboardBackspace, "keyboard-backspace"),
  Capslock: wrapSVGIcon(MdKeyboardCapslock, "keyboard-capslock"),
  Hide: wrapSVGIcon(MdKeyboardHide, "keyboard-hide"),
  Control: wrapSVGIcon(MdKeyboardControlKey, "keyboard-control"),
  Arrow: {
    Up: wrapSVGIcon(MdKeyboardArrowUp, "keyboard-arrow-up"),
    Down: wrapSVGIcon(MdKeyboardArrowDown, "keyboard-arrow-down"),
    Left: wrapSVGIcon(MdKeyboardArrowLeft, "keyboard-arrow-left"),
    Right: wrapSVGIcon(MdKeyboardArrowRight, "keyboard-arrow-right"),
  },
  Alt: wrapSVGIcon(MdKeyboardAlt, "keyboard-alt"),
  Option: wrapSVGIcon(MdKeyboardOptionKey, "keyboard-option"),
  Shift: wrapSVGIcon(BsShiftFill, "keyboard-shift"),
};
export const Tooltip = wrapSVGIcon(MdInsights, "tooltip");
export const Annotate = wrapSVGIcon(MdLabel, "annotate");
export const Zoom = wrapSVGIcon(PiMagnifyingGlassBold, "zoom");
export const Selection = wrapSVGIcon(PiSelectionPlusBold, "selection");
export const Pan = wrapSVGIcon(GrPan, "pan");
export const Rule = wrapSVGIcon(MdSquareFoot, "rule");
export const User = wrapSVGIcon(MdPerson, "user");
export const Rename = wrapSVGIcon(BiRename, "rename");
export const Snapshot = wrapSVGIcon(MdPictureInPicture, "snapshot");
export const Sync = wrapSVGIcon(AiOutlineSync, "sync");
export const Search = wrapSVGIcon(PiMagnifyingGlassBold, "search");
export const Auto = wrapSVGIcon(MdAutoAwesome, "auto");
export const Table = wrapSVGIcon(FiTable, "table");
export const Wave = {
  Sawtooth: wrapSVGIcon(PiWaveSawtoothBold, "wave-sawtooth"),
  Sine: wrapSVGIcon(PiWaveSineBold, "wave-sine"),
  Triangle: wrapSVGIcon(PiWaveTriangleBold, "wave-triangle"),
  Square: wrapSVGIcon(PiWaveSquareBold, "wave-square"),
};
export const Align = {
  Right: wrapSVGIcon(MdAlignHorizontalRight, "align-right"),
  Left: wrapSVGIcon(MdAlignHorizontalLeft, "align-left"),
  XCenter: wrapSVGIcon(MdAlignHorizontalCenter, "align-x-center"),
  YCenter: wrapSVGIcon(MdAlignVerticalCenter, "align-y-center"),
  Top: wrapSVGIcon(MdAlignVerticalTop, "align-top"),
  Bottom: wrapSVGIcon(MdAlignVerticalBottom, "align-bottom"),
};
export const TextAlign = {
  Center: wrapSVGIcon(FaAlignCenter, "text-align-center"),
  Left: wrapSVGIcon(FaAlignLeft, "text-align-left"),
  Right: wrapSVGIcon(FaAlignRight, "text-align-right"),
};
export const Connect = wrapSVGIcon(TbPlugConnected, "connect");
export const Disconnect = wrapSVGIcon(TbPlugConnectedX, "disconnect");
export const Hardware = wrapSVGIcon(MdHardware, "hardware");
export const Save = wrapSVGIcon(MdSaveAlt, "save");
export const Task = wrapSVGIcon(TbRadarFilled, "task");
export const Device = wrapSVGIcon(SiGooglenearby, "device");
export const Link = wrapSVGIcon(MdLink, "link");
export const Attachment = wrapSVGIcon(GrAttachment, "attachment");
export const Drag = wrapSVGIcon(GrDrag, "drag");
export const Dynamic = wrapSVGIcon(TbLivePhoto, "dynamic");
export const Enable = wrapSVGIcon(MdOutlineMotionPhotosOn, "enable");
export const Disable = wrapSVGIcon(MdOutlineMotionPhotosOff, "disable");
export const Variable = wrapSVGIcon(TbVariable, "variable");
export const Type = wrapSVGIcon(MdTypeSpecimen, "type");
export const Array = wrapSVGIcon(MdDataArray, "array");
export const Label = wrapSVGIcon(MdLabel, "label");
export const Details = wrapSVGIcon(MdOutlineTableRows, "details");
export const LinkExternal = wrapSVGIcon(BiLinkExternal, "link-external");
export const Access = wrapSVGIcon(MdShield, "access");
export const JSON = wrapSVGIcon(MdDataObject, "json");
export const Guide = wrapSVGIcon(MdBook, "guide");
export const Focus = wrapSVGIcon(MdFilterCenterFocus, "focus");
export const OpenInNewWindow = wrapSVGIcon(MdOutlineOpenInNew, "open-in-new-window");
export const MoveToMainWindow = wrapSVGIcon(MdOutlineWebAsset, "move-to-main-window");
export const SplitX = wrapSVGIcon(VscSplitHorizontal, "split-x");
export const SplitY = wrapSVGIcon(VscSplitVertical, "split-y");
export const AutoFitWidth = wrapSVGIcon(TbArrowAutofitWidth, "auto-fit-width");
export const Commit = wrapSVGIcon(MdCommit, "commit");
export const Snooze = wrapSVGIcon(IoNotificationsOff, "snooze");
export const Log = wrapSVGIcon(FaStream, "log");
export const Tare = wrapSVGIcon(FaCreativeCommonsZero, "tare");
export const Rotate = wrapSVGIcon(GrRotateRight, "rotate");
export const Text = wrapSVGIcon(MdTextFields, "text");
export const Number = wrapSVGIcon(GoNumber, "value");
export const Calendar = wrapSVGIcon(MdCalendarToday, "calendar");
export const Release = wrapSVGIcon(MdNewReleases, "release");
export const OpenExternal = wrapSVGIcon(MdArrowOutward, "open-external");
export const Feedback = wrapSVGIcon(MdFeedback, "feedback");
export const Calculation = wrapSVGIcon(BiMath, "calculation");
export const Binary = wrapSVGIcon(PiBinary, "binary");
export const Index = wrapSVGIcon(IoTime, "index");
export const Decimal = wrapSVGIcon(TbDecimal, "decimal");
export const String = wrapSVGIcon(VscSymbolString, "string");
export const Control = wrapSVGIcon(MdOutlineControlCamera, "control");
export const Rack = wrapSVGIcon(MdHive, "rack");
export const Units = {
  Acceleration: wrapSVGIcon(FaCarSide, "units-acceleration"),
  Current: wrapSVGIcon(TbCircleLetterAFilled, "units-current"),
  Force: wrapSVGIcon(RiWeightFill, "units-force"),
  Pressure: wrapSVGIcon(FaGaugeHigh, "units-pressure"),
  Resistance: wrapSVGIcon(TbCircuitResistor, "units-resistance"),
  Strain: wrapSVGIcon(SiSpringCreators, "units-strain"),
  Temperature: wrapSVGIcon(PiThermometerSimpleFill, "units-temperature"),
  Torque: wrapSVGIcon(FaGear, "units-torque"),
  Velocity: wrapSVGIcon(FaWind, "units-velocity"),
  Voltage: wrapSVGIcon(TbCircleLetterVFilled, "units-voltage"),
};
export const Bridge = wrapSVGIcon(FaBridge, "bridge");
export const Sound = wrapSVGIcon(FaMicrophone, "sound");
export const Function = wrapSVGIcon(TbMathFunction, "function");
export const Visible = wrapSVGIcon(MdOutlineVisibility, "visible");
export const Hidden = wrapSVGIcon(MdOutlineVisibilityOff, "invisible");
export const Virtual = wrapSVGIcon(TbCircleLetterVFilled, "virtual");
export const Explore = wrapSVGIcon(MdOutlineExplore, "explore");
export const Filter = wrapSVGIcon(MdOutlineFilterList, "filter");
export const StarFilled = wrapSVGIcon(FaStar, "star-filled");
export const StarOutlined = wrapSVGIcon(FaRegStar, "star-outlined");
export const Heart = wrapSVGIcon(IoMdHeart, "heart");
export const StrokeWidth = wrapSVGIcon(BsBorderWidth, "stroke-width");
export const Downsample = wrapSVGIcon(MdBlurLinear, "downsample");
export const Terminal = wrapSVGIcon(IoTerminal, "terminal");
export const Map = wrapSVGIcon(MdOutlineMap, "map");
export const Linear = wrapSVGIcon(MdOutlineLinearScale, "linear");
export const None = wrapSVGIcon(TbCircleDashed, "none");
export const Effect = wrapSVGIcon(BsStars, "effect");
export const Slate = wrapSVGIcon(PiFlowArrowBold, "slate");
export const Select = wrapSVGIcon(TbArrowsSplit, "select");
export const Notification = wrapSVGIcon(IoNotifications, "notification");
export const InProgress = wrapSVGIcon(RiProgress4Line, "in-progress");
export const Completed = wrapSVGIcon(RiProgress8Line, "completed");
export const ToDo = wrapSVGIcon(RiProgress1Line, "to-do");
export const Constant = wrapSVGIcon(VscSymbolConstant, "constant");
export const Boolean = wrapSVGIcon(RxComponentBoolean, "boolean");
export const True = wrapSVGIcon(FaCheck, "true");
export const False = wrapSVGIcon(FaXmark, "false");
export const KebabMenu = wrapSVGIcon(MdMoreVert, "kebab-menu");
export const Annotation = wrapSVGIcon(MdComment, "annotation");
export const Click = wrapSVGIcon(HiCursorClick, "click");
export const DarkMode = wrapSVGIcon(MdDarkMode, "dark-mode");
export const LightMode = wrapSVGIcon(MdLightMode, "light-mode");
export const Safety = wrapSVGIcon(FaHelmetSafety, "safety");
export const CSV = wrapSVGIcon(PiFileCsv, "csv");
export const Reset = wrapSVGIcon(RxReset, "reset");
export const FillColor = wrapSVGIcon(IoMdColorFill, "fill-color");
export const StrokeColor = wrapSVGIcon(MdBorderColor, "stroke-color");

export interface CreateProps extends Omit<IconProps, "topRight"> {}

interface Resolve {
  (icon?: ReactElement | string, overrides?: IconProps): ReactElement | undefined;
  (icon: ReactElement | string, overrides?: IconProps): ReactElement;
}

const icons = {
  Pause,
  Play,
  Circle,
  Edit,
  EditOff,
  Add,
  Subtract,
  Copy,
  Close,
  Info,
  Warning,
  Check,
  Refresh,
  Delete,
  Time,
  Acquire,
  Analyze,
  Concepts,
  Visualize,
  LinePlot,
  Expand,
  Cluster,
  Loading,
  Schematic,
  Caret,
  Settings,
  Reference,
  Bolt,
  Download,
  Import,
  Export,
  Range,
  Node,
  Channel,
  Resources,
  Group,
  Workspace,
  Box,
  Python,
  TypeScript,
  NPM,
  PNPM,
  Yarn,
  QuestionMark,
  Menu,
  Logo,
  Arrow,
  Keyboard,
  Tooltip,
  Annotate,
  Zoom,
  Selection,
  Pan,
  Rule,
  User,
  Rename,
  Snapshot,
  Sync,
  Search,
  Auto,
  Table,
  Wave,
  Align,
  TextAlign,
  Connect,
  Disconnect,
  Hardware,
  Save,
  Task,
  Device,
  Link,
  Attachment,
  Drag,
  Dynamic,
  Enable,
  Disable,
  Variable,
  Type,
  Array,
  Label,
  Details,
  LinkExternal,
  Access,
  JSON,
  Guide,
  Focus,
  OpenInNewWindow,
  MoveToMainWindow,
  SplitX,
  SplitY,
  AutoFitWidth,
  Commit,
  Snooze,
  Log,
  Tare,
  Rotate,
  Text,
  Value: Number,
  Calendar,
  Release,
  OpenExternal,
  Feedback,
  Calculation,
  Binary,
  Index,
  Decimal,
  String,
  Control,
  Rack,
  Units,
  Bridge,
  Sound,
  Function,
  Visible,
  Hidden,
  Virtual,
  Explore,
  Filter,
  StarFilled,
  StarOutlined,
  Heart,
  Map,
  Linear,
  None,
  Constant,
  Terminal,
  Effect,
  Slate,
  Select,
  Notification,
  InProgress,
  Completed,
  ToDo,
  Boolean,
  Annotation,
  CSV,
  Valve,
  Safety,
  Process,
  Fitting,
  Pump,
  Reset,
  FillColor,
  StrokeColor,
};

export const resolve = ((
  icon?: ReactElement | string | undefined,
  overrides?: IconProps,
): ReactElement | undefined => {
  if (icon == null) return;
  if (typeof icon === "string")
    try {
      const C = deep.get<FC<IconProps>>(icons, icon);
      return <C {...overrides} />;
    } catch {
      throw new Error(`Unable to find icon with path ${icon} in registry`);
    }

  return cloneElement(icon, overrides);
}) as Resolve;<|MERGE_RESOLUTION|>--- conflicted
+++ resolved
@@ -50,11 +50,14 @@
   FaWind,
   FaWindows,
 } from "react-icons/fa";
-<<<<<<< HEAD
-import { FaBridge, FaCheck, FaGaugeHigh, FaGear, FaXmark } from "react-icons/fa6";
-=======
-import { FaBridge, FaGaugeHigh, FaGear, FaHelmetSafety } from "react-icons/fa6";
->>>>>>> e229321e
+import {
+  FaBridge,
+  FaCheck,
+  FaGaugeHigh,
+  FaGear,
+  FaHelmetSafety,
+  FaXmark,
+} from "react-icons/fa6";
 import { FiTable } from "react-icons/fi";
 import { GiHamburgerMenu } from "react-icons/gi";
 import { GoNumber } from "react-icons/go";
@@ -161,7 +164,6 @@
   PiWaveSquareBold,
   PiWaveTriangleBold,
 } from "react-icons/pi";
-<<<<<<< HEAD
 import {
   RiProgress1Line,
   RiProgress4Line,
@@ -169,11 +171,7 @@
   RiSettings3Fill as RiSettingsFill,
   RiWeightFill,
 } from "react-icons/ri";
-import { RxComponentBoolean } from "react-icons/rx";
-=======
-import { RiSettings3Fill as RiSettingsFill, RiWeightFill } from "react-icons/ri";
-import { RxReset } from "react-icons/rx";
->>>>>>> e229321e
+import { RxComponentBoolean, RxReset } from "react-icons/rx";
 import {
   SiGooglenearby,
   SiNpm,
