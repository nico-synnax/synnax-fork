// Copyright 2025 Synnax Labs, Inc.
//
// Use of this software is governed by the Business Source License included in the file
// licenses/BSL.txt.
//
// As of the Change Date specified in that file, in accordance with the Business Source
// License, use of this software will be governed by the Apache License, Version 2.0,
// included in the file licenses/APL.txt.

import "@/icon/registry.css";

import { deep } from "@synnaxlabs/x";
import clsx from "clsx";
import { cloneElement, type FC } from "react";
import {
  AiFillDelete,
  AiFillFolder,
  AiFillGithub,
  AiFillLinkedin,
  AiFillWarning,
  AiOutlineBorder,
  AiOutlineCheck,
  AiOutlineClose,
  AiOutlineExpand,
  AiOutlineLoading,
  AiOutlineMinus,
  AiOutlineSync,
} from "react-icons/ai";
import { BiLinkExternal, BiMath, BiRename } from "react-icons/bi";
import {
  BsBorderWidth,
  BsFillInfoSquareFill,
  BsLightbulbFill,
  BsShiftFill,
  BsStars,
} from "react-icons/bs";
import {
  FaAlignCenter,
  FaAlignLeft,
  FaAlignRight,
  FaApple,
  FaBezierCurve,
  FaCarSide,
  FaCreativeCommonsZero,
  FaDocker,
  FaLinux,
  FaMicrophone,
  FaRegStar,
  FaStar,
  FaStream,
  FaWind,
  FaWindows,
} from "react-icons/fa";
import { FaBridge, FaCheck, FaGaugeHigh, FaGear, FaXmark } from "react-icons/fa6";
import { FiTable } from "react-icons/fi";
import { GiHamburgerMenu } from "react-icons/gi";
import { GoNumber } from "react-icons/go";
import { GrAttachment, GrDrag, GrPan, GrRotateRight } from "react-icons/gr";
import {
  HiCursorClick,
  HiDownload,
  HiLightningBolt,
  HiOutlinePlus,
} from "react-icons/hi";
import { HiSquare3Stack3D } from "react-icons/hi2";
import { IoMdHeart, IoMdRefresh } from "react-icons/io";
import {
  IoBookSharp,
  IoCopy,
  IoNotifications,
  IoNotificationsOff,
  IoShapes,
  IoTerminal,
  IoTime,
} from "react-icons/io5";
import {
  MdAlignHorizontalCenter,
  MdAlignHorizontalLeft,
  MdAlignHorizontalRight,
  MdAlignVerticalBottom,
  MdAlignVerticalCenter,
  MdAlignVerticalTop,
  MdAreaChart,
  MdArrowOutward,
  MdAutoAwesome,
  MdBlurLinear,
  MdBook,
  MdCalendarToday,
  MdComment,
  MdCommit,
  MdDataArray,
  MdDataObject,
  MdEdit,
  MdEditOff,
  MdFeedback,
  MdFiberManualRecord,
  MdFileUpload,
  MdFilterCenterFocus,
  MdHardware,
  MdHive,
  MdInsights,
  MdKeyboardAlt,
  MdKeyboardArrowDown,
  MdKeyboardArrowLeft,
  MdKeyboardArrowRight,
  MdKeyboardArrowUp,
  MdKeyboardBackspace,
  MdKeyboardCapslock,
  MdKeyboardCommandKey,
  MdKeyboardControlKey,
  MdKeyboardHide,
  MdKeyboardOptionKey,
  MdKeyboardReturn,
  MdKeyboardTab,
  MdLabel,
  MdLink,
  MdMoreVert,
  MdNewReleases,
  MdOutlineControlCamera,
  MdOutlineDeviceHub,
  MdOutlineExplore,
  MdOutlineFilterList,
  MdOutlineLinearScale,
  MdOutlineMap,
  MdOutlineMotionPhotosOff,
  MdOutlineMotionPhotosOn,
  MdOutlineOpenInNew,
  MdOutlineTableRows,
  MdOutlineTimelapse,
  MdOutlineVisibility,
  MdOutlineVisibilityOff,
  MdOutlineWebAsset,
  MdPause,
  MdPerson,
  MdPictureInPicture,
  MdPlayArrow,
  MdQuestionMark,
  MdSaveAlt,
  MdSensors,
  MdShield,
  MdSquareFoot,
  MdTextFields,
  MdTypeSpecimen,
  MdWorkspacesFilled,
} from "react-icons/md";
import {
  PiBinary,
  PiCaretDown,
  PiCaretLeft,
  PiCaretRight,
  PiCaretUpBold,
  PiDownloadSimple,
<<<<<<< HEAD
  PiFlowArrowBold,
=======
  PiFileCsv,
>>>>>>> dc8c891c
  PiMagnifyingGlassBold,
  PiSelectionPlusBold,
  PiThermometerSimpleFill,
  PiWaveSawtoothBold,
  PiWaveSineBold,
  PiWaveSquareBold,
  PiWaveTriangleBold,
} from "react-icons/pi";
import {
  RiProgress1Line,
  RiProgress4Line,
  RiProgress8Line,
  RiSettings3Fill as RiSettingsFill,
  RiWeightFill,
} from "react-icons/ri";
import { RxComponentBoolean } from "react-icons/rx";
import {
  SiGooglenearby,
  SiNpm,
  SiPnpm,
  SiPython,
  SiSpringCreators,
  SiTypescript,
  SiYarn,
} from "react-icons/si";
import {
  TbArrowAutofitWidth,
  TbArrowDown,
  TbArrowLeft,
  TbArrowRight,
  TbArrowsSplit,
  TbArrowUp,
  TbCircleDashed,
  TbCircleLetterAFilled,
  TbCircleLetterVFilled,
  TbCircuitResistor,
  TbDecimal,
  TbLivePhoto,
  TbMathFunction,
  TbPlugConnected,
  TbPlugConnectedX,
  TbRadarFilled,
  TbVariable,
} from "react-icons/tb";
import {
  VscSplitHorizontal,
  VscSplitVertical,
  VscSymbolConstant,
  VscSymbolString,
} from "react-icons/vsc";

import { CSS } from "@/css";
import {
  type IconProps,
  type ReactElement,
  type SVGFC,
  wrapSVGIcon,
} from "@/icon/Icon";

const LabJack: SVGFC = (props) => (
  <svg
    xmlns="http://www.w3.org/2000/svg"
    viewBox="0 0 96 96"
    fill="currentColor"
    {...props}
  >
    <path
      d="M62.638 80.81C71.378 80.47 76.888 74.61 76.918 65.96C76.9247 65.0267 76.978 50.5434 77.078 22.51C77.078 22.3827 77.1275 22.2606 77.2157 22.1706C77.3038 22.0806 77.4234 22.03 77.548 22.03H94.358C94.533 22.03 94.7009 22.0996 94.8247 22.2233C94.9485 22.3471 95.018 22.515 95.018 22.69C95.018 25.0367 95.0547 37.6 95.128 60.38C95.1547 68.1334 94.648 73.4734 93.608 76.4C89.578 87.71 78.278 91.56 66.858 91.83C61.8647 91.95 52.098 92 37.558 91.98C37.3379 91.98 37.1268 91.8926 36.9711 91.7369C36.8155 91.5813 36.728 91.3702 36.728 91.15V81.26C36.728 81.1539 36.7701 81.0522 36.8452 80.9772C36.9202 80.9022 37.0219 80.86 37.128 80.86C48.1747 81.0534 56.678 81.0367 62.638 80.81Z"
      stroke="none"
    />
    <path
      d="M0.027809 24.91L0.117809 0.5C0.117809 0.166667 0.284476 0 0.617809 0H17.3078C17.4775 0 17.6403 0.0674271 17.7604 0.18745C17.8804 0.307474 17.9478 0.470261 17.9478 0.639999L18.0178 26.89C18.0578 30.75 18.0711 34.5999 18.0578 38.4399C18.0511 43.9999 18.4211 47.8066 19.1678 49.8599C20.5944 53.7399 23.2744 56.3866 27.2078 57.7999C29.2144 58.5199 32.7411 58.8966 37.7878 58.9299C43.8144 58.9632 50.3878 58.9799 57.5078 58.9799C57.8811 58.9799 58.0678 59.1666 58.0678 59.5399V69.3899C58.0678 69.7699 57.8744 69.9599 57.4878 69.9599C39.7478 70.0266 29.6077 70.0166 27.0678 69.9299C25.4478 69.8699 23.1078 69.5432 20.0478 68.9499C17.1544 68.3832 14.8978 67.7266 13.2778 66.9799C7.59109 64.3666 3.68442 60.3032 1.55775 54.7899C0.571086 52.2432 0.0577555 47.2932 0.0177555 39.9399C-0.0089112 34.9332 -0.00552432 29.9233 0.027809 24.91Z"
      stroke="none"
    />
  </svg>
);

const NI: SVGFC = (props) => (
  <svg
    xmlns="http://www.w3.org/2000/svg"
    viewBox="0 0 78 51"
    {...props}
    className={clsx(props.className, "logo")}
    stroke="currentColor"
    fill="currentColor"
  >
    <g clipPath="url(#clip0_327_656)">
      <path
        d="M17.3026 17.0048V51.0427H0V17.0048H17.3026ZM34.6051 -0.0140575C36.8587 -0.0327593 39.0939 0.392621 41.1831 1.23779C43.2723 2.08297 45.1746 3.33138 46.7813 4.91175C48.388 6.49211 49.6677 8.37348 50.5473 10.4484C51.4269 12.5234 51.8891 14.7512 51.9077 17.0048V51.0427H34.6051V17.0048H17.3026V-0.0140575H34.6051ZM77.8615 -0.0140575V51.0427C75.6074 51.0632 73.3714 50.6391 71.2813 49.7946C69.1913 48.9501 67.2883 47.7018 65.6812 46.1211C64.0741 44.5403 62.7945 42.6582 61.9156 40.5824C61.0366 38.5066 60.5756 36.2779 60.559 34.0238V-0.0140575H77.8615Z"
        fill="#03B584"
      />
    </g>
    <defs>
      <clipPath id="clip0_327_656">
        <rect width="77.8615" height="51" fill="white" />
      </clipPath>
    </defs>
  </svg>
);

const OPC: SVGFC = ({ className, ...rest }) => (
  <svg
    xmlns="http://www.w3.org/2000/svg"
    version="1.1"
    className={clsx(className, "logo")}
    {...rest}
    stroke="currentColor"
    fill="currentColor"
    viewBox="0 0 512 325.74567"
  >
    <g transform="translate(-151.28831,-121.30134)" id="layer1">
      <g transform="matrix(2.7387317,0,0,2.7387317,-938.60269,-766.86241)" id="g3606">
        <path
          d="m 405.36669,375.73826 c 4.0225,-3.7175 9.16125,-7.18625 15.20125,-10.32375 -0.74875,-2.4425 -1.085,-5.12 -1.085,-7.64375 0,-7.5075 2.73,-16.49375 11.71625,-16.49375 8.5125,0 11.5125,8.06125 11.80625,15.2925 10.53625,-3.17125 22.36875,-5.64 35.15375,-7.165 2.115,-6.09125 6.77375,-8.1275 10.68125,-8.1275 4.88875,0 7.94625,2.72625 9.6675,6.4675 3.5775,-0.1425 7.2475,-0.15875 10.915,-0.15875 9.17001,0 18.09501,0.40125 26.64001,1.25875 1.5525,-4.33625 4.76,-7.5675 11.15875,-7.5675 4.89125,0 9.32875,3.52625 9.4425,8.53125 l 18.76875,0 c -1.36625,-15.585 -14.4475,-23.32 -29.12125,-23.32 -14.0825,0 -24.29,7.3775 -28.6275,18.84125 -3.36625,-10.705 -11.15626,-18.84125 -24.40876,-18.84125 -6.825,0 -12.51125,2.95875 -16.265,8.5325 l -0.2275,0 0,-6.82625 -18.4275,0 0,13.57625 c -5.16625,-9.26625 -14.9475,-15.2825 -27.15625,-15.2825 -18.3125,0 -31.05375,13.5375 -31.05375,31.2825 0,6.79375 1.89,12.95125 5.22125,17.9675"
          id="path3299"
          fillRule="nonzero"
          fillOpacity={1}
        />
        <path
          d="m 426.05169,372.92451 c 1.42625,0.78 3.13,1.2275 5.1475,1.2275 6.175,0 9.45875,-4.1875 10.9025,-9.24375 10.05,-4.0125 21.88125,-7.235 34.94875,-9.4375 -0.0275,0.5225 -0.04,1.06125 -0.04,1.6175 0,10.3525 2.9575,17.06375 11.71625,17.06375 8.645,0 11.6025,-8.98625 11.6025,-17.06375 0,-1.42875 -0.0937,-2.88625 -0.32,-4.31 5.86,-0.40625 11.865,-0.61625 18.00001,-0.61625 5.82375,0 11.54375,0.19125 17.1225,0.5575 -0.30875,1.95125 -0.4225,3.98625 -0.4225,5.9625 0,7.62125 3.3,15.47 11.48875,15.47 6.7125,0 10.125,-3.8675 11.03375,-10.12375 l 18.76875,0 c -1.705,15.81125 -13.99125,24.9125 -29.68875,24.9125 -13.22625,0 -23.925,-6.76375 -28.51625,-17.6975 -3.2875,10.0525 -10.92501,17.6975 -23.04001,17.6975 -7.28,0 -12.85375,-2.73125 -16.83625,-8.0775 l -0.2275,0 0,28.92 -19.33625,0 0,-36.04 c -5.16625,9.2325 -14.9475,15.1975 -27.15625,15.1975 -6.8475,0 -12.8975,-1.8775 -17.8125,-5.155 3.10875,-3.875 7.38125,-7.51875 12.665,-10.86125"
          id="path3301"
          fillOpacity={1}
          fillRule="nonzero"
        />
        <path
          d="m 582.7117,362.38451 c -19.015,-7.0775 -43.9375,-11.36875 -71.22126,-11.36875 -59.675,0 -108.05,20.525 -108.05,45.84375 0,21.07875 33.53,38.83125 79.19375,44.1875 -41.985,-6.12625 -72.15125,-22.9375 -72.15125,-42.7175 0,-24.96 48.005,-45.19375 107.22251,-45.19375 24.4475,0 46.97,3.4425 65.00625,9.24875"
          id="path3303"
          fillOpacity={1}
          fillRule="nonzero"
        />
      </g>
    </g>
  </svg>
);

export const Pause = wrapSVGIcon(MdPause, "pause");
export const Play = wrapSVGIcon(MdPlayArrow, "play");
export const Circle = wrapSVGIcon(MdFiberManualRecord, "circle");
export const Edit = wrapSVGIcon(MdEdit, "edit");
export const EditOff = wrapSVGIcon(MdEditOff, "edit-off");
export const Add = wrapSVGIcon(HiOutlinePlus, "add");
export const Subtract = wrapSVGIcon(AiOutlineMinus, "subtract");
export const Copy = wrapSVGIcon(IoCopy, "copy");
export const Close = wrapSVGIcon(AiOutlineClose, "close");
export const Info = wrapSVGIcon(BsFillInfoSquareFill, "info");
export const Warning = wrapSVGIcon(AiFillWarning, "warning");
export const Check = wrapSVGIcon(AiOutlineCheck, "check");
export const Refresh = wrapSVGIcon(IoMdRefresh, "refresh");
export const Delete = wrapSVGIcon(AiFillDelete, "delete");
export const Time = wrapSVGIcon(IoTime, "time");
export const Acquire = wrapSVGIcon(FaStream, "acquire");
export const Analyze = wrapSVGIcon(FaBezierCurve, "analyze");
export const Concepts = wrapSVGIcon(BsLightbulbFill, "concepts");
export const Visualize = wrapSVGIcon(MdAreaChart, "visualize");
export const LinePlot = wrapSVGIcon(MdAreaChart, "line-plot");
export const Expand = wrapSVGIcon(AiOutlineExpand, "expand");
export const Cluster = wrapSVGIcon(HiSquare3Stack3D, "cluster");
export const Loading = wrapSVGIcon(AiOutlineLoading, "loading", {
  className: CSS.M("spin"),
});
export const Schematic = wrapSVGIcon(IoShapes, "schematic");
export const Caret = {
  Right: wrapSVGIcon(PiCaretRight, "caret-right"),
  Bottom: wrapSVGIcon(PiCaretDown, "caret-bottom"),
  Left: wrapSVGIcon(PiCaretLeft, "caret-left"),
  Up: wrapSVGIcon(PiCaretUpBold, "caret-up"),
  Top: wrapSVGIcon(PiCaretUpBold, "caret-top"),
  Down: wrapSVGIcon(PiCaretDown, "caret-down"),
};
export const Settings = wrapSVGIcon(RiSettingsFill, "settings");
export const Reference = wrapSVGIcon(IoBookSharp, "reference");
export const Bolt = wrapSVGIcon(HiLightningBolt, "bolt");
export const Download = wrapSVGIcon(HiDownload, "download");
export const Import = wrapSVGIcon(MdFileUpload, "import");
export const Export = wrapSVGIcon(PiDownloadSimple, "export");
export const Range = wrapSVGIcon(MdOutlineTimelapse, "range");
export const Node = wrapSVGIcon(MdOutlineDeviceHub, "node");
export const Channel = wrapSVGIcon(MdSensors, "channel");
export const Resources = wrapSVGIcon(AiFillFolder, "resources");
export const Group = wrapSVGIcon(AiFillFolder, "group");
export const Workspace = wrapSVGIcon(MdWorkspacesFilled, "workspace");
export const Box = wrapSVGIcon(AiOutlineBorder, "box");
export const Python = wrapSVGIcon(SiPython, "python");
export const TypeScript = wrapSVGIcon(SiTypescript, "typescript");
export const NPM = wrapSVGIcon(SiNpm, "npm");
export const PNPM = wrapSVGIcon(SiPnpm, "pnpm");
export const Yarn = wrapSVGIcon(SiYarn, "yarn");
export const QuestionMark = wrapSVGIcon(MdQuestionMark, "question-mark");
export const Menu = wrapSVGIcon(GiHamburgerMenu, "menu");
export const Logo = {
  Apple: wrapSVGIcon(FaApple, "logo-apple"),
  Docker: wrapSVGIcon(FaDocker, "logo-docker"),
  Github: wrapSVGIcon(AiFillGithub, "logo-github"),
  LabJack: wrapSVGIcon(LabJack, "logo-labjack"),
  LinkedIn: wrapSVGIcon(AiFillLinkedin, "logo-linkedin"),
  Linux: wrapSVGIcon(FaLinux, "logo-linux"),
  NI: wrapSVGIcon(NI, "logo-ni"),
  OPC: wrapSVGIcon(OPC, "logo-opc"),
  Windows: wrapSVGIcon(FaWindows, "logo-windows"),
};
export const Arrow = {
  Right: wrapSVGIcon(TbArrowRight, "arrow-right"),
  Down: wrapSVGIcon(TbArrowDown, "arrow-down"),
  Bottom: wrapSVGIcon(TbArrowDown, "arrow-bottom"),
  Up: wrapSVGIcon(TbArrowUp, "arrow-up"),
  Left: wrapSVGIcon(TbArrowLeft, "arrow-left"),
  Top: wrapSVGIcon(TbArrowUp, "arrow-top"),
};
export const Keyboard = {
  Command: wrapSVGIcon(MdKeyboardCommandKey, "keyboard-command"),
  Windows: wrapSVGIcon(FaWindows, "keyboard-windows"),
  Tab: wrapSVGIcon(MdKeyboardTab, "keyboard-tab"),
  Return: wrapSVGIcon(MdKeyboardReturn, "keyboard-return"),
  Backspace: wrapSVGIcon(MdKeyboardBackspace, "keyboard-backspace"),
  Capslock: wrapSVGIcon(MdKeyboardCapslock, "keyboard-capslock"),
  Hide: wrapSVGIcon(MdKeyboardHide, "keyboard-hide"),
  Control: wrapSVGIcon(MdKeyboardControlKey, "keyboard-control"),
  Arrow: {
    Up: wrapSVGIcon(MdKeyboardArrowUp, "keyboard-arrow-up"),
    Down: wrapSVGIcon(MdKeyboardArrowDown, "keyboard-arrow-down"),
    Left: wrapSVGIcon(MdKeyboardArrowLeft, "keyboard-arrow-left"),
    Right: wrapSVGIcon(MdKeyboardArrowRight, "keyboard-arrow-right"),
  },
  Alt: wrapSVGIcon(MdKeyboardAlt, "keyboard-alt"),
  Option: wrapSVGIcon(MdKeyboardOptionKey, "keyboard-option"),
  Shift: wrapSVGIcon(BsShiftFill, "keyboard-shift"),
};
export const Tooltip = wrapSVGIcon(MdInsights, "tooltip");
export const Annotate = wrapSVGIcon(MdLabel, "annotate");
export const Zoom = wrapSVGIcon(PiMagnifyingGlassBold, "zoom");
export const Selection = wrapSVGIcon(PiSelectionPlusBold, "selection");
export const Pan = wrapSVGIcon(GrPan, "pan");
export const Rule = wrapSVGIcon(MdSquareFoot, "rule");
export const User = wrapSVGIcon(MdPerson, "user");
export const Rename = wrapSVGIcon(BiRename, "rename");
export const Snapshot = wrapSVGIcon(MdPictureInPicture, "snapshot");
export const Sync = wrapSVGIcon(AiOutlineSync, "sync");
export const Search = wrapSVGIcon(PiMagnifyingGlassBold, "search");
export const Auto = wrapSVGIcon(MdAutoAwesome, "auto");
export const Table = wrapSVGIcon(FiTable, "table");
export const Wave = {
  Sawtooth: wrapSVGIcon(PiWaveSawtoothBold, "wave-sawtooth"),
  Sine: wrapSVGIcon(PiWaveSineBold, "wave-sine"),
  Triangle: wrapSVGIcon(PiWaveTriangleBold, "wave-triangle"),
  Square: wrapSVGIcon(PiWaveSquareBold, "wave-square"),
};
export const Align = {
  Right: wrapSVGIcon(MdAlignHorizontalRight, "align-right"),
  Left: wrapSVGIcon(MdAlignHorizontalLeft, "align-left"),
  XCenter: wrapSVGIcon(MdAlignHorizontalCenter, "align-x-center"),
  YCenter: wrapSVGIcon(MdAlignVerticalCenter, "align-y-center"),
  Top: wrapSVGIcon(MdAlignVerticalTop, "align-top"),
  Bottom: wrapSVGIcon(MdAlignVerticalBottom, "align-bottom"),
};
export const TextAlign = {
  Center: wrapSVGIcon(FaAlignCenter, "text-align-center"),
  Left: wrapSVGIcon(FaAlignLeft, "text-align-left"),
  Right: wrapSVGIcon(FaAlignRight, "text-align-right"),
};
export const Connect = wrapSVGIcon(TbPlugConnected, "connect");
export const Disconnect = wrapSVGIcon(TbPlugConnectedX, "disconnect");
export const Hardware = wrapSVGIcon(MdHardware, "hardware");
export const Save = wrapSVGIcon(MdSaveAlt, "save");
export const Task = wrapSVGIcon(TbRadarFilled, "task");
export const Device = wrapSVGIcon(SiGooglenearby, "device");
export const Link = wrapSVGIcon(MdLink, "link");
export const Attachment = wrapSVGIcon(GrAttachment, "attachment");
export const Drag = wrapSVGIcon(GrDrag, "drag");
export const Dynamic = wrapSVGIcon(TbLivePhoto, "dynamic");
export const Enable = wrapSVGIcon(MdOutlineMotionPhotosOn, "enable");
export const Disable = wrapSVGIcon(MdOutlineMotionPhotosOff, "disable");
export const Variable = wrapSVGIcon(TbVariable, "variable");
export const Type = wrapSVGIcon(MdTypeSpecimen, "type");
export const Array = wrapSVGIcon(MdDataArray, "array");
export const Label = wrapSVGIcon(MdLabel, "label");
export const Details = wrapSVGIcon(MdOutlineTableRows, "details");
export const LinkExternal = wrapSVGIcon(BiLinkExternal, "link-external");
export const Access = wrapSVGIcon(MdShield, "access");
export const JSON = wrapSVGIcon(MdDataObject, "json");
export const Guide = wrapSVGIcon(MdBook, "guide");
export const Focus = wrapSVGIcon(MdFilterCenterFocus, "focus");
export const OpenInNewWindow = wrapSVGIcon(MdOutlineOpenInNew, "open-in-new-window");
export const MoveToMainWindow = wrapSVGIcon(MdOutlineWebAsset, "move-to-main-window");
export const SplitX = wrapSVGIcon(VscSplitHorizontal, "split-x");
export const SplitY = wrapSVGIcon(VscSplitVertical, "split-y");
export const AutoFitWidth = wrapSVGIcon(TbArrowAutofitWidth, "auto-fit-width");
export const Commit = wrapSVGIcon(MdCommit, "commit");
export const Snooze = wrapSVGIcon(IoNotificationsOff, "snooze");
export const Log = wrapSVGIcon(FaStream, "log");
export const Tare = wrapSVGIcon(FaCreativeCommonsZero, "tare");
export const Rotate = wrapSVGIcon(GrRotateRight, "rotate");
export const Text = wrapSVGIcon(MdTextFields, "text");
export const Number = wrapSVGIcon(GoNumber, "value");
export const Calendar = wrapSVGIcon(MdCalendarToday, "calendar");
export const Release = wrapSVGIcon(MdNewReleases, "release");
export const OpenExternal = wrapSVGIcon(MdArrowOutward, "open-external");
export const Feedback = wrapSVGIcon(MdFeedback, "feedback");
export const Calculation = wrapSVGIcon(BiMath, "calculation");
export const Binary = wrapSVGIcon(PiBinary, "binary");
export const Index = wrapSVGIcon(IoTime, "index");
export const Decimal = wrapSVGIcon(TbDecimal, "decimal");
export const String = wrapSVGIcon(VscSymbolString, "string");
export const Control = wrapSVGIcon(MdOutlineControlCamera, "control");
export const Rack = wrapSVGIcon(MdHive, "rack");
export const Units = {
  Acceleration: wrapSVGIcon(FaCarSide, "units-acceleration"),
  Current: wrapSVGIcon(TbCircleLetterAFilled, "units-current"),
  Force: wrapSVGIcon(RiWeightFill, "units-force"),
  Pressure: wrapSVGIcon(FaGaugeHigh, "units-pressure"),
  Resistance: wrapSVGIcon(TbCircuitResistor, "units-resistance"),
  Strain: wrapSVGIcon(SiSpringCreators, "units-strain"),
  Temperature: wrapSVGIcon(PiThermometerSimpleFill, "units-temperature"),
  Torque: wrapSVGIcon(FaGear, "units-torque"),
  Velocity: wrapSVGIcon(FaWind, "units-velocity"),
  Voltage: wrapSVGIcon(TbCircleLetterVFilled, "units-voltage"),
};
export const Bridge = wrapSVGIcon(FaBridge, "bridge");
export const Sound = wrapSVGIcon(FaMicrophone, "sound");
export const Function = wrapSVGIcon(TbMathFunction, "function");
export const Visible = wrapSVGIcon(MdOutlineVisibility, "visible");
export const Hidden = wrapSVGIcon(MdOutlineVisibilityOff, "invisible");
export const Virtual = wrapSVGIcon(TbCircleLetterVFilled, "virtual");
export const Explore = wrapSVGIcon(MdOutlineExplore, "explore");
export const Filter = wrapSVGIcon(MdOutlineFilterList, "filter");
export const StarFilled = wrapSVGIcon(FaStar, "star-filled");
export const StarOutlined = wrapSVGIcon(FaRegStar, "star-outlined");
export const Heart = wrapSVGIcon(IoMdHeart, "heart");
export const StrokeWidth = wrapSVGIcon(BsBorderWidth, "stroke-width");
export const Downsample = wrapSVGIcon(MdBlurLinear, "downsample");
export const Terminal = wrapSVGIcon(IoTerminal, "terminal");
export const Map = wrapSVGIcon(MdOutlineMap, "map");
export const Linear = wrapSVGIcon(MdOutlineLinearScale, "linear");
export const None = wrapSVGIcon(TbCircleDashed, "none");
export const Effect = wrapSVGIcon(BsStars, "effect");
export const Slate = wrapSVGIcon(PiFlowArrowBold, "slate");
export const Select = wrapSVGIcon(TbArrowsSplit, "select");
export const Notification = wrapSVGIcon(IoNotifications, "notification");
export const InProgress = wrapSVGIcon(RiProgress4Line, "in-progress");
export const Completed = wrapSVGIcon(RiProgress8Line, "completed");
export const ToDo = wrapSVGIcon(RiProgress1Line, "to-do");
export const Constant = wrapSVGIcon(VscSymbolConstant, "constant");
export const Boolean = wrapSVGIcon(RxComponentBoolean, "boolean");
export const True = wrapSVGIcon(FaCheck, "true");
export const False = wrapSVGIcon(FaXmark, "false");
export const KebabMenu = wrapSVGIcon(MdMoreVert, "kebab-menu");
export const Annotation = wrapSVGIcon(MdComment, "annotation");
export const Click = wrapSVGIcon(HiCursorClick, "click");
export const CSV = wrapSVGIcon(PiFileCsv, "csv");

export interface CreateProps extends Omit<IconProps, "topRight"> {}

interface Resolve {
  (icon?: ReactElement | string, overrides?: IconProps): ReactElement | undefined;
  (icon: ReactElement | string, overrides?: IconProps): ReactElement;
}

const icons = {
  Pause,
  Play,
  Circle,
  Edit,
  EditOff,
  Add,
  Subtract,
  Copy,
  Close,
  Info,
  Warning,
  Check,
  Refresh,
  Delete,
  Time,
  Acquire,
  Analyze,
  Concepts,
  Visualize,
  LinePlot,
  Expand,
  Cluster,
  Loading,
  Schematic,
  Caret,
  Settings,
  Reference,
  Bolt,
  Download,
  Import,
  Export,
  Range,
  Node,
  Channel,
  Resources,
  Group,
  Workspace,
  Box,
  Python,
  TypeScript,
  NPM,
  PNPM,
  Yarn,
  QuestionMark,
  Menu,
  Logo,
  Arrow,
  Keyboard,
  Tooltip,
  Annotate,
  Zoom,
  Selection,
  Pan,
  Rule,
  User,
  Rename,
  Snapshot,
  Sync,
  Search,
  Auto,
  Table,
  Wave,
  Align,
  TextAlign,
  Connect,
  Disconnect,
  Hardware,
  Save,
  Task,
  Device,
  Link,
  Attachment,
  Drag,
  Dynamic,
  Enable,
  Disable,
  Variable,
  Type,
  Array,
  Label,
  Details,
  LinkExternal,
  Access,
  JSON,
  Guide,
  Focus,
  OpenInNewWindow,
  MoveToMainWindow,
  SplitX,
  SplitY,
  AutoFitWidth,
  Commit,
  Snooze,
  Log,
  Tare,
  Rotate,
  Text,
  Value: Number,
  Calendar,
  Release,
  OpenExternal,
  Feedback,
  Calculation,
  Binary,
  Index,
  Decimal,
  String,
  Control,
  Rack,
  Units,
  Bridge,
  Sound,
  Function,
  Visible,
  Hidden,
  Virtual,
  Explore,
  Filter,
  StarFilled,
  StarOutlined,
  Heart,
  Map,
  Linear,
  None,
  Constant,
  Terminal,
<<<<<<< HEAD
  Effect,
  Slate,
  Select,
  Notification,
  InProgress,
  Completed,
  ToDo,
  Boolean,
  Annotation,
=======
  CSV,
>>>>>>> dc8c891c
};

export const resolve = ((
  icon?: ReactElement | string | undefined,
  overrides?: IconProps,
): ReactElement | undefined => {
  if (icon == null) return;
  if (typeof icon === "string")
    try {
      const C = deep.get<FC<IconProps>>(icons, icon);
      return <C {...overrides} />;
    } catch {
      throw new Error(`Unable to find icon with path ${icon} in registry`);
    }

  return cloneElement(icon, overrides);
}) as Resolve;<|MERGE_RESOLUTION|>--- conflicted
+++ resolved
@@ -150,11 +150,8 @@
   PiCaretRight,
   PiCaretUpBold,
   PiDownloadSimple,
-<<<<<<< HEAD
+  PiFileCsv,
   PiFlowArrowBold,
-=======
-  PiFileCsv,
->>>>>>> dc8c891c
   PiMagnifyingGlassBold,
   PiSelectionPlusBold,
   PiThermometerSimpleFill,
@@ -638,7 +635,6 @@
   None,
   Constant,
   Terminal,
-<<<<<<< HEAD
   Effect,
   Slate,
   Select,
@@ -648,9 +644,7 @@
   ToDo,
   Boolean,
   Annotation,
-=======
   CSV,
->>>>>>> dc8c891c
 };
 
 export const resolve = ((
