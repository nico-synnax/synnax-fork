--- conflicted
+++ resolved
@@ -59,21 +59,6 @@
     color: var(--pluto-primary-z);
 }
 
-<<<<<<< HEAD
-.pluto-icon--boolean {
-    fill: currentColor;
-}
-
-.pluto-icon--true {
-    color: var(--pluto-success-z);
-}
-
-.pluto-icon--false {
-    color: var(--pluto-error-z);
-}
-
-=======
->>>>>>> c40a282a
 .pluto-icon--logo-opc {
     transform: translateY(1px) scale(1.25);
 }
