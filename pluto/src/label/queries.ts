--- conflicted
+++ resolved
@@ -122,19 +122,11 @@
   },
   update: async ({ client, value, onChange }) =>
     onChange(await client.labels.create(value)),
-<<<<<<< HEAD
-  mountListeners: ({ store, params, onChange }) => [
-    store.labels.onSet(async (label) => {
-      if (params.key == null || label.key !== params.key) return;
-      onChange(label);
-    }, params.key),
-=======
   mountListeners: ({ store, params: { key }, onChange }) => [
     store.labels.onSet(async (label) => {
       if (key == null || label.key !== key) return;
       onChange(label);
     }, key),
->>>>>>> d9134481
   ],
 });
 
