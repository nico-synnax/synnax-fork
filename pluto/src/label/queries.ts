// Copyright 2025 Synnax Labs, Inc.
//
// Use of this software is governed by the Business Source License included in the file
// licenses/BSL.txt.
//
// As of the Change Date specified in that file, in accordance with the Business Source
// License, use of this software will be governed by the Apache License, Version 2.0,
// included in the file licenses/APL.txt.

import { label, ontology } from "@synnaxlabs/client";
import { z } from "zod";

import { Flux } from "@/flux";

export interface FluxStore extends Flux.UnaryStore<label.Key, label.Label> {}

interface SubStore extends Flux.Store {
  labels: FluxStore;
}

const SET_LABEL_LISTENER: Flux.ChannelListener<SubStore, typeof label.labelZ> = {
  channel: label.SET_CHANNEL_NAME,
  schema: label.labelZ,
  onChange: async ({ store, changed }) => store.labels.set(changed.key, changed),
};

const DELETE_LABEL_LISTENER: Flux.ChannelListener<SubStore, typeof label.keyZ> = {
  channel: label.DELETE_CHANNEL_NAME,
  schema: label.keyZ,
  onChange: async ({ store, changed }) => store.labels.delete(changed),
};

export const STORE_CONFIG: Flux.UnaryStoreConfig<SubStore> = {
  listeners: [SET_LABEL_LISTENER, DELETE_LABEL_LISTENER],
};

export const matchRelationship = (rel: ontology.Relationship, id: ontology.ID) =>
  ontology.matchRelationship(rel, {
    from: id,
    type: label.LABELED_BY_ONTOLOGY_RELATIONSHIP_TYPE,
  });

interface UseLabelsOfQueryParams {
  id: ontology.ID;
}

interface SubStore extends Flux.Store {
  labels: FluxStore;
  relationships: Flux.UnaryStore<string, ontology.Relationship>;
}

export const retrieveLabelsOf = Flux.createRetrieve<
  UseLabelsOfQueryParams,
  label.Label[],
  SubStore
>({
  name: "Labels",
  retrieve: async ({ client, params: { id } }) =>
    await client.labels.retrieve({ for: id }),
<<<<<<< HEAD
  listeners: [
    {
      channel: label.SET_CHANNEL_NAME,
      onChange: Flux.parsedHandler(label.labelZ, async ({ changed, onChange }) =>
        onChange((prev) => [...prev.filter((l) => l.key !== changed.key), changed]),
      ),
    },
    {
      channel: label.DELETE_CHANNEL_NAME,
      onChange: Flux.stringHandler(async ({ changed, onChange }) =>
        onChange((prev) => prev.filter((l) => l.key !== changed)),
      ),
    },
    {
      channel: ontology.RELATIONSHIP_SET_CHANNEL_NAME,
      onChange: Flux.parsedHandler(
        ontology.relationshipZ,
        async ({ client, changed, onChange, params: { id } }) => {
          if (!matchRelationship(changed, id)) return;
          const { key } = changed.to;
          const l = await client.labels.retrieve({ key });
          onChange((prev) => [...prev.filter((l) => l.key !== key), l]);
        },
      ),
    },
    {
      channel: ontology.RELATIONSHIP_DELETE_CHANNEL_NAME,
      onChange: Flux.parsedHandler(
        ontology.relationshipZ,
        async ({ changed, onChange, params: { id } }) => {
          if (!matchRelationship(changed, id)) return;
          onChange((prev) => prev.filter((l) => l.key !== changed.to.key));
        },
      ),
    },
=======
  mountListeners: ({ client, store, params: { id }, onChange }) => [
    store.labels.onSet(async (label) => {
      onChange((prev) => {
        const filtered = prev.filter((l) => l.key !== label.key);
        if (filtered.length === prev.length) return prev;
        return [...filtered, label];
      });
    }),
    store.labels.onDelete(async (key) => {
      onChange((prev) => prev.filter((l) => l.key !== key));
    }),
    store.relationships.onSet(async (rel) => {
      if (!matchRelationship(rel, id)) return;
      const { key } = rel.to;
      const l = await client.labels.retrieve({ key });
      store.labels.set(key, l);
      onChange((prev) => [...prev.filter((l) => l.key !== key), l]);
    }),
    store.relationships.onDelete(async (relKey) => {
      const rel = ontology.relationshipZ.parse(relKey);
      if (!matchRelationship(rel, id)) return;
      onChange((prev) => prev.filter((l) => l.key !== rel.to.key));
    }),
>>>>>>> 3c518da9
  ],
});

export const labelsOfFormSchema = z.object({ labels: z.array(label.keyZ) });

export const useLabelsOfForm = Flux.createForm<
  UseLabelsOfQueryParams,
  typeof labelsOfFormSchema,
  SubStore
>({
  name: "Labels",
  schema: labelsOfFormSchema,
  initialValues: { labels: [] },
  retrieve: async ({ client, params: { id } }) => {
    if (id == null) return null;
    const labels = await client.labels.retrieve({ for: id });
    return { labels: labels.map((l) => l.key) };
  },
  update: async ({ client, value, params: { id } }) => {
    await client.labels.label(id, value.labels, { replace: true });
  },
<<<<<<< HEAD
  listeners: [
    {
      channel: ontology.RELATIONSHIP_SET_CHANNEL_NAME,
      onChange: Flux.parsedHandler(
        ontology.relationshipZ,
        async ({ client, changed, onChange, params: { id } }) => {
          if (!matchRelationship(changed, id)) return;
          const { key } = changed.to;
          const l = await client.labels.retrieve({ key });
          onChange((prev) => {
            if (prev == null) return { labels: [l.key] };
            return { labels: [...prev.labels.filter((l) => l !== key), l.key] };
          });
        },
      ),
    },
    {
      channel: ontology.RELATIONSHIP_DELETE_CHANNEL_NAME,
      onChange: Flux.parsedHandler(
        ontology.relationshipZ,
        async ({ changed, onChange, params: { id } }) => {
          if (!matchRelationship(changed, id)) return;
          onChange((prev) => {
            if (prev == null) return { labels: [] };
            return { labels: prev.labels.filter((l) => l !== changed.to.key) };
          });
        },
      ),
    },
=======
  mountListeners: ({ client, store, params: { id }, onChange }) => [
    store.relationships.onSet(async (rel) => {
      if (!matchRelationship(rel, id)) return;
      const { key } = rel.to;
      const l = await client.labels.retrieve({ key });
      store.labels.set(key, l);
      onChange((prev) => {
        if (prev == null) return { labels: [l.key] };
        return { labels: [...prev.labels.filter((l) => l !== key), l.key] };
      });
    }),
    store.relationships.onDelete(async (relKey) => {
      const rel = ontology.relationshipZ.parse(relKey);
      if (!matchRelationship(rel, id)) return;
      onChange((prev) => {
        if (prev == null) return { labels: [] };
        return { labels: prev.labels.filter((l) => l !== rel.to.key) };
      });
    }),
>>>>>>> 3c518da9
  ],
});

export interface ListParams extends label.MultiRetrieveArgs {}

export const useList = Flux.createList<ListParams, label.Key, label.Label, SubStore>({
  name: "Labels",
  retrieve: async ({ client, params }) => await client.labels.retrieve(params),
  retrieveByKey: async ({ client, key }) => await client.labels.retrieve({ key }),
  mountListeners: ({ store, onChange, onDelete }) => [
    store.labels.onSet(async (label) => {
      onChange(label.key, label, { mode: "prepend" });
    }),
<<<<<<< HEAD
  });

export interface ListParams {
  term?: string;
  offset?: number;
  limit?: number;
}

export const useList = Flux.createList<ListParams, label.Key, label.Label>({
  name: "Labels",
  retrieve: async ({ client, params }) =>
    await client.labels.retrieve({
      ...params,
      search: params.term,
    }),
  retrieveByKey: async ({ client, key }) => await client.labels.retrieve({ key }),
  listeners: [
    {
      channel: label.SET_CHANNEL_NAME,
      onChange: Flux.parsedHandler(label.labelZ, async ({ changed, onChange }) => {
        onChange(changed.key, changed, { mode: "prepend" });
      }),
    },
    {
      channel: label.DELETE_CHANNEL_NAME,
      onChange: Flux.parsedHandler(label.keyZ, async ({ changed, onDelete }) =>
        onDelete(changed),
      ),
    },
=======
    store.labels.onDelete(async (key) => onDelete(key)),
>>>>>>> 3c518da9
  ],
});

interface FormParams {
  key?: label.Key;
}

export const formSchema = label.labelZ.partial({ key: true });

<<<<<<< HEAD
export const useForm = Flux.createForm<FormParams, typeof formSchema>({
=======
export const useForm = Flux.createForm<FormParams, typeof formSchema, SubStore>({
>>>>>>> 3c518da9
  name: "Label",
  initialValues: {
    name: "",
    color: "#000000",
  },
  schema: formSchema,
  retrieve: async ({ client, params: { key } }) => {
    if (key == null) return null;
    const label = await client.labels.retrieve({ key });
    return label;
  },
  update: async ({ client, value, onChange }) =>
    onChange(await client.labels.create(value)),
<<<<<<< HEAD
  listeners: [
    {
      channel: label.SET_CHANNEL_NAME,
      onChange: Flux.parsedHandler(
        label.labelZ,
        async ({ changed, onChange, params }) => {
          if (params.key == null || changed.key !== params.key) return;
          onChange(changed);
        },
      ),
    },
=======
  mountListeners: ({ store, params, onChange }) => [
    store.labels.onSet(async (label) => {
      if (params.key == null || label.key !== params.key) return;
      onChange(label);
    }, params.key),
>>>>>>> 3c518da9
  ],
});

export interface DeleteParams {
  key: label.Key;
}

export const useDelete = Flux.createUpdate<DeleteParams, void>({
  name: "Label",
  update: async ({ client, params: { key } }) => await client.labels.delete(key),
}).useDirect;<|MERGE_RESOLUTION|>--- conflicted
+++ resolved
@@ -57,43 +57,6 @@
   name: "Labels",
   retrieve: async ({ client, params: { id } }) =>
     await client.labels.retrieve({ for: id }),
-<<<<<<< HEAD
-  listeners: [
-    {
-      channel: label.SET_CHANNEL_NAME,
-      onChange: Flux.parsedHandler(label.labelZ, async ({ changed, onChange }) =>
-        onChange((prev) => [...prev.filter((l) => l.key !== changed.key), changed]),
-      ),
-    },
-    {
-      channel: label.DELETE_CHANNEL_NAME,
-      onChange: Flux.stringHandler(async ({ changed, onChange }) =>
-        onChange((prev) => prev.filter((l) => l.key !== changed)),
-      ),
-    },
-    {
-      channel: ontology.RELATIONSHIP_SET_CHANNEL_NAME,
-      onChange: Flux.parsedHandler(
-        ontology.relationshipZ,
-        async ({ client, changed, onChange, params: { id } }) => {
-          if (!matchRelationship(changed, id)) return;
-          const { key } = changed.to;
-          const l = await client.labels.retrieve({ key });
-          onChange((prev) => [...prev.filter((l) => l.key !== key), l]);
-        },
-      ),
-    },
-    {
-      channel: ontology.RELATIONSHIP_DELETE_CHANNEL_NAME,
-      onChange: Flux.parsedHandler(
-        ontology.relationshipZ,
-        async ({ changed, onChange, params: { id } }) => {
-          if (!matchRelationship(changed, id)) return;
-          onChange((prev) => prev.filter((l) => l.key !== changed.to.key));
-        },
-      ),
-    },
-=======
   mountListeners: ({ client, store, params: { id }, onChange }) => [
     store.labels.onSet(async (label) => {
       onChange((prev) => {
@@ -117,7 +80,6 @@
       if (!matchRelationship(rel, id)) return;
       onChange((prev) => prev.filter((l) => l.key !== rel.to.key));
     }),
->>>>>>> 3c518da9
   ],
 });
 
@@ -139,37 +101,6 @@
   update: async ({ client, value, params: { id } }) => {
     await client.labels.label(id, value.labels, { replace: true });
   },
-<<<<<<< HEAD
-  listeners: [
-    {
-      channel: ontology.RELATIONSHIP_SET_CHANNEL_NAME,
-      onChange: Flux.parsedHandler(
-        ontology.relationshipZ,
-        async ({ client, changed, onChange, params: { id } }) => {
-          if (!matchRelationship(changed, id)) return;
-          const { key } = changed.to;
-          const l = await client.labels.retrieve({ key });
-          onChange((prev) => {
-            if (prev == null) return { labels: [l.key] };
-            return { labels: [...prev.labels.filter((l) => l !== key), l.key] };
-          });
-        },
-      ),
-    },
-    {
-      channel: ontology.RELATIONSHIP_DELETE_CHANNEL_NAME,
-      onChange: Flux.parsedHandler(
-        ontology.relationshipZ,
-        async ({ changed, onChange, params: { id } }) => {
-          if (!matchRelationship(changed, id)) return;
-          onChange((prev) => {
-            if (prev == null) return { labels: [] };
-            return { labels: prev.labels.filter((l) => l !== changed.to.key) };
-          });
-        },
-      ),
-    },
-=======
   mountListeners: ({ client, store, params: { id }, onChange }) => [
     store.relationships.onSet(async (rel) => {
       if (!matchRelationship(rel, id)) return;
@@ -189,7 +120,6 @@
         return { labels: prev.labels.filter((l) => l !== rel.to.key) };
       });
     }),
->>>>>>> 3c518da9
   ],
 });
 
@@ -203,39 +133,7 @@
     store.labels.onSet(async (label) => {
       onChange(label.key, label, { mode: "prepend" });
     }),
-<<<<<<< HEAD
-  });
-
-export interface ListParams {
-  term?: string;
-  offset?: number;
-  limit?: number;
-}
-
-export const useList = Flux.createList<ListParams, label.Key, label.Label>({
-  name: "Labels",
-  retrieve: async ({ client, params }) =>
-    await client.labels.retrieve({
-      ...params,
-      search: params.term,
-    }),
-  retrieveByKey: async ({ client, key }) => await client.labels.retrieve({ key }),
-  listeners: [
-    {
-      channel: label.SET_CHANNEL_NAME,
-      onChange: Flux.parsedHandler(label.labelZ, async ({ changed, onChange }) => {
-        onChange(changed.key, changed, { mode: "prepend" });
-      }),
-    },
-    {
-      channel: label.DELETE_CHANNEL_NAME,
-      onChange: Flux.parsedHandler(label.keyZ, async ({ changed, onDelete }) =>
-        onDelete(changed),
-      ),
-    },
-=======
     store.labels.onDelete(async (key) => onDelete(key)),
->>>>>>> 3c518da9
   ],
 });
 
@@ -245,11 +143,7 @@
 
 export const formSchema = label.labelZ.partial({ key: true });
 
-<<<<<<< HEAD
-export const useForm = Flux.createForm<FormParams, typeof formSchema>({
-=======
 export const useForm = Flux.createForm<FormParams, typeof formSchema, SubStore>({
->>>>>>> 3c518da9
   name: "Label",
   initialValues: {
     name: "",
@@ -263,25 +157,11 @@
   },
   update: async ({ client, value, onChange }) =>
     onChange(await client.labels.create(value)),
-<<<<<<< HEAD
-  listeners: [
-    {
-      channel: label.SET_CHANNEL_NAME,
-      onChange: Flux.parsedHandler(
-        label.labelZ,
-        async ({ changed, onChange, params }) => {
-          if (params.key == null || changed.key !== params.key) return;
-          onChange(changed);
-        },
-      ),
-    },
-=======
   mountListeners: ({ store, params, onChange }) => [
     store.labels.onSet(async (label) => {
       if (params.key == null || label.key !== params.key) return;
       onChange(label);
     }, params.key),
->>>>>>> 3c518da9
   ],
 });
 
