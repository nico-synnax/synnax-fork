// Copyright 2025 Synnax Labs, Inc.
//
// Use of this software is governed by the Business Source License included in the file
// licenses/BSL.txt.
//
// As of the Change Date specified in that file, in accordance with the Business Source
// License, use of this software will be governed by the Apache License, Version 2.0,
// included in the file licenses/APL.txt.

import clsx, { type ClassValue } from "clsx";

const CoreBEM = clsx;

type CoreBEMType = typeof clsx;

export interface BEM extends CoreBEMType {
  B: (...blocks: string[]) => string;
  E: (element: string) => string;
  M: (...modifiers: string[]) => string;
  BE: (block: string, ...elements: string[]) => string;
  BM: (block: string, ...modifiers: string[]) => string;
<<<<<<< HEAD
  BEM: (block: string, element: string, modifier: string) => string;
=======
  BEM: (block: string, element: string, ...modifiers: string[]) => string;
>>>>>>> 3c518da9
  extend: (prefix: string) => BEM;
  var: (...variables: string[]) => "height" | "width";
}

const BLOCK = "-";
const ELEMENT = "__";
const MODIFIER = "--";

export const newBEM = (prefix: string): BEM => {
  // We need to define a new function to avoid reassigning the original
  // on each call to newBEM.
  const BEM_: BEM = (...args: ClassValue[]): string => CoreBEM(...args);
  BEM_.B = (...blocks) => prefix + BLOCK + blocks.join(BLOCK);
  BEM_.E = (element) => prefix + ELEMENT + element;
  BEM_.M = (...modifiers) => prefix + MODIFIER + modifiers.join("-");
  BEM_.BM = (block, ...modifiers) => BEM_.B(block) + MODIFIER + modifiers.join("-");
  BEM_.BE = (block, ...elements) => BEM_.B(block) + ELEMENT + elements.join(BLOCK);
<<<<<<< HEAD
  BEM_.BEM = (block, element, modifier) =>
    BEM_.BE(block, element) + MODIFIER + modifier;
=======
  BEM_.BEM = (block, element, ...modifiers) =>
    BEM_.BE(block, element) + MODIFIER + modifiers.join(BLOCK);
>>>>>>> 3c518da9
  BEM_.extend = (prefix_) => newBEM(BEM_.B(prefix_));
  BEM_.var = (...variables) =>
    (MODIFIER + prefix + BLOCK + variables.join(BLOCK)) as "height";
  return BEM_;
};<|MERGE_RESOLUTION|>--- conflicted
+++ resolved
@@ -19,11 +19,7 @@
   M: (...modifiers: string[]) => string;
   BE: (block: string, ...elements: string[]) => string;
   BM: (block: string, ...modifiers: string[]) => string;
-<<<<<<< HEAD
-  BEM: (block: string, element: string, modifier: string) => string;
-=======
   BEM: (block: string, element: string, ...modifiers: string[]) => string;
->>>>>>> 3c518da9
   extend: (prefix: string) => BEM;
   var: (...variables: string[]) => "height" | "width";
 }
@@ -41,13 +37,8 @@
   BEM_.M = (...modifiers) => prefix + MODIFIER + modifiers.join("-");
   BEM_.BM = (block, ...modifiers) => BEM_.B(block) + MODIFIER + modifiers.join("-");
   BEM_.BE = (block, ...elements) => BEM_.B(block) + ELEMENT + elements.join(BLOCK);
-<<<<<<< HEAD
-  BEM_.BEM = (block, element, modifier) =>
-    BEM_.BE(block, element) + MODIFIER + modifier;
-=======
   BEM_.BEM = (block, element, ...modifiers) =>
     BEM_.BE(block, element) + MODIFIER + modifiers.join(BLOCK);
->>>>>>> 3c518da9
   BEM_.extend = (prefix_) => newBEM(BEM_.B(prefix_));
   BEM_.var = (...variables) =>
     (MODIFIER + prefix + BLOCK + variables.join(BLOCK)) as "height";
