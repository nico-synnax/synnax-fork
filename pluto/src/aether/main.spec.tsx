--- conflicted
+++ resolved
@@ -62,11 +62,7 @@
 const newProvider = async (): Promise<[FC<PropsWithChildren>, aether.Root]> => {
   const [a, b] = createMockWorkers();
   const root = aether.render({ comms: a.route("vis"), registry: REGISTRY });
-<<<<<<< HEAD
-  const worker = b.route<MainMessage, WorkerMessage>("vis");
-=======
   const worker = b.route<MainMessage, AetherMessage>("vis");
->>>>>>> 831c09e9
   return [
     (props: PropsWithChildren) => (
       <Aether.Provider worker={worker} workerKey="vis" {...props} />
