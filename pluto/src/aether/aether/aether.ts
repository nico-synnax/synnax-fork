--- conflicted
+++ resolved
@@ -10,10 +10,7 @@
 import { alamos } from "@synnaxlabs/alamos";
 import { UnexpectedError, ValidationError } from "@synnaxlabs/client";
 import {
-<<<<<<< HEAD
-=======
   type errors,
->>>>>>> 831c09e9
   type Sender,
   type SenderHandler,
   shallowCopy,
@@ -22,22 +19,6 @@
 import { deep } from "@synnaxlabs/x/deep";
 import { z } from "zod";
 
-<<<<<<< HEAD
-import {
-  type ErrorObject,
-  type MainMessage,
-  type WorkerMessage,
-} from "@/aether/message";
-import { state } from "@/state";
-import { prettyParse } from "@/util/zod";
-
-const newTreeError = (e: unknown, message?: string): Error => {
-  if (e instanceof Error) {
-    e.message = `[${message}] - ${e.message}`;
-    return e;
-  }
-  return new Error(message ?? "unknown error", { cause: e });
-=======
 import { type AetherMessage, type MainMessage } from "@/aether/message";
 import { state } from "@/state";
 import { prettyParse } from "@/util/zod";
@@ -48,7 +29,6 @@
     return e;
   }
   return new Error(pathOrMessage ?? "unknown error", { cause: e });
->>>>>>> 831c09e9
 };
 
 /**
@@ -459,12 +439,8 @@
   }
 
   private updateChildContexts(): void {
-<<<<<<< HEAD
-    for (const c of this.children) c._updateContext(this.childCtx());
-=======
     const childCtx = this.childCtx();
     this.children.forEach((c) => c._updateContext(childCtx));
->>>>>>> 831c09e9
   }
 
   _delete(path: string[]): void {
@@ -562,11 +538,7 @@
       try {
         root.handle(msg);
       } catch (e) {
-<<<<<<< HEAD
-        const errorObj: ErrorObject = {
-=======
         const errorObj: errors.NativePayload = {
->>>>>>> 831c09e9
           name: "unknown",
           message: JSON.stringify(e),
           stack: "unknown",
