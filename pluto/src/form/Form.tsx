import { type PropsWithChildren, type ReactElement } from "react";
import { type z } from "zod/v4";

<<<<<<< HEAD
=======
import { type PropsWithChildren, type ReactElement } from "react";
import { type z } from "zod/v4";

>>>>>>> 5d302309
import { Context, type ContextValue } from "@/form/Context";

export const Form = <Z extends z.ZodType>({
  children,
  ...rest
}: PropsWithChildren<ContextValue<Z>>): ReactElement => (
  <Context value={rest as ContextValue}>{children}</Context>
);<|MERGE_RESOLUTION|>--- conflicted
+++ resolved
@@ -1,12 +1,15 @@
+// Copyright 2025 Synnax Labs, Inc.
+//
+// Use of this software is governed by the Business Source License included in the file
+// licenses/BSL.txt.
+//
+// As of the Change Date specified in that file, in accordance with the Business Source
+// License, use of this software will be governed by the Apache License, Version 2.0,
+// included in the file licenses/APL.txt.
+
 import { type PropsWithChildren, type ReactElement } from "react";
 import { type z } from "zod/v4";
 
-<<<<<<< HEAD
-=======
-import { type PropsWithChildren, type ReactElement } from "react";
-import { type z } from "zod/v4";
-
->>>>>>> 5d302309
 import { Context, type ContextValue } from "@/form/Context";
 
 export const Form = <Z extends z.ZodType>({
