// Copyright 2025 Synnax Labs, Inc.
//
// Use of this software is governed by the Business Source License included in the file
// licenses/BSL.txt.
//
// As of the Change Date specified in that file, in accordance with the Business Source
// License, use of this software will be governed by the Apache License, Version 2.0,
// included in the file licenses/APL.txt.

import { deep, type record } from "@synnaxlabs/x";
import { act, fireEvent, render, renderHook } from "@testing-library/react";
import { type PropsWithChildren, type ReactElement } from "react";
import { describe, expect, it, vi } from "vitest";
import { z } from "zod";

import { Form } from "@/form";
import { Input } from "@/input";

const basicFormSchema = z
  .object({
    name: z.string().min(1, "You must enter a name."),
    optionalField: z.string().optional(),
    age: z.number().min(5, "You must be at least 5 years old."),
    nested: z.object({ ssn: z.string(), ein: z.string().optional() }),
    array: z.array(z.object({ key: z.string(), name: z.string() })),
  })
  .check((ctx) => {
    if (ctx.value.name === "Billy Bob")
      ctx.issues.push({
        input: ctx.value.name,
        code: "custom",
        message: "You cannot be named Billy Bob.",
        path: ["name"],
        params: { variant: "warning" },
      });
  });

const initialFormValues: z.infer<typeof basicFormSchema> = {
  name: "John Doe",
  age: 42,
  nested: { ssn: "123-45-6789", ein: "" },
  array: [{ key: "key1", name: "John Doe" }],
};

const FormContainer = (props: PropsWithChildren): ReactElement => {
  const methods = Form.use<typeof basicFormSchema>({
    values: deep.copy(initialFormValues),
    schema: basicFormSchema,
  });
  return <Form.Form<typeof basicFormSchema> {...methods}>{props.children}</Form.Form>;
};

const wrapper = ({ children }: PropsWithChildren): ReactElement => (
  <FormContainer>{children}</FormContainer>
);

describe("Form", () => {
  describe("use", () => {
    describe("get", () => {
      it("should get a value from the form", () => {
        const { result } = renderHook(() =>
          Form.use({ values: deep.copy(initialFormValues), schema: basicFormSchema }),
        );
        const field = result.current.get("name");
        expect(field.value).toBe("John Doe");
        expect(field.status.variant).toEqual("success");
      });

      it("should return the correct nested values", () => {
        const { result } = renderHook(() =>
          Form.use({ values: deep.copy(initialFormValues), schema: basicFormSchema }),
        );
        const field = result.current.get("nested.ssn");
        expect(field.value).toBe("123-45-6789");
      });

      it("should throw an error if optional is false and the field is null", () => {
        const { result } = renderHook(() =>
          Form.use({ values: deep.copy(initialFormValues), schema: basicFormSchema }),
        );
        expect(() => result.current.get("ssn")).toThrow();
      });

      it("should return null if optional is true and the field is null", () => {
        const { result } = renderHook(() =>
          Form.use({ values: deep.copy(initialFormValues), schema: basicFormSchema }),
        );
        const field = result.current.get("ssn", { optional: true });
        expect(field).toBeNull();
      });

      it("should return true if a field is required in the schema", () => {
        const { result } = renderHook(() =>
          Form.use({ values: deep.copy(initialFormValues), schema: basicFormSchema }),
        );
        const field = result.current.get("age");
        expect(field.required).toBeTruthy();
      });
    });

    describe("set", () => {
      it("should set a value in the form", () => {
        const { result } = renderHook(() =>
          Form.use({ values: deep.copy(initialFormValues), schema: basicFormSchema }),
        );
        result.current.set("name", "Jane Doe");
        const field = result.current.get("name");
        expect(field.value).toBe("Jane Doe");
      });

      it("should correctly set all values in the form at once", () => {
        const { result } = renderHook(() =>
          Form.use({ values: deep.copy(initialFormValues), schema: basicFormSchema }),
        );
        result.current.set("", {
          name: "Jane Doe",
          age: 43,
          nested: { ssn: "123-45-6786", ein: "" },
          array: [{ name: "Jane Doe" }],
        });
        expect(result.current.get("name").value).toBe("Jane Doe");
        expect(result.current.get("age").value).toBe(43);
        expect(result.current.get("nested.ssn").value).toBe("123-45-6786");
        expect(result.current.get("array.0.name").value).toBe("Jane Doe");
      });
    });

    describe("bind", () => {
      it("should bind a listener for form changes", () => {
        const { result } = renderHook(() =>
          Form.use({ values: deep.copy(initialFormValues), schema: basicFormSchema }),
        );
        const onChange = vi.fn();
        result.current.bind(onChange);
        result.current.set("name", "Jane Doe");
        expect(onChange).toHaveBeenCalled();
      });
    });
    describe("validate", () => {
      it("should return false if a validation error occurs", () => {
        const { result } = renderHook(() =>
          Form.use({
            values: deep.copy({ ...initialFormValues, age: 3 }),
            schema: basicFormSchema,
          }),
        );
        expect(result.current.validate()).toBeFalsy();
        expect(result.current.get("age").status.variant).toEqual("error");
      });
      it("should call a bound listener if a validation error occurs", () => {
        const { result } = renderHook(() =>
          Form.use({
            values: deep.copy({ ...initialFormValues, age: 3 }),
            schema: basicFormSchema,
          }),
        );
        const onChange = vi.fn();
        result.current.bind(onChange);
        result.current.validate();
        expect(onChange).toHaveBeenCalled();
      });
      it("should return true if all validation errors are just warnings", () => {
        const { result } = renderHook(() =>
          Form.use({
            values: deep.copy({ ...initialFormValues, name: "Billy Bob" }),
            schema: basicFormSchema,
          }),
        );
        expect(result.current.validate()).toBeTruthy();
      });
    });
  });

  describe("useField", () => {
    it("should get a field from the form", () => {
      const { result } = renderHook(() => Form.useField<string>("name"), {
        wrapper,
      });
      expect(result.current.value).toBe("John Doe");
    });
    it("should set a field in the form", () => {
      const { result } = renderHook(() => Form.useField<string>("name"), {
        wrapper,
      });
      act(() => result.current.onChange("Jane Doe"));
      expect(result.current.value).toBe("Jane Doe");
    });
    it("should call an onChange handler passed to the hook", () => {
      const onChange = vi.fn();
      const { result } = renderHook(() => Form.useField<string>("name", { onChange }), {
        wrapper,
      });
      act(() => result.current.onChange("Jane Doe"));
      expect(onChange).toHaveBeenCalled();
    });

    it("should return a bad field status if a validation error occurs", () => {
      const { result, rerender } = renderHook(() => Form.useField<number>("age"), {
        wrapper,
      });
      act(() => result.current.onChange(3));
      rerender();
      expect(result.current.status.variant).toEqual("error");
    });

    it("should still allow the caller to set the field value even if a validation error occurs", () => {
      const { result } = renderHook(() => Form.useField<string>("name"), { wrapper });
      act(() => result.current.onChange(""));
      expect(result.current.value).toBe("");
    });

    it("should return true if a field is required in the schema", () => {
      const { result } = renderHook(() => Form.useField<string>("name"), { wrapper });
      expect(result.current.required).toBeTruthy();
    });

    it("should set the default value if the field is null", () => {
      const { result } = renderHook(
        () => Form.useField<string>("optionalField", { defaultValue: "cat" }),
        { wrapper },
      );
      expect(result.current.value).toBe("cat");
    });

    it("should respect the initial value if it is provided", () => {
      const { result } = renderHook(
        () => Form.useField<string>("name", { defaultValue: "Federico" }),
        { wrapper },
      );
      expect(result.current.value).toBe("John Doe");
    });
  });

  describe("useFieldState", () => {
    it("should get the full field state from the form", () => {
      const { result } = renderHook(() => Form.useFieldState<string>("name"), {
        wrapper,
      });
      expect(result.current?.value).toBe("John Doe");
      expect(result.current?.status.variant).toBe("success");
      expect(result.current?.touched).toBeFalsy();
      expect(result.current?.required).toBeTruthy();
    });

    it("should return the correct nested field state", () => {
      const { result } = renderHook(() => Form.useFieldState<string>("nested.ssn"), {
        wrapper,
      });
      expect(result.current?.value).toBe("123-45-6789");
      expect(result.current?.status.variant).toBe("success");
      expect(result.current?.required).toBeTruthy();
    });

    it("should return null for optional fields when they don't exist", () => {
      const { result } = renderHook(
        () => Form.useFieldState<string>("nonExistentField", { optional: true }),
        { wrapper },
      );
      expect(result.current).toBeNull();
    });

    it("should use default value when field is null", () => {
      const { result } = renderHook(
        () => Form.useFieldState<string>("optionalField", { defaultValue: "default" }),
        { wrapper },
      );
      expect(result.current?.value).toBe("default");
    });

    it("should correctly identify required vs optional fields", () => {
      const { result: requiredResult } = renderHook(
        () => Form.useFieldState<string>("name"),
        { wrapper },
      );
      const { result: optionalResult } = renderHook(
        () => Form.useFieldState<string>("optionalField", { optional: true }),
        { wrapper },
      );

      expect(requiredResult.current?.required).toBeTruthy();
      expect(optionalResult.current?.required).toBeUndefined();
    });
  });

  describe("useFieldValue", () => {
    it("should get just the value from a field", () => {
      const { result } = renderHook(() => Form.useFieldValue<string>("name"), {
        wrapper,
      });
      expect(result.current).toBe("John Doe");
    });

    it("should return the correct nested field value", () => {
      const { result } = renderHook(() => Form.useFieldValue<string>("nested.ssn"), {
        wrapper,
      });
      expect(result.current).toBe("123-45-6789");
    });

    it("should return null for optional fields when they don't exist", () => {
      const { result } = renderHook(
        () => Form.useFieldValue<string>("nonExistentField", { optional: true }),
        { wrapper },
      );
      expect(result.current).toBeNull();
    });

    it("should use default value when field is null", () => {
      const { result } = renderHook(
        () => Form.useFieldValue<string>("optionalField", { defaultValue: "default" }),
        { wrapper },
      );
      expect(result.current).toBe("default");
    });

    it("should return array values correctly", () => {
      const { result } = renderHook(() => Form.useFieldValue("array"), {
        wrapper,
      });
      expect(result.current).toEqual([{ key: "key1", name: "John Doe" }]);
    });

    it("should return array element values correctly", () => {
      const { result } = renderHook(() => Form.useFieldValue<string>("array.0.name"), {
        wrapper,
      });
      expect(result.current).toBe("John Doe");
    });

    it("should return complex nested object values correctly", () => {
      const { result } = renderHook(() => Form.useFieldValue("nested"), {
        wrapper,
      });
      expect(result.current).toEqual({ ssn: "123-45-6789", ein: "" });
    });

    it("should update a parent value state when a child value changes", async () => {
      const { result } = renderHook(
        () => {
          const child = Form.useField("nested.ssn");
          const parent = Form.useField<{ ssn: string }>("nested");
          return { child, parent };
        },
        {
          wrapper,
        },
      );
      act(() => result.current.child.onChange("123-45-6786"));
      expect(result.current.parent.value?.ssn).toEqual("123-45-6786");
    });

    it("should update an array parent when a child in the array changes", async () => {
      const { result } = renderHook(
        () => {
          const ctx = Form.useContext();
          const parent = Form.useFieldValue<string[]>("array");
          return { ctx, parent };
        },
        {
          wrapper,
        },
      );
      act(() => result.current.ctx.set("array.key1.name", "Cat"));
      expect(result.current.parent).toEqual([{ key: "key1", name: "Cat" }]);
    });
  });

  describe("useFieldValid", () => {
    it("should return true for valid fields", () => {
      const { result } = renderHook(() => Form.useFieldValid("name"), {
        wrapper,
      });
      expect(result.current).toBeTruthy();
    });

    it("should return false for non-existent optional fields", () => {
      const { result } = renderHook(() => Form.useFieldValid("nonExistentField"), {
        wrapper,
      });
      expect(result.current).toBeFalsy();
    });

    it("should work with nested fields", () => {
      const { result } = renderHook(() => Form.useFieldValid("nested.ssn"), {
        wrapper,
      });
      expect(result.current).toBeTruthy();
    });

    it("should work with array fields", () => {
      const { result } = renderHook(() => Form.useFieldValid("array.0.name"), {
        wrapper,
      });
      expect(result.current).toBeTruthy();
    });
  });

  describe("Field", () => {
    it("should return a text field with the correct value", () => {
      const c = render(<Form.Field path="name" />, { wrapper });
      expect(c.getByDisplayValue("John Doe")).toBeTruthy();
    });
    it("should render the correct label", () => {
      const c = render(<Form.Field path="name" label="Full Name" />, { wrapper });
      expect(c.getByText("Full Name")).toBeTruthy();
    });
    it("should capitalize the last part of the path if the label is not provided", () => {
      const c = render(<Form.Field path="name" />, { wrapper });
      expect(c.getByText("Name")).toBeTruthy();
    });
    it("should render a required indicator if the field is required", () => {
      const c = render(<Form.Field path="name" />, { wrapper });
      expect(c.getByText("*")).toBeTruthy();
    });
    it("should set the value of the field when the input changes", () => {
      const c = render(<Form.Field path="name" />, { wrapper });
      const input = c.getByDisplayValue("John Doe");
      fireEvent.change(input, { target: { value: "Jane Doe" } });
      expect(c.getByDisplayValue("Jane Doe")).toBeTruthy();
    });
    it("should render help text if validation on the field fails", () => {
      const c = render(<Form.Field<number> path="age">{Input.Numeric}</Form.Field>, {
        wrapper,
      });
      const input = c.getByDisplayValue("42");
      fireEvent.change(input, { target: { value: 1 } });
      fireEvent.blur(input);
      // we're executing an async parse so we need to wait for the error to show up
      expect(c.findByText("You must be at least 5 years old.")).toBeTruthy();
    });
    describe("Nested Field", () => {
      it("should return a text field with the correct value", () => {
        const c = render(<Form.Field path="nested.ssn" />, { wrapper });
        expect(c.getByDisplayValue("123-45-6789")).toBeTruthy();
      });
      it("should mark the nested field as required if it is required in the schema", () => {
        const c = render(<Form.Field path="nested.ssn" />, { wrapper });
        expect(c.getByText("*")).toBeTruthy();
      });
      it("should not mark the nested field as required if it is not required in the schema", () => {
        const c = render(<Form.Field path="nested.ein" />, { wrapper });
        expect(c.queryByText("*")).toBeNull();
      });
    });
    describe("Array Field", () => {
      it("should return a text field with the correct value", () => {
        const c = render(<Form.Field path="array.0.name" />, { wrapper });
        expect(c.getByDisplayValue("John Doe")).toBeTruthy();
      });
      it("should mark the array field as required if it is required in the schema", () => {
        const c = render(<Form.Field path="array.0.name" />, { wrapper });
        expect(c.getByText("*")).toBeTruthy();
      });
      it("should not mark the array field as required if it is not required in the schema", () => {
        const c = render(<Form.Field path="array.0.name" />, { wrapper });
        expect(c.getByText("*")).toBeTruthy();
      });
    });
  });

  describe("NumericField", () => {
    it("should return a numeric field with the correct value", () => {
      const c = render(<Form.NumericField path="age" />, { wrapper });
      expect(c.getByDisplayValue("42")).toBeTruthy();
    });
    it("should set the value of the field when the input changes", () => {
      const c = render(<Form.NumericField path="age" />, { wrapper });
      const input = c.getByDisplayValue("42");
      fireEvent.change(input, { target: { value: 43 } });
      expect(c.getByDisplayValue("43")).toBeTruthy();
    });
    it("should render help text if validation on the field fails", () => {
      const c = render(<Form.NumericField path="age" />, { wrapper });
      const input = c.getByDisplayValue("42");
      fireEvent.change(input, { target: { value: 1 } });
      fireEvent.blur(input);
      // we're executing an async parse so we need to wait for the error to show up
      expect(c.findByText("You must be at least 5 years old.")).toBeTruthy();
    });
  });

  describe("useFieldLIst", () => {
    it("should return the array as the value", () => {
      const res = renderHook(() => Form.useFieldList("array"), { wrapper });
      expect(res.result.current.data).toEqual(["key1"]);
    });
    it("should correctly push a value onto the start of the array", () => {
      const res = renderHook(
        () => Form.useFieldList<string, record.KeyedNamed>("array"),
        { wrapper },
      );
      res.result.current.push({ key: "key2", name: "Jane Doe" });
      res.rerender();
      expect(res.result.current.data).toEqual(["key1", "key2"]);
    });

    it("should correctly remove the given index from the array", () => {
      const res = renderHook(() => Form.useFieldList("array"), { wrapper });
      act(() => {
        res.result.current.remove("key1");
      });
      expect(res.result.current.data).toEqual([]);
    });

    it("should correctly keep only the given index in the array", () => {
      const res = renderHook(
        () => Form.useFieldList<string, record.KeyedNamed>("array"),
        { wrapper },
      );
      res.result.current.push({ key: "key2", name: "Jane Doe" });
      res.rerender();
      res.result.current.keepOnly("key2");
      res.rerender();
      expect(res.result.current.data).toEqual(["key2"]);
    });
  });

  describe("reset functionality", () => {
    describe("reset()", () => {
      it("should reset all form values to initial values", () => {
        const { result } = renderHook(() =>
          Form.use({ values: deep.copy(initialFormValues), schema: basicFormSchema }),
        );

        result.current.set("name", "Jane Doe");
        result.current.set("age", 25);
        result.current.set("nested.ssn", "987-65-4321");
        result.current.set("array.0.name", "Changed Name");

        expect(result.current.get("name").value).toBe("Jane Doe");
        expect(result.current.get("age").value).toBe(25);
        expect(result.current.get("nested.ssn").value).toBe("987-65-4321");
        expect(result.current.get("array.0.name").value).toBe("Changed Name");

        result.current.reset();

        expect(result.current.get("name").value).toBe("John Doe");
        expect(result.current.get("age").value).toBe(42);
        expect(result.current.get("nested.ssn").value).toBe("123-45-6789");
        expect(result.current.get("array.0.name").value).toBe("John Doe");
      });

      it("should reset form values to new provided values", () => {
        const { result } = renderHook(() =>
          Form.use({ values: deep.copy(initialFormValues), schema: basicFormSchema }),
        );

        const newValues = {
          name: "New Name",
          age: 30,
          nested: { ssn: "555-55-5555", ein: "12-3456789" },
          array: [{ key: "newKey", name: "New Array Name" }],
        };

        result.current.set("name", "Temporary Name");
        expect(result.current.get("name").value).toBe("Temporary Name");

        result.current.reset(newValues);

        expect(result.current.get("name").value).toBe("New Name");
        expect(result.current.get("age").value).toBe(30);
        expect(result.current.get("nested.ssn").value).toBe("555-55-5555");
        expect(result.current.get("nested.ein").value).toBe("12-3456789");
        expect(result.current.get("array.0.name").value).toBe("New Array Name");
      });

      it("should clear all validation errors when resetting", () => {
        const { result } = renderHook(() =>
          Form.use({ values: deep.copy(initialFormValues), schema: basicFormSchema }),
        );

        // Set invalid values to trigger validation errors
        result.current.set("name", "Billy Bob"); // Required field
        result.current.set("age", 3); // Below minimum

        // Verify errors are present
        expect(result.current.get("name").status.variant).toBe("warning");
        expect(result.current.get("age").status.variant).toBe("error");

        // Reset form
        result.current.reset();

        // Verify errors are cleared
        expect(result.current.get("name").status.variant).toBe("success");
        expect(result.current.get("age").status.variant).toBe("success");
      });

      it("should clear all touched states when resetting", () => {
        const { result } = renderHook(() =>
          Form.use({ values: deep.copy(initialFormValues), schema: basicFormSchema }),
        );
        result.current.set("name", "Jane Doe");
        result.current.set("age", 25);
        result.current.set("nested.ssn", "987-65-4321");
<<<<<<< HEAD
        expect(result.current.get("name").touched).toBeTruthy();
        expect(result.current.get("age").touched).toBeTruthy();
        expect(result.current.get("nested.ssn").touched).toBeTruthy();
        result.current.reset();
        expect(result.current.get("name").touched).toBeFalsy();
        expect(result.current.get("age").touched).toBeFalsy();
        expect(result.current.get("nested.ssn").touched).toBeFalsy();
=======
        expect(result.current.get("name").touched).toBe(true);
        expect(result.current.get("age").touched).toBe(true);
        expect(result.current.get("nested.ssn").touched).toBe(true);
        result.current.reset();
        expect(result.current.get("name").touched).toBe(false);
        expect(result.current.get("age").touched).toBe(false);
        expect(result.current.get("nested.ssn").touched).toBe(false);
>>>>>>> 3c518da9
      });

      it("should call onChange handler when resetting", () => {
        const onChange = vi.fn();
        const { result } = renderHook(() =>
          Form.use({
            values: deep.copy(initialFormValues),
            schema: basicFormSchema,
            onChange,
          }),
        );

        result.current.set("name", "Jane Doe");
        onChange.mockClear();

        result.current.reset();

        expect(onChange).toHaveBeenCalled();
      });

      it("should call onHasTouched with false when resetting from touched state", () => {
        const onHasTouched = vi.fn();
        const { result } = renderHook(() =>
          Form.use({
            values: deep.copy(initialFormValues),
            schema: basicFormSchema,
            onHasTouched,
          }),
        );
        result.current.set("name", "Jane Doe");
        expect(onHasTouched).toHaveBeenLastCalledWith(true);
        result.current.reset();
        expect(onHasTouched).toHaveBeenLastCalledWith(false);
      });

      it("should handle resetting nested objects correctly", () => {
        const { result } = renderHook(() =>
          Form.use({ values: deep.copy(initialFormValues), schema: basicFormSchema }),
        );

        // Change nested values
        result.current.set("nested.ssn", "999-99-9999");
        result.current.set("nested.ein", "98-7654321");

        // Verify changes
        expect(result.current.get("nested.ssn").value).toBe("999-99-9999");
        expect(result.current.get("nested.ein").value).toBe("98-7654321");

        // Reset form
        result.current.reset();

        // Verify nested values are reset
        expect(result.current.get("nested.ssn").value).toBe("123-45-6789");
        expect(result.current.get("nested.ein").value).toBe("");
      });

      it("should handle resetting array values correctly", () => {
        const { result } = renderHook(() =>
          Form.use({ values: deep.copy(initialFormValues), schema: basicFormSchema }),
        );

        // Modify array
        result.current.set("array", [
          { key: "key1", name: "Modified Name" },
          { key: "key2", name: "New Item" },
        ]);

        // Verify changes
        expect(result.current.get("array").value).toHaveLength(2);
        expect(result.current.get("array.0.name").value).toBe("Modified Name");

        // Reset form
        result.current.reset();

        // Verify array is reset
        expect(result.current.get("array").value).toHaveLength(1);
        expect(result.current.get("array.0.name").value).toBe("John Doe");
        expect(result.current.get("array.0.key").value).toBe("key1");
      });
    });

    describe("setCurrentStateAsInitialValues()", () => {
      it("should set current form state as new initial values", () => {
        const { result } = renderHook(() =>
          Form.use({ values: deep.copy(initialFormValues), schema: basicFormSchema }),
        );

        // Change values
        result.current.set("name", "Jane Doe");
        result.current.set("age", 25);

        // Set current state as initial
        result.current.setCurrentStateAsInitialValues();

        // Values should remain the same
        expect(result.current.get("name").value).toBe("Jane Doe");
        expect(result.current.get("age").value).toBe(25);

        // But touched states should be cleared
<<<<<<< HEAD
        expect(result.current.get("name").touched).toBeFalsy();
        expect(result.current.get("age").touched).toBeFalsy();
=======
        expect(result.current.get("name").touched).toBe(false);
        expect(result.current.get("age").touched).toBe(false);
>>>>>>> 3c518da9

        // Now resetting should go to the new "initial" values
        result.current.set("name", "Another Name");
        result.current.reset();
        expect(result.current.get("name").value).toBe("Jane Doe"); // New initial value
        expect(result.current.get("age").value).toBe(25); // New initial value
      });

      it("should call onHasTouched with false when setting current state as initial", () => {
        const onHasTouched = vi.fn();
        const { result } = renderHook(() =>
          Form.use({
            values: deep.copy(initialFormValues),
            schema: basicFormSchema,
            onHasTouched,
          }),
        );

        // Touch a field
        result.current.set("name", "Jane Doe");
        expect(onHasTouched).toHaveBeenLastCalledWith(true);

        // Set current state as initial
        result.current.setCurrentStateAsInitialValues();

        // Should call onHasTouched with false
        expect(onHasTouched).toHaveBeenLastCalledWith(false);
      });

      it("should handle nested and array values when setting current state as initial", () => {
        const { result } = renderHook(() =>
          Form.use({ values: deep.copy(initialFormValues), schema: basicFormSchema }),
        );

        // Change nested and array values
        result.current.set("nested.ssn", "999-99-9999");
        result.current.set("array.0.name", "New Array Name");

        // Set current state as initial
        result.current.setCurrentStateAsInitialValues();

        // Values should remain the same but not be touched
        expect(result.current.get("nested.ssn").value).toBe("999-99-9999");
<<<<<<< HEAD
        expect(result.current.get("nested.ssn").touched).toBeFalsy();
        expect(result.current.get("array.0.name").value).toBe("New Array Name");
        expect(result.current.get("array.0.name").touched).toBeFalsy();

        // Changing back to original values should now mark as touched
        result.current.set("nested.ssn", "123-45-6789");
        expect(result.current.get("nested.ssn").touched).toBeTruthy();
=======
        expect(result.current.get("nested.ssn").touched).toBe(false);
        expect(result.current.get("array.0.name").value).toBe("New Array Name");
        expect(result.current.get("array.0.name").touched).toBe(false);

        // Changing back to original values should now mark as touched
        result.current.set("nested.ssn", "123-45-6789");
        expect(result.current.get("nested.ssn").touched).toBe(true);
>>>>>>> 3c518da9
      });
    });
  });

  describe("touched state", () => {
    it("should mark a field as touched when its value changes", () => {
      const { result } = renderHook(() =>
        Form.use({ values: deep.copy(initialFormValues), schema: basicFormSchema }),
      );
      result.current.set("name", "Jane Doe");
      const field = result.current.get("name");
      expect(field.touched).toBeTruthy();
    });

    it("should not mark a field as touched when setting it to its initial value", () => {
      const { result } = renderHook(() =>
        Form.use({ values: deep.copy(initialFormValues), schema: basicFormSchema }),
      );
      result.current.set("name", "John Doe");
      const field = result.current.get("name");
      expect(field.touched).toBeFalsy();
    });

    it("should mark a field as untouched when resetting to initial value", () => {
      const { result } = renderHook(() =>
        Form.use({ values: deep.copy(initialFormValues), schema: basicFormSchema }),
      );
      result.current.set("name", "Jane Doe");
      expect(result.current.get("name").touched).toBeTruthy();
      result.current.set("name", "John Doe");
      expect(result.current.get("name").touched).toBeFalsy();
    });

    it("should clear all touched states when resetting the form", () => {
      const { result } = renderHook(() =>
        Form.use({ values: deep.copy(initialFormValues), schema: basicFormSchema }),
      );
      result.current.set("name", "Jane Doe");
      result.current.set("age", 25);
      expect(result.current.get("name").touched).toBeTruthy();
      expect(result.current.get("age").touched).toBeTruthy();
      result.current.reset(deep.copy(initialFormValues));
      expect(result.current.get("name").touched).toBeFalsy();
      expect(result.current.get("age").touched).toBeFalsy();
    });

    it("should call onHasTouched when form touched state changes", () => {
      const onHasTouched = vi.fn();
      const { result } = renderHook(() =>
        Form.use({
          values: deep.copy(initialFormValues),
          schema: basicFormSchema,
          onHasTouched,
        }),
      );

      // Should call with true when first field is touched
      result.current.set("name", "Jane Doe");
      expect(onHasTouched).toHaveBeenLastCalledWith(true);

      // Should not call again when another field is touched
      result.current.set("age", 25);
      expect(onHasTouched).toHaveBeenCalledTimes(1);

      // Should call with false when all fields return to initial values
      result.current.set("name", "John Doe");
      result.current.set("age", 42);
      expect(onHasTouched).toHaveBeenLastCalledWith(false);
    });

    it("should snapshot touched state when requested", () => {
      const { result } = renderHook(() =>
        Form.use({ values: deep.copy(initialFormValues), schema: basicFormSchema }),
      );

      // Change some values and verify they're marked as touched
      result.current.set("name", "Jane Doe");
      result.current.set("age", 25);
      expect(result.current.get("name").touched).toBeTruthy();
      expect(result.current.get("age").touched).toBeTruthy();

      // Take a snapshot - this should become the new "initial" state
      result.current.setCurrentStateAsInitialValues();

      // Verify fields are now untouched
      expect(result.current.get("name").touched).toBeFalsy();
      expect(result.current.get("age").touched).toBeFalsy();

      // Verify changing back to the old initial values now marks as touched
      result.current.set("name", "John Doe");
      expect(result.current.get("name").touched).toBeTruthy();
    });

    it("should properly track touched state through reset and setCurrentStateAsInitialValues", () => {
      const { result } = renderHook(() =>
        Form.use({ values: deep.copy(initialFormValues), schema: basicFormSchema }),
      );

      // Change value and verify touched
      result.current.set("name", "Jane Doe");
<<<<<<< HEAD
      expect(result.current.get("name").touched).toBeTruthy();

      // Reset should clear touched state
      result.current.reset();
      expect(result.current.get("name").touched).toBeFalsy();
=======
      expect(result.current.get("name").touched).toBe(true);

      // Reset should clear touched state
      result.current.reset();
      expect(result.current.get("name").touched).toBe(false);
>>>>>>> 3c518da9

      // Change again and set as initial values
      result.current.set("name", "Jane Doe");
      expect(result.current.get("name").touched).toBeTruthy();
      result.current.setCurrentStateAsInitialValues();
<<<<<<< HEAD
      expect(result.current.get("name").touched).toBeFalsy();

      // Now changing back to original should mark as touched
      result.current.set("name", "John Doe");
      expect(result.current.get("name").touched).toBeTruthy();
=======
      expect(result.current.get("name").touched).toBe(false);

      // Now changing back to original should mark as touched
      result.current.set("name", "John Doe");
      expect(result.current.get("name").touched).toBe(true);
>>>>>>> 3c518da9

      // And changing back to new initial should clear touched
      result.current.set("name", "Jane Doe");
      expect(result.current.get("name").touched).toBeFalsy();
    });
  });
});<|MERGE_RESOLUTION|>--- conflicted
+++ resolved
@@ -94,7 +94,7 @@
           Form.use({ values: deep.copy(initialFormValues), schema: basicFormSchema }),
         );
         const field = result.current.get("age");
-        expect(field.required).toBeTruthy();
+        expect(field.required).toBe(true);
       });
     });
 
@@ -144,7 +144,7 @@
             schema: basicFormSchema,
           }),
         );
-        expect(result.current.validate()).toBeFalsy();
+        expect(result.current.validate()).toBe(false);
         expect(result.current.get("age").status.variant).toEqual("error");
       });
       it("should call a bound listener if a validation error occurs", () => {
@@ -166,7 +166,7 @@
             schema: basicFormSchema,
           }),
         );
-        expect(result.current.validate()).toBeTruthy();
+        expect(result.current.validate()).toBe(true);
       });
     });
   });
@@ -211,7 +211,7 @@
 
     it("should return true if a field is required in the schema", () => {
       const { result } = renderHook(() => Form.useField<string>("name"), { wrapper });
-      expect(result.current.required).toBeTruthy();
+      expect(result.current.required).toBe(true);
     });
 
     it("should set the default value if the field is null", () => {
@@ -238,8 +238,8 @@
       });
       expect(result.current?.value).toBe("John Doe");
       expect(result.current?.status.variant).toBe("success");
-      expect(result.current?.touched).toBeFalsy();
-      expect(result.current?.required).toBeTruthy();
+      expect(result.current?.touched).toBe(false);
+      expect(result.current?.required).toBe(true);
     });
 
     it("should return the correct nested field state", () => {
@@ -248,7 +248,7 @@
       });
       expect(result.current?.value).toBe("123-45-6789");
       expect(result.current?.status.variant).toBe("success");
-      expect(result.current?.required).toBeTruthy();
+      expect(result.current?.required).toBe(true);
     });
 
     it("should return null for optional fields when they don't exist", () => {
@@ -277,7 +277,7 @@
         { wrapper },
       );
 
-      expect(requiredResult.current?.required).toBeTruthy();
+      expect(requiredResult.current?.required).toBe(true);
       expect(optionalResult.current?.required).toBeUndefined();
     });
   });
@@ -370,28 +370,28 @@
       const { result } = renderHook(() => Form.useFieldValid("name"), {
         wrapper,
       });
-      expect(result.current).toBeTruthy();
+      expect(result.current).toBe(true);
     });
 
     it("should return false for non-existent optional fields", () => {
       const { result } = renderHook(() => Form.useFieldValid("nonExistentField"), {
         wrapper,
       });
-      expect(result.current).toBeFalsy();
+      expect(result.current).toBe(false);
     });
 
     it("should work with nested fields", () => {
       const { result } = renderHook(() => Form.useFieldValid("nested.ssn"), {
         wrapper,
       });
-      expect(result.current).toBeTruthy();
+      expect(result.current).toBe(true);
     });
 
     it("should work with array fields", () => {
       const { result } = renderHook(() => Form.useFieldValid("array.0.name"), {
         wrapper,
       });
-      expect(result.current).toBeTruthy();
+      expect(result.current).toBe(true);
     });
   });
 
@@ -592,15 +592,6 @@
         result.current.set("name", "Jane Doe");
         result.current.set("age", 25);
         result.current.set("nested.ssn", "987-65-4321");
-<<<<<<< HEAD
-        expect(result.current.get("name").touched).toBeTruthy();
-        expect(result.current.get("age").touched).toBeTruthy();
-        expect(result.current.get("nested.ssn").touched).toBeTruthy();
-        result.current.reset();
-        expect(result.current.get("name").touched).toBeFalsy();
-        expect(result.current.get("age").touched).toBeFalsy();
-        expect(result.current.get("nested.ssn").touched).toBeFalsy();
-=======
         expect(result.current.get("name").touched).toBe(true);
         expect(result.current.get("age").touched).toBe(true);
         expect(result.current.get("nested.ssn").touched).toBe(true);
@@ -608,7 +599,6 @@
         expect(result.current.get("name").touched).toBe(false);
         expect(result.current.get("age").touched).toBe(false);
         expect(result.current.get("nested.ssn").touched).toBe(false);
->>>>>>> 3c518da9
       });
 
       it("should call onChange handler when resetting", () => {
@@ -708,13 +698,8 @@
         expect(result.current.get("age").value).toBe(25);
 
         // But touched states should be cleared
-<<<<<<< HEAD
-        expect(result.current.get("name").touched).toBeFalsy();
-        expect(result.current.get("age").touched).toBeFalsy();
-=======
         expect(result.current.get("name").touched).toBe(false);
         expect(result.current.get("age").touched).toBe(false);
->>>>>>> 3c518da9
 
         // Now resetting should go to the new "initial" values
         result.current.set("name", "Another Name");
@@ -758,15 +743,6 @@
 
         // Values should remain the same but not be touched
         expect(result.current.get("nested.ssn").value).toBe("999-99-9999");
-<<<<<<< HEAD
-        expect(result.current.get("nested.ssn").touched).toBeFalsy();
-        expect(result.current.get("array.0.name").value).toBe("New Array Name");
-        expect(result.current.get("array.0.name").touched).toBeFalsy();
-
-        // Changing back to original values should now mark as touched
-        result.current.set("nested.ssn", "123-45-6789");
-        expect(result.current.get("nested.ssn").touched).toBeTruthy();
-=======
         expect(result.current.get("nested.ssn").touched).toBe(false);
         expect(result.current.get("array.0.name").value).toBe("New Array Name");
         expect(result.current.get("array.0.name").touched).toBe(false);
@@ -774,7 +750,6 @@
         // Changing back to original values should now mark as touched
         result.current.set("nested.ssn", "123-45-6789");
         expect(result.current.get("nested.ssn").touched).toBe(true);
->>>>>>> 3c518da9
       });
     });
   });
@@ -786,7 +761,7 @@
       );
       result.current.set("name", "Jane Doe");
       const field = result.current.get("name");
-      expect(field.touched).toBeTruthy();
+      expect(field.touched).toBe(true);
     });
 
     it("should not mark a field as touched when setting it to its initial value", () => {
@@ -795,7 +770,7 @@
       );
       result.current.set("name", "John Doe");
       const field = result.current.get("name");
-      expect(field.touched).toBeFalsy();
+      expect(field.touched).toBe(false);
     });
 
     it("should mark a field as untouched when resetting to initial value", () => {
@@ -803,9 +778,9 @@
         Form.use({ values: deep.copy(initialFormValues), schema: basicFormSchema }),
       );
       result.current.set("name", "Jane Doe");
-      expect(result.current.get("name").touched).toBeTruthy();
+      expect(result.current.get("name").touched).toBe(true);
       result.current.set("name", "John Doe");
-      expect(result.current.get("name").touched).toBeFalsy();
+      expect(result.current.get("name").touched).toBe(false);
     });
 
     it("should clear all touched states when resetting the form", () => {
@@ -814,11 +789,11 @@
       );
       result.current.set("name", "Jane Doe");
       result.current.set("age", 25);
-      expect(result.current.get("name").touched).toBeTruthy();
-      expect(result.current.get("age").touched).toBeTruthy();
+      expect(result.current.get("name").touched).toBe(true);
+      expect(result.current.get("age").touched).toBe(true);
       result.current.reset(deep.copy(initialFormValues));
-      expect(result.current.get("name").touched).toBeFalsy();
-      expect(result.current.get("age").touched).toBeFalsy();
+      expect(result.current.get("name").touched).toBe(false);
+      expect(result.current.get("age").touched).toBe(false);
     });
 
     it("should call onHasTouched when form touched state changes", () => {
@@ -853,19 +828,19 @@
       // Change some values and verify they're marked as touched
       result.current.set("name", "Jane Doe");
       result.current.set("age", 25);
-      expect(result.current.get("name").touched).toBeTruthy();
-      expect(result.current.get("age").touched).toBeTruthy();
+      expect(result.current.get("name").touched).toBe(true);
+      expect(result.current.get("age").touched).toBe(true);
 
       // Take a snapshot - this should become the new "initial" state
       result.current.setCurrentStateAsInitialValues();
 
       // Verify fields are now untouched
-      expect(result.current.get("name").touched).toBeFalsy();
-      expect(result.current.get("age").touched).toBeFalsy();
+      expect(result.current.get("name").touched).toBe(false);
+      expect(result.current.get("age").touched).toBe(false);
 
       // Verify changing back to the old initial values now marks as touched
       result.current.set("name", "John Doe");
-      expect(result.current.get("name").touched).toBeTruthy();
+      expect(result.current.get("name").touched).toBe(true);
     });
 
     it("should properly track touched state through reset and setCurrentStateAsInitialValues", () => {
@@ -875,41 +850,25 @@
 
       // Change value and verify touched
       result.current.set("name", "Jane Doe");
-<<<<<<< HEAD
-      expect(result.current.get("name").touched).toBeTruthy();
-
-      // Reset should clear touched state
-      result.current.reset();
-      expect(result.current.get("name").touched).toBeFalsy();
-=======
       expect(result.current.get("name").touched).toBe(true);
 
       // Reset should clear touched state
       result.current.reset();
       expect(result.current.get("name").touched).toBe(false);
->>>>>>> 3c518da9
 
       // Change again and set as initial values
       result.current.set("name", "Jane Doe");
-      expect(result.current.get("name").touched).toBeTruthy();
+      expect(result.current.get("name").touched).toBe(true);
       result.current.setCurrentStateAsInitialValues();
-<<<<<<< HEAD
-      expect(result.current.get("name").touched).toBeFalsy();
-
-      // Now changing back to original should mark as touched
-      result.current.set("name", "John Doe");
-      expect(result.current.get("name").touched).toBeTruthy();
-=======
       expect(result.current.get("name").touched).toBe(false);
 
       // Now changing back to original should mark as touched
       result.current.set("name", "John Doe");
       expect(result.current.get("name").touched).toBe(true);
->>>>>>> 3c518da9
 
       // And changing back to new initial should clear touched
       result.current.set("name", "Jane Doe");
-      expect(result.current.get("name").touched).toBeFalsy();
+      expect(result.current.get("name").touched).toBe(false);
     });
   });
 });