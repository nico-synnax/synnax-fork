--- conflicted
+++ resolved
@@ -152,18 +152,6 @@
     this.cachedRefs.delete(path);
   }
 
-<<<<<<< HEAD
-  validate(validateUntouched?: boolean): boolean {
-    if (this.schema == null) return true;
-    const result = this.schema.safeParse(this.values);
-    return this.processValidation(validateUntouched, result);
-  }
-
-  async validateAsync(validateUntouched?: boolean): Promise<boolean> {
-    if (this.schema == null) return true;
-    const result = await this.schema.safeParseAsync(this.values);
-    return this.processValidation(validateUntouched, result);
-=======
   validate(validateUntouched?: boolean, path?: string): boolean {
     if (this.schema == null) return true;
     const result = this.schema.safeParse(this.values);
@@ -209,7 +197,6 @@
       }
     });
     return accumulated;
->>>>>>> 3c518da9
   }
 
   private processValidation(
@@ -226,13 +213,6 @@
     // Parse was a complete success. No errors encountered.
     if (result.success) return true;
     let success = true;
-<<<<<<< HEAD
-    result.error.issues.forEach((issue) => {
-      const { message } = issue;
-      const issuePath = issue.path.join(".");
-      if (!validateUntouched && !this.touched.has(issuePath)) return;
-      const variant = getVariant(issue);
-=======
     const statuses = this.errorsToStatuses(result.error.issues, [], []);
     statuses.forEach((status) => {
       const { key: issuePath, message, variant } = status;
@@ -243,7 +223,6 @@
         deep.pathsMatch(validationPath, issuePath);
       const isTouched = validateUntouched || this.touched.has(issuePath);
       if (!matchesPath || !isTouched) return;
->>>>>>> 3c518da9
       if (variant !== "warning") success = false;
       this.setStatus(issuePath, { key: issuePath, variant, message });
     });
