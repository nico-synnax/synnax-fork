/*
 * Copyright 2025 Synnax Labs, Inc.
 *
 * Use of this software is governed by the Business Source License included in the file
 * licenses/BSL.txt.
 *
 * As of the Change Date specified in that file, in accordance with the Business Source
 * License, use of this software will be governed by the Apache License, Version 2.0,
 * included in the file licenses/APL.txt.
 */

.pluto-navbar {
    position: relative;
    flex-shrink: 0;
}

.pluto-navbar.pluto--direction-y {
    padding: 0;
    height: 100%;
}

.pluto-navbar.pluto--direction-x {
    width: 100%;
}

.pluto-navbar.pluto--direction-y .pluto-navbar__content {
    flex-direction: column !important;
    width: 100%;
}

.pluto-navbar.pluto--direction-x .pluto-navbar__content {
    flex-direction: row !important;
    height: 100%;
}

<<<<<<< HEAD
.pluto-navbar.pluto--direction-x .pluto-navbar__content.pluto--center {
=======
.pluto-navbar.pluto--direction-x .pluto-navbar__content.pluto--location-center {
>>>>>>> 3c518da9
    margin-left: auto;
    margin-right: auto;
}

.pluto-navbar.pluto--direction-x .pluto-navbar__content.pluto--end {
    margin-left: auto;
}

<<<<<<< HEAD
.pluto-navbar.pluto--direction-y .pluto-navbar__content.pluto--center {
=======
.pluto-navbar.pluto--direction-y .pluto-navbar__content.pluto--location-center {
>>>>>>> 3c518da9
    margin-top: auto;
    margin-bottom: auto;
    order: 2;
}

.pluto-navbar.pluto--direction-y .pluto-navbar__content.pluto--end {
    order: 100;
    margin-top: auto;
}

.pluto-navbar.pluto--direction-x .pluto-navbar__content.pluto--absolute-center {
    left: 50%;
    transform: translateX(-50%);
    position: absolute;
}<|MERGE_RESOLUTION|>--- conflicted
+++ resolved
@@ -33,11 +33,7 @@
     height: 100%;
 }
 
-<<<<<<< HEAD
-.pluto-navbar.pluto--direction-x .pluto-navbar__content.pluto--center {
-=======
 .pluto-navbar.pluto--direction-x .pluto-navbar__content.pluto--location-center {
->>>>>>> 3c518da9
     margin-left: auto;
     margin-right: auto;
 }
@@ -46,11 +42,7 @@
     margin-left: auto;
 }
 
-<<<<<<< HEAD
-.pluto-navbar.pluto--direction-y .pluto-navbar__content.pluto--center {
-=======
 .pluto-navbar.pluto--direction-y .pluto-navbar__content.pluto--location-center {
->>>>>>> 3c518da9
     margin-top: auto;
     margin-bottom: auto;
     order: 2;
