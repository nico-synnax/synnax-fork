--- conflicted
+++ resolved
@@ -1,12 +1,3 @@
-<<<<<<< HEAD
-import {
-  ForwardedRef,
-  HTMLAttributes,
-  PropsWithChildren,
-  forwardRef,
-  CSSProperties,
-} from "react";
-=======
 // Copyright 2022 Synnax Labs, Inc.
 //
 // Use of this software is governed by the Business Source License included in the file
@@ -16,13 +7,18 @@
 // License, use of this software will be governed by the Apache License, Version 2.0,
 // included in the file licenses/APL.txt.
 
-import { ForwardedRef, HTMLAttributes, PropsWithChildren, forwardRef } from "react";
->>>>>>> cd13e094
+import {
+  CSSProperties,
+  ForwardedRef,
+  forwardRef,
+  HTMLAttributes,
+  PropsWithChildren,
+} from "react";
 
 import clsx from "clsx";
 
-import { ComponentSize } from "../../util/component";
-import { Direction } from "../../util/spatial";
+import { ComponentSize } from "@/util/component";
+import { Direction } from "@/util/spatial";
 import "./Space.css";
 
 /** The alignments for the cross axis of a space */
