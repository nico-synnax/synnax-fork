--- conflicted
+++ resolved
@@ -1,12 +1,3 @@
-<<<<<<< HEAD
-import {
-  createContext,
-  FunctionComponent,
-  ReactElement,
-  useContext,
-  useState,
-} from "react";
-=======
 // Copyright 2022 Synnax Labs, Inc.
 //
 // Use of this software is governed by the Business Source License included in the file
@@ -16,11 +7,13 @@
 // License, use of this software will be governed by the Apache License, Version 2.0,
 // included in the file licenses/APL.txt.
 
-import React, { ComponentType, ReactNode, useState } from "react";
-
-import clsx from "clsx";
-import { AiOutlineClose } from "react-icons/ai";
->>>>>>> cd13e094
+import React, {
+  createContext,
+  FunctionComponent,
+  ReactElement,
+  useContext,
+  useState,
+} from "react";
 
 import { Space, SpaceProps } from "../Space";
 
