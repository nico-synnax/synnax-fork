<<<<<<< HEAD
import { useState } from "@storybook/addons";
=======
// Copyright 2022 Synnax Labs, Inc.
//
// Use of this software is governed by the Business Source License included in the file
// licenses/BSL.txt.
//
// As of the Change Date specified in that file, in accordance with the Business Source
// License, use of this software will be governed by the Apache License, Version 2.0,
// included in the file licenses/APL.txt.

>>>>>>> cd13e094
import type { ComponentMeta, ComponentStory } from "@storybook/react";

import { ListColumn } from "../List";

import { Select, SelectMultipleProps } from ".";

import { RenderableRecord } from "@/util/record";

const story: ComponentMeta<typeof Select.Multiple> = {
  title: "Atoms/Select",
  component: Select.Multiple,
};

const sampleData = Array.from({ length: 500 }).map((_, i) => ({
  key: `Option ${i}`,
  name: `strain-gauge-${i}`,
  dataType: "Float64",
  sampleRate: i,
}));

interface SampleRecord {
  key: string;
  sampleRate: number;
  name: string;
  dataType: string;
}

const sampleColumns: Array<ListColumn<SampleRecord>> = [
  {
    key: "name",
    label: "Name",
    visible: true,
  },
  {
    key: "dataType",
    label: "Data Type",
    visible: true,
  },
  {
    key: "sampleRate",
    label: "Sample Rate",
    visible: true,
  },
];

const MultipleTemplate = <E extends RenderableRecord<E>>(
  args: Omit<SelectMultipleProps<E>, "value" | "onChange">
): JSX.Element => {
  const [value, setValue] = useState<readonly string[]>([]);
  return <Select.Multiple {...args} value={value} onChange={setValue} />;
};

export const Multiple: ComponentStory<typeof Select.Multiple<SampleRecord>> =
  MultipleTemplate.bind({});

Multiple.args = {
  value: [],
  columns: sampleColumns,
  location: "bottom",
  data: sampleData,
};

const Template = (
  props: Omit<SelectMultipleProps<SampleRecord>, "value" | "onChange">
): JSX.Element => {
  const [value, setValue] = useState<string>("");
  return <Select {...props} value={value} onChange={setValue} />;
};

export const Default: ComponentStory<typeof Template> = Template.bind({});

Default.args = {
  columns: sampleColumns,
  location: "bottom",
  data: sampleData,
};

export default story;<|MERGE_RESOLUTION|>--- conflicted
+++ resolved
@@ -1,6 +1,3 @@
-<<<<<<< HEAD
-import { useState } from "@storybook/addons";
-=======
 // Copyright 2022 Synnax Labs, Inc.
 //
 // Use of this software is governed by the Business Source License included in the file
@@ -10,7 +7,7 @@
 // License, use of this software will be governed by the Apache License, Version 2.0,
 // included in the file licenses/APL.txt.
 
->>>>>>> cd13e094
+import { useState } from "@storybook/addons";
 import type { ComponentMeta, ComponentStory } from "@storybook/react";
 
 import { ListColumn } from "../List";
