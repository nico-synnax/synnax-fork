<<<<<<< HEAD
.pluto-select-multiple__input {
=======
/* Copyright 2022 Synnax Labs, Inc. */
/* */
/* Use of this software is governed by the Business Source License included in the file */
/* licenses/BSL.txt. */
/* */
/* As of the Change Date specified in that file, in accordance with the Business Source */
/* License, use of this software will be governed by the Apache License, Version 2.0, */
/* included in the file licenses/APL.txt. */

.pluto-select-multiple__container * {
    transition: 0.1s ease-in-out;
}

.pluto-select-multiple__container {
    position: relative;
    flex-grow: 1;
	}

.pluto-select-multiple__list {
    background-color: var(--pluto-gray-m3);
    border: var(--pluto-border-width) solid var(--pluto-gray-m1);
    border-radius: var(--pluto-border-radius);
    position: absolute;
    width: 100%;
    max-height: 360px;
}

.pluto-select-multiple__list--hidden {
    opacity: 0;
    z-index: -1;
    pointer-events: none;
}

.pluto-select-multiple__list--top {
    border-radius: var(--pluto-border-radius) var(--pluto-border-radius) 0 0;
    bottom: calc(4.5rem - 1px);
}

.pluto-select-multiple__list--bottom {
    border-radius: 0 0 var(--pluto-border-radius) var(--pluto-border-radius);
    top: calc(4.5rem - 1px);
}

.pluto-select-multiple__input__input {
    border-radius: var(--pluto-border-radius) 0 0 var(--pluto-border-radius);
>>>>>>> 5de6366c
    width: 20%;
    flex-shrink: 0;
}

.pluto-select-multiple__tags {
    padding: 0.25rem 1rem;
    overflow-x: scroll;
    flex-wrap: wrap;
}

.pluto-select-multiple__tags::-webkit-scrollbar {
    display: none;
}

.pluto-select-multiple__clear {
    background: var(--pluto-background-color);
}

.pluto-select-multiple__clear--visible {
    z-index: 11;
    background: var(--pluto-background-color);
}<|MERGE_RESOLUTION|>--- conflicted
+++ resolved
@@ -1,6 +1,3 @@
-<<<<<<< HEAD
-.pluto-select-multiple__input {
-=======
 /* Copyright 2022 Synnax Labs, Inc. */
 /* */
 /* Use of this software is governed by the Business Source License included in the file */
@@ -10,43 +7,7 @@
 /* License, use of this software will be governed by the Apache License, Version 2.0, */
 /* included in the file licenses/APL.txt. */
 
-.pluto-select-multiple__container * {
-    transition: 0.1s ease-in-out;
-}
-
-.pluto-select-multiple__container {
-    position: relative;
-    flex-grow: 1;
-	}
-
-.pluto-select-multiple__list {
-    background-color: var(--pluto-gray-m3);
-    border: var(--pluto-border-width) solid var(--pluto-gray-m1);
-    border-radius: var(--pluto-border-radius);
-    position: absolute;
-    width: 100%;
-    max-height: 360px;
-}
-
-.pluto-select-multiple__list--hidden {
-    opacity: 0;
-    z-index: -1;
-    pointer-events: none;
-}
-
-.pluto-select-multiple__list--top {
-    border-radius: var(--pluto-border-radius) var(--pluto-border-radius) 0 0;
-    bottom: calc(4.5rem - 1px);
-}
-
-.pluto-select-multiple__list--bottom {
-    border-radius: 0 0 var(--pluto-border-radius) var(--pluto-border-radius);
-    top: calc(4.5rem - 1px);
-}
-
-.pluto-select-multiple__input__input {
-    border-radius: var(--pluto-border-radius) 0 0 var(--pluto-border-radius);
->>>>>>> 5de6366c
+.pluto-select-multiple__input {
     width: 20%;
     flex-shrink: 0;
 }
