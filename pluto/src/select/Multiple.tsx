--- conflicted
+++ resolved
@@ -16,35 +16,25 @@
 import { type DialogProps } from "@/select/Dialog";
 import { Frame, type MultipleFrameProps } from "@/select/Frame";
 import { type MultipleTriggerProps } from "@/select/MultipleTrigger";
-<<<<<<< HEAD
-=======
 import {
   transformDialogVariant,
   transformTriggerVariant,
   type Variant,
 } from "@/select/variant";
->>>>>>> 3c518da9
 
 export interface MultipleProps<
   K extends record.Key,
   E extends record.Keyed<K> | undefined,
 > extends Omit<MultipleFrameProps<K, E>, "multiple" | "children">,
     Pick<DialogProps<K>, "emptyContent" | "status" | "onSearch" | "actions">,
-<<<<<<< HEAD
-    Omit<Dialog.FrameProps, "onChange" | "children">,
-=======
     Omit<Dialog.FrameProps, "onChange" | "children" | "variant">,
->>>>>>> 3c518da9
     Pick<MultipleTriggerProps<K>, "disabled" | "icon" | "haulType">,
     Pick<List.ItemsProps<K>, "children"> {
   resourceName: string;
   renderTag?: Select.MultipleTriggerProps<K>["children"];
   triggerProps?: Select.MultipleTriggerProps<K>;
   dialogProps?: Dialog.FrameProps;
-<<<<<<< HEAD
-=======
   variant?: Variant;
->>>>>>> 3c518da9
 }
 
 export const Multiple = <K extends record.Key, E extends record.Keyed<K> | undefined>({
@@ -69,16 +59,10 @@
   triggerProps,
   virtual = true,
   dialogProps,
-<<<<<<< HEAD
-  ...rest
-}: MultipleProps<K, E>): ReactElement => (
-  <Dialog.Frame variant="connected" {...rest}>
-=======
   variant = "connected",
   ...rest
 }: MultipleProps<K, E>): ReactElement => (
   <Dialog.Frame variant={transformDialogVariant(variant)} {...rest}>
->>>>>>> 3c518da9
     <Frame<K, E>
       multiple
       value={value}
@@ -96,10 +80,7 @@
         icon={icon}
         placeholder={`Select ${resourceName}s`}
         disabled={disabled}
-<<<<<<< HEAD
-=======
         variant={transformTriggerVariant(variant)}
->>>>>>> 3c518da9
         {...triggerProps}
       >
         {renderTag}
