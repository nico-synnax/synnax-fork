--- conflicted
+++ resolved
@@ -16,13 +16,6 @@
 
 export const Level = (props: LevelProps): ReactElement => (
   <Select.Buttons {...props} keys={text.LEVELS}>
-<<<<<<< HEAD
-    <Select.Button itemKey="h2">XL</Select.Button>
-    <Select.Button itemKey="h3">L</Select.Button>
-    <Select.Button itemKey="h4">M</Select.Button>
-    <Select.Button itemKey="h5">S</Select.Button>
-    <Select.Button itemKey="small">XS</Select.Button>
-=======
     <Select.Button itemKey="h2" square>
       XL
     </Select.Button>
@@ -38,6 +31,5 @@
     <Select.Button itemKey="small" square>
       XS
     </Select.Button>
->>>>>>> 3c518da9
   </Select.Buttons>
 );