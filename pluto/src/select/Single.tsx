// Copyright 2025 Synnax Labs, Inc.
//
// Use of this software is governed by the Business Source License included in the file
// licenses/BSL.txt.
//
// As of the Change Date specified in that file, in accordance with the Business Source
// License, use of this software will be governed by the Apache License, Version 2.0,
// included in the file licenses/APL.txt.

import { type record } from "@synnaxlabs/x";
import { type ReactElement } from "react";

import { Dialog } from "@/dialog";
import { type List } from "@/list";
import { Select } from "@/select";
import { type DialogProps } from "@/select/Dialog";
import { Frame, type SingleFrameProps } from "@/select/Frame";
import { type SingleTriggerProps } from "@/select/SingleTrigger";
<<<<<<< HEAD
=======
import {
  transformDialogVariant,
  transformTriggerVariant,
  type Variant,
} from "@/select/variant";
>>>>>>> 3c518da9

export interface SingleProps<
  K extends record.Key,
  E extends record.Keyed<K> | undefined,
> extends Omit<SingleFrameProps<K, E>, "multiple" | "children">,
    Pick<DialogProps<K>, "emptyContent" | "status" | "onSearch" | "actions">,
<<<<<<< HEAD
    Omit<Dialog.FrameProps, "onChange" | "children">,
    Pick<SingleTriggerProps, "disabled" | "icon" | "haulType">,
    Pick<List.ItemsProps<K>, "children"> {
  resourceName: string;
=======
    Omit<Dialog.FrameProps, "onChange" | "children" | "variant">,
    Pick<SingleTriggerProps, "disabled" | "icon" | "haulType">,
    Pick<List.ItemsProps<K>, "children"> {
  resourceName: string;
  variant?: Variant;
>>>>>>> 3c518da9
  triggerProps?: Select.SingleTriggerProps;
  dialogProps?: Dialog.FrameProps;
}

export const Single = <K extends record.Key, E extends record.Keyed<K> | undefined>({
  resourceName,
  onChange,
  value,
  allowNone,
  emptyContent,
  haulType,
  data,
  getItem,
  subscribe,
  itemHeight,
  onFetchMore,
  disabled,
  onSearch,
  status,
  icon,
  children,
  variant = "connected",
  actions,
<<<<<<< HEAD
  triggerProps,
  dialogProps,
  virtual = true,
  ...rest
}: SingleProps<K, E>): ReactElement => (
  <Dialog.Frame {...rest} variant={variant}>
=======
  dialogProps,
  triggerProps,
  virtual = true,
  closeDialogOnSelect = true,
  ...rest
}: SingleProps<K, E>): ReactElement => (
  <Dialog.Frame {...rest} variant={transformDialogVariant(variant)}>
>>>>>>> 3c518da9
    <Frame<K, E>
      value={value}
      onChange={onChange}
      data={data}
      getItem={getItem}
      subscribe={subscribe}
      allowNone={allowNone}
      onFetchMore={onFetchMore}
      itemHeight={itemHeight}
      virtual={virtual}
<<<<<<< HEAD
=======
      closeDialogOnSelect={closeDialogOnSelect}
>>>>>>> 3c518da9
    >
      <Select.SingleTrigger
        haulType={haulType}
        icon={icon}
        placeholder={`Select a ${resourceName}`}
        disabled={disabled}
<<<<<<< HEAD
=======
        variant={transformTriggerVariant(variant)}
>>>>>>> 3c518da9
        {...triggerProps}
      />
      <Select.Dialog<K>
        onSearch={onSearch}
        resourceName={resourceName}
        emptyContent={emptyContent}
        status={status}
        actions={actions}
        {...dialogProps}
      >
        {children}
      </Select.Dialog>
    </Frame>
  </Dialog.Frame>
);<|MERGE_RESOLUTION|>--- conflicted
+++ resolved
@@ -16,32 +16,22 @@
 import { type DialogProps } from "@/select/Dialog";
 import { Frame, type SingleFrameProps } from "@/select/Frame";
 import { type SingleTriggerProps } from "@/select/SingleTrigger";
-<<<<<<< HEAD
-=======
 import {
   transformDialogVariant,
   transformTriggerVariant,
   type Variant,
 } from "@/select/variant";
->>>>>>> 3c518da9
 
 export interface SingleProps<
   K extends record.Key,
   E extends record.Keyed<K> | undefined,
 > extends Omit<SingleFrameProps<K, E>, "multiple" | "children">,
     Pick<DialogProps<K>, "emptyContent" | "status" | "onSearch" | "actions">,
-<<<<<<< HEAD
-    Omit<Dialog.FrameProps, "onChange" | "children">,
-    Pick<SingleTriggerProps, "disabled" | "icon" | "haulType">,
-    Pick<List.ItemsProps<K>, "children"> {
-  resourceName: string;
-=======
     Omit<Dialog.FrameProps, "onChange" | "children" | "variant">,
     Pick<SingleTriggerProps, "disabled" | "icon" | "haulType">,
     Pick<List.ItemsProps<K>, "children"> {
   resourceName: string;
   variant?: Variant;
->>>>>>> 3c518da9
   triggerProps?: Select.SingleTriggerProps;
   dialogProps?: Dialog.FrameProps;
 }
@@ -65,14 +55,6 @@
   children,
   variant = "connected",
   actions,
-<<<<<<< HEAD
-  triggerProps,
-  dialogProps,
-  virtual = true,
-  ...rest
-}: SingleProps<K, E>): ReactElement => (
-  <Dialog.Frame {...rest} variant={variant}>
-=======
   dialogProps,
   triggerProps,
   virtual = true,
@@ -80,7 +62,6 @@
   ...rest
 }: SingleProps<K, E>): ReactElement => (
   <Dialog.Frame {...rest} variant={transformDialogVariant(variant)}>
->>>>>>> 3c518da9
     <Frame<K, E>
       value={value}
       onChange={onChange}
@@ -91,20 +72,14 @@
       onFetchMore={onFetchMore}
       itemHeight={itemHeight}
       virtual={virtual}
-<<<<<<< HEAD
-=======
       closeDialogOnSelect={closeDialogOnSelect}
->>>>>>> 3c518da9
     >
       <Select.SingleTrigger
         haulType={haulType}
         icon={icon}
         placeholder={`Select a ${resourceName}`}
         disabled={disabled}
-<<<<<<< HEAD
-=======
         variant={transformTriggerVariant(variant)}
->>>>>>> 3c518da9
         {...triggerProps}
       />
       <Select.Dialog<K>
