// Copyright 2025 Synnax Labs, Inc.
//
// Use of this software is governed by the Business Source License included in the file
// licenses/BSL.txt.
//
// As of the Change Date specified in that file, in accordance with the Business Source
// License, use of this software will be governed by the Apache License, Version 2.0,
// included in the file licenses/APL.txt.

import { type record } from "@synnaxlabs/x";
import { type ReactElement } from "react";

import { Dialog } from "@/dialog";
import { type List } from "@/list";
import { Select } from "@/select";
import { type DialogProps } from "@/select/Dialog";
import { Frame, type SingleFrameProps } from "@/select/Frame";
import { type SingleTriggerProps } from "@/select/SingleTrigger";

export interface SingleProps<
  K extends record.Key,
  E extends record.Keyed<K> | undefined,
> extends Omit<SingleFrameProps<K, E>, "multiple" | "children">,
    Pick<DialogProps<K>, "emptyContent" | "status" | "onSearch" | "actions">,
    Omit<Dialog.FrameProps, "onChange" | "children">,
    Pick<SingleTriggerProps, "disabled" | "icon" | "haulType">,
    Pick<List.ItemsProps<K>, "children"> {
  resourceName: string;
  triggerProps?: Select.SingleTriggerProps;
  dialogProps?: Dialog.FrameProps;
}

export const Single = <K extends record.Key, E extends record.Keyed<K> | undefined>({
  resourceName,
  onChange,
  value,
  allowNone,
  emptyContent,
  haulType,
  data,
  getItem,
  subscribe,
  itemHeight,
  onFetchMore,
  disabled,
  onSearch,
  status,
  icon,
  children,
  variant = "connected",
  actions,
  triggerProps,
<<<<<<< HEAD
  dialogProps,
=======
  virtual = true,
>>>>>>> da705c17
  ...rest
}: SingleProps<K, E>): ReactElement => (
  <Dialog.Frame {...rest} variant={variant}>
    <Frame<K, E>
      value={value}
      onChange={onChange}
      data={data}
      getItem={getItem}
      subscribe={subscribe}
      allowNone={allowNone}
      onFetchMore={onFetchMore}
      itemHeight={itemHeight}
      virtual={virtual}
    >
      <Select.SingleTrigger
        haulType={haulType}
        icon={icon}
        placeholder={`Select a ${resourceName}`}
        disabled={disabled}
        {...triggerProps}
      />
      <Select.Dialog<K>
        onSearch={onSearch}
        resourceName={resourceName}
        emptyContent={emptyContent}
        status={status}
        actions={actions}
        {...dialogProps}
      >
        {children}
      </Select.Dialog>
    </Frame>
  </Dialog.Frame>
);<|MERGE_RESOLUTION|>--- conflicted
+++ resolved
@@ -50,11 +50,8 @@
   variant = "connected",
   actions,
   triggerProps,
-<<<<<<< HEAD
   dialogProps,
-=======
   virtual = true,
->>>>>>> da705c17
   ...rest
 }: SingleProps<K, E>): ReactElement => (
   <Dialog.Frame {...rest} variant={variant}>
