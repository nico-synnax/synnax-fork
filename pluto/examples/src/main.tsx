// Copyright 2024 Synnax Labs, Inc.
//
// Use of this software is governed by the Business Source License included in the file
// licenses/BSL.txt.
//
// As of the Change Date specified in that file, in accordance with the Business Source
// License, use of this software will be governed by the Apache License, Version 2.0,
// included in the file licenses/APL.txt.

import "@synnaxlabs/pluto/dist/style.css";
import "./main.css";

import { Pluto } from "@synnaxlabs/pluto";
import ReactDOM from "react-dom/client";

import { ChildRanges } from "./ChildRanges";
<<<<<<< HEAD
import { ExampleTimeline } from "./TImeline";
=======
>>>>>>> 78e2d54d
import WorkerURL from "./worker?worker&url";

const Main = () => (
  <Pluto.Provider
    workerURL={WorkerURL}
    connParams={{
      host: "demo.synnaxlabs.com",
      port: 9090,
      username: "synnax",
      password: "seldon",
      secure: true,
    }}
  >
<<<<<<< HEAD
    <ExampleTimeline />
=======
    <ChildRanges />
>>>>>>> 78e2d54d
  </Pluto.Provider>
);

ReactDOM.createRoot(document.getElementById("root")!).render(<Main />);<|MERGE_RESOLUTION|>--- conflicted
+++ resolved
@@ -14,10 +14,6 @@
 import ReactDOM from "react-dom/client";
 
 import { ChildRanges } from "./ChildRanges";
-<<<<<<< HEAD
-import { ExampleTimeline } from "./TImeline";
-=======
->>>>>>> 78e2d54d
 import WorkerURL from "./worker?worker&url";
 
 const Main = () => (
@@ -31,11 +27,7 @@
       secure: true,
     }}
   >
-<<<<<<< HEAD
-    <ExampleTimeline />
-=======
     <ChildRanges />
->>>>>>> 78e2d54d
   </Pluto.Provider>
 );
 
