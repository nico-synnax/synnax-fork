--- conflicted
+++ resolved
@@ -109,12 +109,6 @@
       {...props}
     >
       <Flex.Box direction="y" empty>
-<<<<<<< HEAD
-        <Text.Text level="h4" dangerouslySetInnerHTML={{ __html: title }} />
-        {/* <Breadcrumb.Breadcrumb level="small" separator="/" icon={icon}>
-          {path}
-        </Breadcrumb.Breadcrumb> */}
-=======
         <Text.Text level="h5" dangerouslySetInnerHTML={{ __html: title }} gap="tiny" />
         <Breadcrumb.Breadcrumb level="small" gap="tiny">
           {icon}
@@ -124,7 +118,6 @@
             </Breadcrumb.Segment>
           ))}
         </Breadcrumb.Breadcrumb>
->>>>>>> da705c17
       </Flex.Box>
       <Text.Text level="small" dangerouslySetInnerHTML={{ __html: content }} />
     </Select.ListItem>
@@ -214,39 +207,6 @@
         close();
       }}
     >
-<<<<<<< HEAD
-      <Flex.Box pack className="search-results__content" direction="y">
-        <Input.Text
-          className="search-results__input"
-          ref={inputRef}
-          placeholder={
-            <>
-              <Icon.Search />
-              <Text.Text level="h2">Search</Text.Text>
-            </>
-          }
-          autoFocus
-          value={value}
-          onChange={handleSearch}
-          size="huge"
-        />
-        <List.Items<string, SearchResult>
-          className="styled-scrollbar"
-          background={0}
-          bordered
-          borderColor={6}
-          emptyContent={
-            <Flex.Box center>
-              <Text.Text weight={400}>
-                {value.length === 0 ? "Type to search..." : "No Results"}
-              </Text.Text>
-            </Flex.Box>
-          }
-        >
-          {searchListItem}
-        </List.Items>
-      </Flex.Box>
-=======
       <Input.Text
         className="search-results__input"
         ref={inputRef}
@@ -276,7 +236,6 @@
       >
         {searchListItem}
       </List.Items>
->>>>>>> da705c17
     </Select.Frame>
   );
 };