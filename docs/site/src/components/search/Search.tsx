// Copyright 2025 Synnax Labs, Inc.
//
// Use of this software is governed by the Business Source License included in the file
// licenses/BSL.txt.
//
// As of the Change Date specified in that file, in accordance with the Business Source
// License, use of this software will be governed by the Apache License, Version 2.0,
// included in the file licenses/APL.txt.

import { Breadcrumb, Component, Dialog, Flex, Icon, Select } from "@synnaxlabs/pluto";
import { Input } from "@synnaxlabs/pluto/input";
import { List } from "@synnaxlabs/pluto/list";
import { Text } from "@synnaxlabs/pluto/text";
import { Triggers } from "@synnaxlabs/pluto/triggers";
import { caseconv, deep } from "@synnaxlabs/x";
import { type ReactElement, useCallback, useEffect, useRef, useState } from "react";
import z from "zod";

interface SearchResult {
  key: string;
  title: string;
  description: string;
  content: string;
  href: string;
}
const ALGOLIA_APP_ID = "YWD9T0JXCS";
const ALGOLIA_SEARCH_ONLY_API_KEY = "1f8b0497301392c94adedf89a98afb6f";
const ALGOLIA_URL = `https://${ALGOLIA_APP_ID}-dsn.algolia.net/1/indexes/docs_site/query`;
const ALGOLIA_HEADERS = {
  "X-Algolia-API-Key": ALGOLIA_SEARCH_ONLY_API_KEY,
  "X-Algolia-Application-Id": ALGOLIA_APP_ID,
};

export const Search = (): ReactElement => {
  useEffect(() => {
    const handleKeyDown = (e: KeyboardEvent): void => {
      if (e.key === "Escape") close();
      if (e.key === "k" && (e.metaKey || e.ctrlKey)) {
        e.preventDefault();
        open();
      }
    };
    window.addEventListener("keydown", handleKeyDown);
    return () => window.removeEventListener("keydown", handleKeyDown);
  }, []);
  return (
    <Triggers.Provider>
      <Dialog.Frame variant="modal" className="search-box">
        <Dialog.Trigger
          startIcon={<Icon.Search />}
          variant="outlined"
          justify="center"
          size="large"
        >
          Search
        </Dialog.Trigger>
        <Dialog.Dialog>
          <SearchDialogContent />
        </Dialog.Dialog>
      </Dialog.Frame>
    </Triggers.Provider>
  );
};

const ICONS: Record<string, Icon.ReactElement> = {
  "python-client": <Icon.Python />,
  "typescript-client": <Icon.TypeScript />,
  cluster: <Icon.Cluster />,
  console: <Icon.Visualize />,
  concepts: <Icon.Concepts />,
  guides: <Icon.Guide />,
  "opc-ua": <Icon.Logo.OPC />,
  ni: <Icon.Logo.NI />,
  "device-drivers": <Icon.Device />,
  pluto: <Icon.Table />,
  releases: <Icon.Release />,
};

export const SearchListItem = (props: List.ItemRenderProps<string>) => {
  const { itemKey } = props;
  const item = List.useItem<string, SearchResult>(itemKey);
  if (item == null) return null;
  const { href, title, content } = item;
  const icon = Object.entries(ICONS).find(([k]) => href.includes(k))?.[1];
  const path = deep.transformPath(
    href,
    (part, index, parts) => {
      if (part.length === 0 || index === parts.length - 1) return undefined;
      const split = part
        .split("-")
        .filter((p) => p.length > 0)
        .map(caseconv.capitalize);
      return split.join(" ");
    },
    "/",
  );
  return (
    <Select.ListItem<string, "a">
      id={itemKey}
      el="a"
      direction="y"
      style={{ padding: "2.5rem 3rem" }}
      gap="medium"
      aria-selected={true}
      href={href}
      {...props}
    >
      <Flex.Box direction="y" empty>
        <Text.Text level="h4" dangerouslySetInnerHTML={{ __html: title }} />
        {/* <Breadcrumb.Breadcrumb level="small" separator="/" icon={icon}>
          {path}
        </Breadcrumb.Breadcrumb> */}
      </Flex.Box>
      <Text.Text level="small" dangerouslySetInnerHTML={{ __html: content }} />
    </Select.ListItem>
  );
};

const searchListItem = Component.renderProp(SearchListItem);

const hitSchema = z.object({
  objectID: z.string(),
  title: z.string(),
  description: z.string().optional(),
  content: z.string(),
  href: z.string(),
  _snippetResult: z
    .object({
      title: z
        .object({
          value: z.string(),
        })
        .optional(),
      content: z
        .object({
          value: z.string(),
        })
        .optional(),
    })
    .optional(),
});

const hitsSchema = hitSchema.array();

const search = async (term: string) => {
  const res = await fetch(ALGOLIA_URL, {
    method: "POST",
    headers: ALGOLIA_HEADERS,
    body: JSON.stringify({
      params: `query=${term}&hitsPerPage=5&attributesToSnippet=content,title:20&highlightPreTag=<b>&highlightPostTag=</b>`,
    }),
  });
  const json = await res.json();
  const hits = hitsSchema.safeParse(json.hits);
  if (!hits.success) {
    console.error(hits.error.issues);
    return [];
  }

  return hits.data.map((hit) => ({
    key: hit.objectID,
    title: hit._snippetResult?.title?.value ?? hit.title,
    description: hit.description,
    content: hit._snippetResult?.content?.value ?? hit.content,
    href: hit.href,
  })) as SearchResult[];
};

const SearchDialogContent = () => {
  const { close, visible } = Dialog.useContext();
  const [value, setValue] = useState<string>("");
  const inputRef = useRef<HTMLInputElement>(null);
  const [data, setData] = useState<SearchResult[]>([]);
  const handleSearch = useCallback(
    (query: string) => {
      setValue(query);
      void search(query)
        .then((data) => {
          setData(data);
        })
        .catch(console.error);
    },
    [visible],
  );
  useEffect(() => {
    if (visible) handleSearch("");
  }, [visible]);
  const { data: items, getItem } = List.useStaticData<string, SearchResult>({
    data: data ?? [],
  });
  return (
    <Select.Frame<string, SearchResult>
      data={items}
      getItem={getItem}
      value=""
      onChange={(k: string | null) => {
        if (k == null) return;
        document.getElementById(k)?.click();
        close();
      }}
    >
      <Flex.Box pack className="search-results__content" direction="y">
        <Input.Text
          className="search-results__input"
          ref={inputRef}
          placeholder={
            <>
              <Icon.Search />
              <Text.Text level="h2">Search</Text.Text>
            </>
          }
          autoFocus
          value={value}
          onChange={handleSearch}
          size="huge"
        />
        <List.Items<string, SearchResult>
          className="styled-scrollbar"
          background={0}
          bordered
          borderColor={6}
          emptyContent={
<<<<<<< HEAD
            <Flex.Box style={{ height: "100%" }}>
=======
            <Flex.Box center>
>>>>>>> 57247f0d
              <Text.Text weight={400}>
                {value.length === 0 ? "Type to search..." : "No Results"}
              </Text.Text>
            </Flex.Box>
          }
        >
          {searchListItem}
        </List.Items>
      </Flex.Box>
    </Select.Frame>
  );
};<|MERGE_RESOLUTION|>--- conflicted
+++ resolved
@@ -220,11 +220,7 @@
           bordered
           borderColor={6}
           emptyContent={
-<<<<<<< HEAD
-            <Flex.Box style={{ height: "100%" }}>
-=======
             <Flex.Box center>
->>>>>>> 57247f0d
               <Text.Text weight={400}>
                 {value.length === 0 ? "Type to search..." : "No Results"}
               </Text.Text>
