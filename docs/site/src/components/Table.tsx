--- conflicted
+++ resolved
@@ -34,11 +34,7 @@
   columns,
   data,
   highlights = [],
-<<<<<<< HEAD
-}: TableProps<K, E>): ReactElement => (
-=======
 }: TableProps<record.Key, E>): ReactElement => (
->>>>>>> ddca1c4c
   <div style={{ overflowX: "auto", paddingLeft: 2 }}>
     <table>
       <thead>
