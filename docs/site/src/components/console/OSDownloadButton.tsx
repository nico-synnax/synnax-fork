--- conflicted
+++ resolved
@@ -93,11 +93,7 @@
 
   return (
     <Button.Link
-<<<<<<< HEAD
-      href={`https://github.com/synnaxlabs/synnax/releases/download/synnax-${version}/synnax-setup-${version.slice(1)}.exe`}
-=======
       href={`https://github.com/synnaxlabs/synnax/releases/download/synnax-${version}/synnax-setup-${version}.exe`}
->>>>>>> 1686dcdb
       startIcon={<Icon.Download />}
       className="os-download-button"
       size="large"
