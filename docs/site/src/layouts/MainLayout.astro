--- conflicted
+++ resolved
@@ -69,338 +69,6 @@
             versionElement.innerHTML = version;
         });
     </script>
-<<<<<<< HEAD
-
-    <style is:global>
-        html {
-            --nav-height: 10rem;
-            --max-width: 1400px;
-            --astro-code-color-text: var(--pluto-text-color);
-            --astro-code-color-background: var(--pluto-gray-l1);
-            --astro-code-token-comment: var(--pluto-gray-l5);
-            --astro-code-token-string-expression: #219237;
-            --astro-code-token-function: var(--pluto-primary-z);
-            --astro-code-token-punctuation: var(--pluto-text-color);
-            --astro-code-token-keyword: #dc1342;
-            --astro-code-token-constant: var(--pluto-text-color);
-            @media (prefers-color-scheme: dark) {
-                --pluto-theme-name: Synnax Dark;
-                --pluto-theme-key: synnax-dark;
-                --pluto-primary-m1: #164fa0;
-                --pluto-primary-z: #3774d0;
-                --pluto-primary-p1: #5e94ee;
-                --pluto-primary-z-90: #3774d0e5;
-                --pluto-primary-z-80: #3774d0cc;
-                --pluto-primary-z-70: #3774d0b2;
-                --pluto-primary-z-60: #3774d099;
-                --pluto-primary-z-50: #3774d07f;
-                --pluto-primary-z-40: #3774d066;
-                --pluto-primary-z-30: #3774d04c;
-                --pluto-primary-z-20: #3774d033;
-                --pluto-primary-z-10: #3774d019;
-                --pluto-secondary-m1: #38b261;
-                --pluto-secondary-z: #50c878;
-                --pluto-secondary-p1: #73d393;
-                --pluto-secondary-z-90: #50c878e5;
-                --pluto-secondary-z-80: #50c878cc;
-                --pluto-secondary-z-70: #50c878b2;
-                --pluto-secondary-z-60: #50c87899;
-                --pluto-secondary-z-50: #50c8787f;
-                --pluto-secondary-z-40: #50c87866;
-                --pluto-secondary-z-30: #50c8784c;
-                --pluto-secondary-z-20: #50c87833;
-                --pluto-secondary-z-10: #50c87819;
-                --pluto-gray-l0: #020202;
-                --pluto-gray-l0-90: #020202e5;
-                --pluto-gray-l0-80: #020202cc;
-                --pluto-gray-l0-70: #020202b2;
-                --pluto-gray-l0-60: #02020299;
-                --pluto-gray-l0-50: #0202027f;
-                --pluto-gray-l0-40: #02020266;
-                --pluto-gray-l0-30: #0202024c;
-                --pluto-gray-l0-20: #02020233;
-                --pluto-gray-l0-10: #02020219;
-                --pluto-gray-l1: #080808;
-                --pluto-gray-l1-90: #080808e5;
-                --pluto-gray-l1-80: #080808cc;
-                --pluto-gray-l1-70: #080808b2;
-                --pluto-gray-l1-60: #08080899;
-                --pluto-gray-l1-50: #0808087f;
-                --pluto-gray-l1-40: #08080866;
-                --pluto-gray-l1-30: #0808084c;
-                --pluto-gray-l1-20: #08080833;
-                --pluto-gray-l1-10: #08080819;
-                --pluto-gray-l2: #141414;
-                --pluto-gray-l3: #1a1a1a;
-                --pluto-gray-l3-90: #1a1a1ae5;
-                --pluto-gray-l3-80: #1a1a1acc;
-                --pluto-gray-l3-70: #1a1a1ab2;
-                --pluto-gray-l3-60: #1a1a1a99;
-                --pluto-gray-l3-50: #1a1a1a7f;
-                --pluto-gray-l3-40: #1a1a1a66;
-                --pluto-gray-l3-30: #1a1a1a4c;
-                --pluto-gray-l3-20: #1a1a1a33;
-                --pluto-gray-l3-10: #1a1a1a19;
-                --pluto-gray-l4: #242424;
-                --pluto-gray-l5: #515151;
-                --pluto-gray-l5-90: #515151e5;
-                --pluto-gray-l5-80: #515151cc;
-                --pluto-gray-l5-70: #515151b2;
-                --pluto-gray-l5-60: #51515199;
-                --pluto-gray-l5-50: #5151517f;
-                --pluto-gray-l5-40: #51515166;
-                --pluto-gray-l5-30: #5151514c;
-                --pluto-gray-l5-20: #51515133;
-                --pluto-gray-l5-10: #51515119;
-                --pluto-gray-l6: #7f7f7f;
-                --pluto-gray-l6-90: #7f7f7fe5;
-                --pluto-gray-l6-80: #7f7f7fcc;
-                --pluto-gray-l6-70: #7f7f7fb2;
-                --pluto-gray-l6-60: #7f7f7f99;
-                --pluto-gray-l6-50: #7f7f7f7f;
-                --pluto-gray-l6-40: #7f7f7f66;
-                --pluto-gray-l6-30: #7f7f7f4c;
-                --pluto-gray-l6-20: #7f7f7f33;
-                --pluto-gray-l6-10: #7f7f7f19;
-                --pluto-gray-l7: #9d9d9d;
-                --pluto-gray-l7-90: #9d9d9de5;
-                --pluto-gray-l7-80: #9d9d9dcc;
-                --pluto-gray-l7-70: #9d9d9db2;
-                --pluto-gray-l7-60: #9d9d9d99;
-                --pluto-gray-l7-50: #9d9d9d7f;
-                --pluto-gray-l7-40: #9d9d9d66;
-                --pluto-gray-l7-30: #9d9d9d4c;
-                --pluto-gray-l7-20: #9d9d9d33;
-                --pluto-gray-l7-10: #9d9d9d19;
-                --pluto-gray-l8: #bfbfbf;
-                --pluto-gray-l9: #ededed;
-                --pluto-gray-l9-90: #ededede5;
-                --pluto-gray-l9-80: #edededcc;
-                --pluto-gray-l9-70: #edededb2;
-                --pluto-gray-l9-60: #ededed99;
-                --pluto-gray-l9-50: #ededed7f;
-                --pluto-gray-l9-40: #ededed66;
-                --pluto-gray-l9-30: #ededed4c;
-                --pluto-gray-l9-20: #ededed33;
-                --pluto-gray-l9-10: #ededed19;
-                --pluto-gray-l10: #fdfdfd;
-                --pluto-logo-color: var(--pluto-text-color);
-                --pluto-error-m1: #c30912;
-                --pluto-error-z: #f5242e;
-                --pluto-error-p1: #f63c45;
-                --pluto-white: #ffffff;
-                --pluto-white-rgb: 255, 255, 255;
-                --pluto-black: #000000;
-                --pluto-black-rgb: 0, 0, 0;
-                --pluto-text-color: #ededed;
-                --pluto-text-color-rgb: 237, 237, 237;
-                --pluto-border-color: #1a1a1a;
-                --pluto-base-size: 7px;
-                --pluto-border-radius: 2px;
-                --pluto-border-width: 1px;
-                --pluto-pid-element-stroke-width: 2px;
-                --pluto-font-family: "Inter Variable", sans-serif;
-                --pluto-h1-size: 7rem;
-                --pluto-h1-weight: 450;
-                --pluto-h1-line-height: 8rem;
-                --pluto-h2-size: 4.75rem;
-                --pluto-h2-weight: 500;
-                --pluto-h2-line-height: 150%;
-                --pluto-h3-size: 3.5rem;
-                --pluto-h3-weight: 450;
-                --pluto-h3-line-height: 150%;
-                --pluto-h4-size: 3rem;
-                --pluto-h4-weight: 500;
-                --pluto-h4-line-height: 150%;
-                --pluto-h5-size: 2.3333rem;
-                --pluto-h5-weight: 450;
-                --pluto-h5-line-height: 150%;
-                --pluto-h5-text-transform: none;
-                --pluto-p-size: 2.25rem;
-                --pluto-p-weight: 350;
-                --pluto-p-line-height: 4rem;
-                --pluto-small-size: 2rem;
-                --pluto-small-weight: 350;
-                --pluto-small-line-height: 150%;
-            }
-
-            @media (prefers-color-scheme: light) {
-                --pluto-theme-name: Synnax Light;
-                --pluto-theme-key: synnax-light;
-                --pluto-primary-m1: #164fa0;
-                --pluto-primary-z: #3774d0;
-                --pluto-primary-p1: #5e94ee;
-                --pluto-primary-z-90: #3774d0e5;
-                --pluto-primary-z-80: #3774d0cc;
-                --pluto-primary-z-70: #3774d0b2;
-                --pluto-primary-z-60: #3774d099;
-                --pluto-primary-z-50: #3774d07f;
-                --pluto-primary-z-40: #3774d066;
-                --pluto-primary-z-30: #3774d04c;
-                --pluto-primary-z-20: #3774d033;
-                --pluto-primary-z-10: #3774d019;
-                --pluto-primary-z-5: #3975d00d;
-                --pluto-secondary-m1: #38b261;
-                --pluto-secondary-z: #50c878;
-                --pluto-secondary-p1: #73d393;
-                --pluto-secondary-z-90: #50c878e5;
-                --pluto-secondary-z-80: #50c878cc;
-                --pluto-secondary-z-70: #50c878b2;
-                --pluto-secondary-z-60: #50c87899;
-                --pluto-secondary-z-50: #50c8787f;
-                --pluto-secondary-z-40: #50c87866;
-                --pluto-secondary-z-30: #50c8784c;
-                --pluto-secondary-z-20: #50c87833;
-                --pluto-secondary-z-10: #50c87819;
-                --pluto-gray-l0: #fcfcfc;
-                --pluto-gray-l0-90: #fcfcfce5;
-                --pluto-gray-l0-80: #fcfcfccc;
-                --pluto-gray-l0-70: #fcfcfcb2;
-                --pluto-gray-l0-60: #fcfcfc99;
-                --pluto-gray-l0-50: #fcfcfc7f;
-                --pluto-gray-l0-40: #fcfcfc66;
-                --pluto-gray-l0-30: #fcfcfc4c;
-                --pluto-gray-l0-20: #fcfcfc33;
-                --pluto-gray-l0-10: #fcfcfc19;
-                --pluto-gray-l1: #f9f9f9;
-                --pluto-gray-l1-90: #f9f9f9e5;
-                --pluto-gray-l1-80: #f9f9f9cc;
-                --pluto-gray-l1-70: #f9f9f9b2;
-                --pluto-gray-l1-60: #f9f9f999;
-                --pluto-gray-l1-50: #f9f9f97f;
-                --pluto-gray-l1-40: #f9f9f966;
-                --pluto-gray-l1-30: #f9f9f94c;
-                --pluto-gray-l1-20: #f9f9f933;
-                --pluto-gray-l1-10: #f9f9f919;
-                --pluto-gray-l2: #f4f4f4;
-                --pluto-gray-l3: #ededed;
-                --pluto-gray-l3-90: #ededede5;
-                --pluto-gray-l3-80: #edededcc;
-                --pluto-gray-l3-70: #edededb2;
-                --pluto-gray-l3-60: #ededed99;
-                --pluto-gray-l3-50: #ededed7f;
-                --pluto-gray-l3-40: #ededed66;
-                --pluto-gray-l3-30: #ededed4c;
-                --pluto-gray-l3-20: #ededed33;
-                --pluto-gray-l3-10: #ededed19;
-                --pluto-gray-l4: #d9d9d9;
-                --pluto-gray-l5: #adadad;
-                --pluto-gray-l5-90: #adadade5;
-                --pluto-gray-l5-80: #adadadcc;
-                --pluto-gray-l5-70: #adadadb2;
-                --pluto-gray-l5-60: #adadad99;
-                --pluto-gray-l5-50: #adadad7f;
-                --pluto-gray-l5-40: #adadad66;
-                --pluto-gray-l5-30: #adadad4c;
-                --pluto-gray-l5-20: #adadad33;
-                --pluto-gray-l5-10: #adadad19;
-                --pluto-gray-l6: #878787;
-                --pluto-gray-l6-90: #878787e5;
-                --pluto-gray-l6-80: #878787cc;
-                --pluto-gray-l6-70: #878787b2;
-                --pluto-gray-l6-60: #87878799;
-                --pluto-gray-l6-50: #8787877f;
-                --pluto-gray-l6-40: #87878766;
-                --pluto-gray-l6-30: #8787874c;
-                --pluto-gray-l6-20: #87878733;
-                --pluto-gray-l6-10: #87878719;
-                --pluto-gray-l7: #616161;
-                --pluto-gray-l7-90: #616161e5;
-                --pluto-gray-l7-80: #616161cc;
-                --pluto-gray-l7-70: #616161b2;
-                --pluto-gray-l7-60: #61616199;
-                --pluto-gray-l7-50: #6161617f;
-                --pluto-gray-l7-40: #61616166;
-                --pluto-gray-l7-30: #6161614c;
-                --pluto-gray-l7-20: #61616133;
-                --pluto-gray-l7-10: #61616119;
-                --pluto-gray-l8: #404040;
-                --pluto-gray-l9: #1c1c1c;
-                --pluto-gray-l9-90: #1c1c1ce5;
-                --pluto-gray-l9-80: #1c1c1ccc;
-                --pluto-gray-l9-70: #1c1c1cb2;
-                --pluto-gray-l9-60: #1c1c1c99;
-                --pluto-gray-l9-50: #1c1c1c7f;
-                --pluto-gray-l9-40: #1c1c1c66;
-                --pluto-gray-l9-30: #1c1c1c4c;
-                --pluto-gray-l9-20: #1c1c1c33;
-                --pluto-gray-l9-10: #1c1c1c19;
-                --pluto-gray-l10: #050505;
-                --pluto-logo-color: url(#synnax-linear-gradient);
-                --pluto-error-m1: #c30912;
-                --pluto-error-z: #f5242e;
-                --pluto-error-p1: #f63c45;
-                --pluto-white: #ffffff;
-                --pluto-white-rgb: 255, 255, 255;
-                --pluto-black: #000000;
-                --pluto-black-rgb: 0, 0, 0;
-                --pluto-text-color: #1c1c1c;
-                --pluto-text-color-rgb: 28, 28, 28;
-                --pluto-border-color: #ededed;
-                --pluto-base-size: 7px;
-                --pluto-border-radius: 2px;
-                --pluto-border-width: 1px;
-                --pluto-pid-element-stroke-width: 2px;
-                --pluto-font-family: "Inter Variable", sans-serif;
-                --pluto-h1-size: 7rem;
-                --pluto-h1-weight: 450;
-                --pluto-h1-line-height: 8rem;
-                --pluto-h2-size: 4.75rem;
-                --pluto-h2-weight: 500;
-                --pluto-h2-line-height: 150%;
-                --pluto-h3-size: 3.5rem;
-                --pluto-h3-weight: 450;
-                --pluto-h3-line-height: 150%;
-                --pluto-h4-size: 3rem;
-                --pluto-h4-weight: 500;
-                --pluto-h4-line-height: 150%;
-                --pluto-h5-size: 2.333333rem;
-                --pluto-h5-weight: 400;
-                --pluto-h5-line-height: 150%;
-                --pluto-h5-text-transform: none;
-                --pluto-p-size: 2.25rem;
-                --pluto-p-weight: 350;
-                --pluto-p-line-height: 4rem;
-                --pluto-small-size: 2rem;
-                --pluto-small-weight: 350;
-                --pluto-small-line-height: 150%;
-            }
-        }
-
-        * {
-            scroll-margin: 20rem;
-        }
-        body {
-            height: fit-content !important;
-        }
-        main {
-            position: relative;
-            min-height: calc(100vh - 30rem);
-            & > section {
-                display: flex;
-                flex-direction: row;
-                margin: 0 auto;
-                padding: 0 2rem;
-                max-width: 1340px;
-            }
-            @media (max-width: 768px) {
-                & > section {
-                    flex-direction: column;
-                }
-            }
-        }
-        nav {
-            position: sticky;
-            top: 18rem;
-            height: 100%;
-            & p,
-            small {
-                white-space: normal !important;
-            }
-        }
-    </style>
-    <style is:global>
-=======
 
     <style is:global>
         html {
@@ -710,15 +378,10 @@
                 white-space: normal !important;
             }
         }
->>>>>>> 8abe21ba
         .styled-scrollbar {
             &::-webkit-scrollbar {
                 width: 1rem;
             }
-<<<<<<< HEAD
-
-=======
->>>>>>> 8abe21ba
             &::-webkit-scrollbar-thumb {
                 background-color: var(--pluto-border-color);
                 border-radius: 2px;
@@ -734,13 +397,6 @@
             text-decoration: underline;
         }
 
-<<<<<<< HEAD
-        /* header:is(h1, h2, p) {
-            margin: 0 !important;
-        } */
-
-=======
->>>>>>> 8abe21ba
         li {
             margin: 0.5rem;
         }
@@ -751,14 +407,11 @@
             border: var(--pluto-border);
             border-color: var(--pluto-gray-l3);
             border-radius: 0.5rem;
-<<<<<<< HEAD
-=======
         }
 
         & code:not(:is(h1, h2, h3, h4, h5, h6) code) {
             font-size: var(--pluto-small-size);
             line-height: var(--pluto-small-line-height);
->>>>>>> 8abe21ba
         }
 
         code {
@@ -799,13 +452,8 @@
         }
 
         table td {
-<<<<<<< HEAD
-            font-size: 2rem;
-            line-height: 3rem;
-=======
             font-size: var(--pluto-small-size);
             line-height: var(--pluto-small-line-height);
->>>>>>> 8abe21ba
             vertical-align: baseline;
         }
 
