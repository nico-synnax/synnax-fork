// Copyright 2023 Synnax Labs, Inc.
//
// Use of this software is governed by the Business Source License included in the file
// licenses/BSL.txt.
//
// As of the Change Date specified in that file, in accordance with the Business Source
// License, use of this software will be governed by the Apache License, Version 2.0,
// included in the file licenses/APL.txt.

<<<<<<< HEAD
import { clusterNav } from "@/pages/reference/cluster/_nav";
import { conceptsNav } from "@/pages/reference/concepts/_nav";
import { consoleNav } from "@/pages/reference/console/_nav";
import { pythonClientNav } from "@/pages/reference/python-client/_nav";
import { analystNav } from "@/pages/guides/analyst/nav";
import { sysAdminNav } from "@/pages/guides/sys-admin/nav";
import { operationsNav } from "@/pages/guides/operations/nav";
=======
import { analystNav } from "@/pages/guides/analyst/nav";
import { sysAdminNav } from "@/pages/guides/sys-admin/nav";
import { clusterNav } from "@/pages/reference/cluster/_nav";
import { conceptsNav } from "@/pages/reference/concepts/_nav";
import { consoleNav } from "@/pages/reference/console/_nav";
import { plutoNav } from "@/pages/reference/pluto/_nav";
import { pythonClientNav } from "@/pages/reference/python-client/_nav";
>>>>>>> 8abe21ba
import { typescriptClientNav } from "@/pages/reference/typescript-client/_nav";

export const componentsPages = [
  {
    name: "Get Started",
    key: "/reference/",
    href: "/reference/",
  },
  conceptsNav,
  clusterNav,
  pythonClientNav,
  typescriptClientNav,
  consoleNav,
<<<<<<< HEAD
=======
  plutoNav,
>>>>>>> 8abe21ba
];
export const guidesPages = [
  {
    name: "Get Started",
    key: "/guides/",
    href: "/guides/",
  },
  analystNav,
  sysAdminNav,
];<|MERGE_RESOLUTION|>--- conflicted
+++ resolved
@@ -7,15 +7,6 @@
 // License, use of this software will be governed by the Apache License, Version 2.0,
 // included in the file licenses/APL.txt.
 
-<<<<<<< HEAD
-import { clusterNav } from "@/pages/reference/cluster/_nav";
-import { conceptsNav } from "@/pages/reference/concepts/_nav";
-import { consoleNav } from "@/pages/reference/console/_nav";
-import { pythonClientNav } from "@/pages/reference/python-client/_nav";
-import { analystNav } from "@/pages/guides/analyst/nav";
-import { sysAdminNav } from "@/pages/guides/sys-admin/nav";
-import { operationsNav } from "@/pages/guides/operations/nav";
-=======
 import { analystNav } from "@/pages/guides/analyst/nav";
 import { sysAdminNav } from "@/pages/guides/sys-admin/nav";
 import { clusterNav } from "@/pages/reference/cluster/_nav";
@@ -23,7 +14,6 @@
 import { consoleNav } from "@/pages/reference/console/_nav";
 import { plutoNav } from "@/pages/reference/pluto/_nav";
 import { pythonClientNav } from "@/pages/reference/python-client/_nav";
->>>>>>> 8abe21ba
 import { typescriptClientNav } from "@/pages/reference/typescript-client/_nav";
 
 export const componentsPages = [
@@ -37,10 +27,7 @@
   pythonClientNav,
   typescriptClientNav,
   consoleNav,
-<<<<<<< HEAD
-=======
   plutoNav,
->>>>>>> 8abe21ba
 ];
 export const guidesPages = [
   {
