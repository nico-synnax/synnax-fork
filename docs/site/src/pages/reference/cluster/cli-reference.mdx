--- conflicted
+++ resolved
@@ -202,11 +202,7 @@
     },
     {
       option: "--log-file-compress",
-<<<<<<< HEAD
-      default: "true",
-=======
-      default: "false",
->>>>>>> 94cf0826
+      default: "false",
       description: "Whether to compress log files on disk.",
     },
   ]}
