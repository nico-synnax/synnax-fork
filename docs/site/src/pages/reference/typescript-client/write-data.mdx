---
layout: "@/layouts/MainLayout.astro"
title: "Write Data"
description: "Use the TypeScript client to write to a Synnax cluster."
---

import Code from "@/components/code/Code.astro";
export const components = { pre: Code };
import { Divider } from "@synnaxlabs/pluto";
import Note from "@/components/Note.astro";

The Synnax TypeScript client supports multiple methods for writing data to a
cluster. We can write directly to a channel, or we can write to multiple
channels in a streaming fashion using a writer.

<Divider.Divider direction="x" />

## Writing to a Channel

Writing to a channel requires us to write timestamps to it's index channel
before we write the data. We'll create the following channels to use as
examples:

```typescript
import { DataType } from "@synnaxlabs/client";

const timeChannel = await client.channels.create({
    name: "time",
    dataType: DataType.TIMESTAMP,
    isIndex: true,
});

const temperatureChannel = await client.channels.create({
    name: "temperature",
    dataType: DataType.FLOAT32,
    index: timeChannel.key,
});
```

We can then write data to `timeChannel` and `temperatureChannel`. We need to write to
the index channel before writing to the regular channel, so we will write to
`timeChannel` first. Writing data via the channel's `write` method requires a typed
array:

```typescript
import { TimeStamp, TimeSpan } from "@synnaxlabs/client";

const start = TimeStamp.now();
const timestamps = new BigInt64Array([
    start.valueOf(), // valueOf() converts a TimeSpan to a bigint.
    start.add(TimeSpan.seconds(1)).valueOf(),
    start.add(TimeSpan.seconds(2)).valueOf(),
    start.add(TimeSpan.seconds(3)).valueOf(),
    start.add(TimeSpan.seconds(4)).valueOf(),
]);
const temperatures = new Float32Array([20.0, 20.1, 20.2, 20.3, 20.4]);

// Write the timestamps to the index first
await timeChannel.write(start, timestamps);
// Then write the data
await temperatureChannel.write(start, temperatures);
```

Notice how we align the two arrays by using the common `start` timestamp. This
tells Synnax that the first sample in the `temperatures` array is associated
with the first timestamp in the `timestamps` array, and so on.

Synnax will raise a `ValidationError` if the index does not contain a
corresponding timestamp for every sample in the data array. After all, it
wouldn't make sense to have a temperature reading without an associated
timestamp.

<Divider.Divider direction="x" />

## Using a Writer

While the above methods are great for writing static, existing data, it's common
to want to write data in a streaming fashion as it's acquired. This is useful for
<<<<<<< HEAD
for use in control sequences and live data processing. The `Writer` class is designed 
to handle this use case (and is actually used under the hood by the above methods).

To keep things intuitive, we've designed the writer API around a file-like interface. 
There are a few key differences, the most important being that writers are governed
by a transaction. If you'd like to learn more about transactions, see the
[concepts](/references/concepts/writes) page.

=======
for use in control sequences and live data processing. The `Writer` class is designed
to handle this use case (and is actually used under the hood by the above methods).

To keep things intuitive, we've designed the writer API around a file-like interface.
There are a few key differences, the most important being that writers are governed
by a transaction. If you'd like to learn more about transactions, see the
[concepts](/references/concepts/writes) page.

>>>>>>> 655d37d1
We'll create the following channels to use as examples:

```typescript
import { DataType } from "@synnaxlabs/client";

const timeChannel = await client.channels.create({
    name: "time",
    dataType: DataType.TIMESTAMP,
    isIndex: true,
});

const temperatureChannel = await client.channels.create({
    name: "temperature",
    dataType: DataType.FLOAT32,
    index: timeChannel.key,
});
```

To open the writer, we'll use the `openWriter` method on the client:

```typescript
import { TimeStamp, Series, Frame } from "@synnaxlabs/client";

const writer = await client.openWriter({
    start: TimeStamp.now(),
    channels: ["time", "temperature"]
});

try {
    for (let i = 0; i < 100; i++) {
        const start = TimeStamp.now();
        const timeSeries = BigInt64Array.from({ length: 10 }, (_, i) => (
            start.add(TimeSpan.milliseconds(i)).valueOf()
        ))
        const dataSeries = Float32Array.from({ length: 10 }, (_, i) => (
            Math.sin(i / 100)
        ))

        await writer.write(new Frame({
            [timeChannel.key]: new Series(timeSeries),
            [temperatureChannel.key]: new Series(dataSeries)
        }));
        await new Promise(resolve => setTimeout(resolve, 100));
    }
    await writer.commit():
} finally {
    await writer.close()
}
```

This example will write 100 batches of 10 samples to the `temperature` channel, each
roughly 100ms apart, and will commit all writes when finished.

It's typical to write and commit millions of samples over the course of hours or
days, intermittently calling commit to ensure that the data is safely stored in
the cluster.

### Closing the Writer

It's very important to free the writer resources when finished by calling the
`close` method. If `close` is not called at the end of the writer, other writers
may not be able to write to the same channels. We typically recommend placing
the writer operations inside a try-finally block to ensure that the writer is
always closed.

### Different Ways of Writing Data

There are a number of argument formats that the `write` method accepts. Use the
one that best fits your use case.

```typescript
// Write a single sample for a channel
await writer.write("temperature", 20.0);

// Write multiple samples for a channel
await writer.write("temperature", [20.0, 20.1, 20.2, 20.3, 20.4]);

// Write a single sample for several channels
await writer.write({
<<<<<<< HEAD
    "time": TimeStamp.now(),
    "temperature": 20.0
=======
    time: TimeStamp.now(),
    temperature: 20.0,
>>>>>>> 655d37d1
});

// Write multiple samples for several channels
const start = TimeStamp.now();
await writer.write({
<<<<<<< HEAD
    "time": [start, start.add(TimeSpan.seconds(1))],
    "temperature": [20.0, 20.1]
});

// Write typed arrays for several channels
await writer.write(new Frame({
    [timeChannel.key]: new BigInt64Array([
        start.valueOf(), 
        start.add(TimeSpan.seconds(1)).valueOf()
    ]),
    [temperatureChannel.key]:  new Float32Array([20.0, 20.1])
}));
=======
    time: [start, start.add(TimeSpan.seconds(1))],
    temperature: [20.0, 20.1],
});

// Write typed arrays for several channels
await writer.write(
    new Frame({
        [timeChannel.key]: new BigInt64Array([
            start.valueOf(),
            start.add(TimeSpan.seconds(1)).valueOf(),
        ]),
        [temperatureChannel.key]: new Float32Array([20.0, 20.1]),
    }),
);
>>>>>>> 655d37d1
```

### Auto-Commit

You can configure a writer to automatically commit written data after each write,
making it immediately available for read access. To do this, set the `enableAutoCommit`
option to `true` when opening the writer:

```typescript
import { TimeStamp, Series, Frame } from "@synnaxlabs/client";

const writer = await client.openWriter({
    start: TimeStamp.now(),
    channels: ["time", "temperature"],
<<<<<<< HEAD
    enableAutoCommit: true
=======
    enableAutoCommit: true,
>>>>>>> 655d37d1
});

try {
    for (let i = 0; i < 100; i++) {
        const start = TimeStamp.now();
<<<<<<< HEAD
        await writer.write(new Frame({
            "time": start,
            "temperature": Math.sin(i / 100)
        }));
        await new Promise(resolve => setTimeout(resolve, 100));
    }
} finally {
    await writer.close()
=======
        await writer.write(
            new Frame({
                time: start,
                temperature: Math.sin(i / 100),
            }),
        );
        await new Promise((resolve) => setTimeout(resolve, 100));
    }
} finally {
    await writer.close();
>>>>>>> 655d37d1
}
```

### Write Authorities

Writers support dynamic control handoff. Multiple writers can be opened on a channel
at the same time, but only one writer is allowed to write to the channel. To determine
which writer has control, an authority from 0 to 255 is assigned to each writer (or, optionally,
each channel in the writer). The writer with the highest authority will be allowed to
<<<<<<< HEAD
write. If two writers have the same authority, the writer that opened first will be 
=======
write. If two writers have the same authority, the writer that opened first will be
>>>>>>> 655d37d1
allowed to write. For more information, see the [concepts](/reference/concepts/writes#dynamic-control---write-authorities)
page on writers.

By default, writers are opened with an authority of `ABSOLUTE` i.e. 255. This means that
<<<<<<< HEAD
no other writers can write to the channel as long as the writer is open. 
=======
no other writers can write to the channel as long as the writer is open.
>>>>>>> 655d37d1

#### Opening a writer with the same authority on all channels

To open a writer with the same authority on all channels, you can pass the `authority`
argument with an integer.

```typescript
import { TimeStamp, Series, Frame } from "@synnaxlabs/client";

const writer = await client.openWriter({
    start: TimeStamp.now(),
    channels: ["time", "temperature"],
<<<<<<< HEAD
    authority: 100
=======
    authority: 100,
>>>>>>> 655d37d1
});
```

#### Opening a writer with different authorities on each channel

To open a writer with different authorities on each channel, you can pass the `authority`
argument with a list of integers. This list must be the same length as the number of channels
in the writer.

```typescript
import { TimeStamp, Series, Frame } from "@synnaxlabs/client";

const writer = await client.openWriter({
    start: TimeStamp.now(),
    channels: ["time", "temperature"],
<<<<<<< HEAD
    authority: [100, 200]
=======
    authority: [100, 200],
>>>>>>> 655d37d1
});
```

#### Adjusting write authorities after open

To change the authority of a writer during operation, you can use the `setAuthority`
method:

```typescript
// Set the authority on all channels
await writer.setAuthority(200);
// Set the authority on just a few channels
await writer.setAuthority({
<<<<<<< HEAD
    "time": 200,
    "temperature": 100
});
```
### Persistence/Streaming Mode

By default, writers are opened in stream + persist [mode](/reference/concepts/writes#persistencestreaming-modes).
To change the mode of a writer, specify the value of  the `mode` argument when opening the writer. 
This can be `persist`, `stream`, or `persistStream`.
=======
    time: 200,
    temperature: 100,
});
```

### Persistence/Streaming Mode

By default, writers are opened in stream + persist
[mode](/reference/concepts/writes#persistencestreaming-modes). To change the mode of a
writer, specify the value of the `mode` argument when opening the writer. This can be
`persist`, `stream`, or `persistStream`.
>>>>>>> 655d37d1

For example, to open a writer that only persists data:

```typescript
import { TimeStamp, Series, Frame, WriterMode } from "@synnaxlabs/client";

const writer = await client.openWriter({
    start: TimeStamp.now(),
    channels: ["time", "temperature"],
<<<<<<< HEAD
    mode: "persist"
=======
    mode: "persist",
>>>>>>> 655d37d1
});
```

<Divider.Divider direction="x" />

## Common Pitfalls

There are several common pitfalls to avoid when writing data to a Synnax cluster. These
are important to avoid as they can lead to performance degradation and/or control issues.

### Using Many Individual Write Calls Instead of a Writer

When writing large volumes of data in a streaming fashion (or in batches), it's important
to use a writer instead of making individual write calls to a channel. Calls to `write`
on a channel use an entirely new transaction for each call - constantly creating, committing,
and closing transactions has a dramatic impact on performance. So, don't do this:

```typescript
time = await client.channels.retrieve("timestamps")
my_tc = await client.channels.retrieve("my_precise_tc")
# This is a very bad idea
for i in range(100):
    ts = TimeStamp.now()
    await time.write(ts, ts)
    await my_tc.write(ts, i)
```

This is also a bad idea:

```typescript
for (let i = 0; i < 100; i++) {
    const writer = await client.openWriter({
        start: TimeStamp.now(),
        channels: ["time", "temperature"],
<<<<<<< HEAD
        enableAutoCommit: true
    });
    await writer.write({
        "time": TimeStamp.now(),
        "temperature": Math.sin(i / 100)
=======
        enableAutoCommit: true,
    });
    await writer.write({
        time: TimeStamp.now(),
        temperature: Math.sin(i / 100),
>>>>>>> 655d37d1
    });
    await writer.close();
}
```

<<<<<<< HEAD

=======
>>>>>>> 655d37d1
Instead, repeatedly call `write` on a single writer:

```typescript
# This is dramatically more efficient
const writer = await client.openWriter({
    start: TimeStamp.now(),
    channels: ["time", "temperature"],
    enableAutoCommit: true
});
try {
<<<<<<< HEAD
    for (let i = 0; i < 100; i++) 
=======
    for (let i = 0; i < 100; i++)
>>>>>>> 655d37d1
        await writer.write({
            "time": TimeStamp.now(),
            "temperature": Math.sin(i / 100)
        });
} finally {
    await writer.close();
}
```

<<<<<<< HEAD
### Calling Commit on Every Write 

If you're not using auto-commit, it's important to call `commit` on the writer
periodically to ensure that the data is persisted to the cluster. However, calling
`commit` on every write is a bad idea. This is because `commit` requires a round-trip
to the cluster to ensure that the data is persisted. This can be very slow if you're
writing a lot of data. If you're writing a lot of data, commit every few seconds or
turn on auto-commit.

This is a bad idea:

```python
=======
### Calling Commit on Every Write

If you're not using auto-commit, it's important to call `commit` on the writer
periodically to ensure that the data is persisted to the cluster. However, calling
`commit` on every write is a bad idea. This is because `commit` requires a round-trip to
the cluster to ensure that the data is persisted. This can be very slow if you're
writing a lot of data. If you're writing a lot of data, commit every few seconds or turn
on auto-commit.

This is a bad idea:

```typescript
>>>>>>> 655d37d1
const writer = await client.openWriter({
    start: TimeStamp.now(),
    channels: ["time", "temperature"],
});
try {
    for (let i = 0; i < 100; i++) {
        await writer.write({
<<<<<<< HEAD
            "time": TimeStamp.now(),
            "temperature": Math.sin(i / 100)
=======
            time: TimeStamp.now(),
            temperature: Math.sin(i / 100),
>>>>>>> 655d37d1
        });
        await writer.commit();
    }
} finally {
    await writer.close();
}
```

Instead, use auto-commit:

<<<<<<< HEAD
```python
const writer = await client.openWriter({
    start: TimeStamp.now(),
    channels: ["time", "temperature"],
    enableAutoCommit: true
});
try {
    for (let i = 0; i < 100; i++) 
        await writer.write({
            "time": TimeStamp.now(),
            "temperature": Math.sin(i / 100)
=======
```typescript
const writer = await client.openWriter({
    start: TimeStamp.now(),
    channels: ["time", "temperature"],
    enableAutoCommit: true,
});
try {
    for (let i = 0; i < 100; i++)
        await writer.write({
            time: TimeStamp.now(),
            temperature: Math.sin(i / 100),
>>>>>>> 655d37d1
        });
} finally {
    await writer.close();
}
<<<<<<< HEAD
```
=======
```
>>>>>>> 655d37d1
<|MERGE_RESOLUTION|>--- conflicted
+++ resolved
@@ -76,16 +76,6 @@
 
 While the above methods are great for writing static, existing data, it's common
 to want to write data in a streaming fashion as it's acquired. This is useful for
-<<<<<<< HEAD
-for use in control sequences and live data processing. The `Writer` class is designed 
-to handle this use case (and is actually used under the hood by the above methods).
-
-To keep things intuitive, we've designed the writer API around a file-like interface. 
-There are a few key differences, the most important being that writers are governed
-by a transaction. If you'd like to learn more about transactions, see the
-[concepts](/references/concepts/writes) page.
-
-=======
 for use in control sequences and live data processing. The `Writer` class is designed
 to handle this use case (and is actually used under the hood by the above methods).
 
@@ -94,7 +84,6 @@
 by a transaction. If you'd like to learn more about transactions, see the
 [concepts](/references/concepts/writes) page.
 
->>>>>>> 655d37d1
 We'll create the following channels to use as examples:
 
 ```typescript
@@ -174,32 +163,13 @@
 
 // Write a single sample for several channels
 await writer.write({
-<<<<<<< HEAD
-    "time": TimeStamp.now(),
-    "temperature": 20.0
-=======
     time: TimeStamp.now(),
     temperature: 20.0,
->>>>>>> 655d37d1
 });
 
 // Write multiple samples for several channels
 const start = TimeStamp.now();
 await writer.write({
-<<<<<<< HEAD
-    "time": [start, start.add(TimeSpan.seconds(1))],
-    "temperature": [20.0, 20.1]
-});
-
-// Write typed arrays for several channels
-await writer.write(new Frame({
-    [timeChannel.key]: new BigInt64Array([
-        start.valueOf(), 
-        start.add(TimeSpan.seconds(1)).valueOf()
-    ]),
-    [temperatureChannel.key]:  new Float32Array([20.0, 20.1])
-}));
-=======
     time: [start, start.add(TimeSpan.seconds(1))],
     temperature: [20.0, 20.1],
 });
@@ -214,7 +184,6 @@
         [temperatureChannel.key]: new Float32Array([20.0, 20.1]),
     }),
 );
->>>>>>> 655d37d1
 ```
 
 ### Auto-Commit
@@ -229,26 +198,12 @@
 const writer = await client.openWriter({
     start: TimeStamp.now(),
     channels: ["time", "temperature"],
-<<<<<<< HEAD
-    enableAutoCommit: true
-=======
     enableAutoCommit: true,
->>>>>>> 655d37d1
 });
 
 try {
     for (let i = 0; i < 100; i++) {
         const start = TimeStamp.now();
-<<<<<<< HEAD
-        await writer.write(new Frame({
-            "time": start,
-            "temperature": Math.sin(i / 100)
-        }));
-        await new Promise(resolve => setTimeout(resolve, 100));
-    }
-} finally {
-    await writer.close()
-=======
         await writer.write(
             new Frame({
                 time: start,
@@ -259,7 +214,6 @@
     }
 } finally {
     await writer.close();
->>>>>>> 655d37d1
 }
 ```
 
@@ -269,20 +223,12 @@
 at the same time, but only one writer is allowed to write to the channel. To determine
 which writer has control, an authority from 0 to 255 is assigned to each writer (or, optionally,
 each channel in the writer). The writer with the highest authority will be allowed to
-<<<<<<< HEAD
-write. If two writers have the same authority, the writer that opened first will be 
-=======
 write. If two writers have the same authority, the writer that opened first will be
->>>>>>> 655d37d1
 allowed to write. For more information, see the [concepts](/reference/concepts/writes#dynamic-control---write-authorities)
 page on writers.
 
 By default, writers are opened with an authority of `ABSOLUTE` i.e. 255. This means that
-<<<<<<< HEAD
-no other writers can write to the channel as long as the writer is open. 
-=======
 no other writers can write to the channel as long as the writer is open.
->>>>>>> 655d37d1
 
 #### Opening a writer with the same authority on all channels
 
@@ -295,11 +241,7 @@
 const writer = await client.openWriter({
     start: TimeStamp.now(),
     channels: ["time", "temperature"],
-<<<<<<< HEAD
-    authority: 100
-=======
     authority: 100,
->>>>>>> 655d37d1
 });
 ```
 
@@ -315,11 +257,7 @@
 const writer = await client.openWriter({
     start: TimeStamp.now(),
     channels: ["time", "temperature"],
-<<<<<<< HEAD
-    authority: [100, 200]
-=======
     authority: [100, 200],
->>>>>>> 655d37d1
 });
 ```
 
@@ -333,17 +271,6 @@
 await writer.setAuthority(200);
 // Set the authority on just a few channels
 await writer.setAuthority({
-<<<<<<< HEAD
-    "time": 200,
-    "temperature": 100
-});
-```
-### Persistence/Streaming Mode
-
-By default, writers are opened in stream + persist [mode](/reference/concepts/writes#persistencestreaming-modes).
-To change the mode of a writer, specify the value of  the `mode` argument when opening the writer. 
-This can be `persist`, `stream`, or `persistStream`.
-=======
     time: 200,
     temperature: 100,
 });
@@ -355,7 +282,6 @@
 [mode](/reference/concepts/writes#persistencestreaming-modes). To change the mode of a
 writer, specify the value of the `mode` argument when opening the writer. This can be
 `persist`, `stream`, or `persistStream`.
->>>>>>> 655d37d1
 
 For example, to open a writer that only persists data:
 
@@ -365,11 +291,7 @@
 const writer = await client.openWriter({
     start: TimeStamp.now(),
     channels: ["time", "temperature"],
-<<<<<<< HEAD
-    mode: "persist"
-=======
     mode: "persist",
->>>>>>> 655d37d1
 });
 ```
 
@@ -404,28 +326,16 @@
     const writer = await client.openWriter({
         start: TimeStamp.now(),
         channels: ["time", "temperature"],
-<<<<<<< HEAD
-        enableAutoCommit: true
-    });
-    await writer.write({
-        "time": TimeStamp.now(),
-        "temperature": Math.sin(i / 100)
-=======
         enableAutoCommit: true,
     });
     await writer.write({
         time: TimeStamp.now(),
         temperature: Math.sin(i / 100),
->>>>>>> 655d37d1
     });
     await writer.close();
 }
 ```
 
-<<<<<<< HEAD
-
-=======
->>>>>>> 655d37d1
 Instead, repeatedly call `write` on a single writer:
 
 ```typescript
@@ -436,11 +346,7 @@
     enableAutoCommit: true
 });
 try {
-<<<<<<< HEAD
-    for (let i = 0; i < 100; i++) 
-=======
     for (let i = 0; i < 100; i++)
->>>>>>> 655d37d1
         await writer.write({
             "time": TimeStamp.now(),
             "temperature": Math.sin(i / 100)
@@ -450,20 +356,6 @@
 }
 ```
 
-<<<<<<< HEAD
-### Calling Commit on Every Write 
-
-If you're not using auto-commit, it's important to call `commit` on the writer
-periodically to ensure that the data is persisted to the cluster. However, calling
-`commit` on every write is a bad idea. This is because `commit` requires a round-trip
-to the cluster to ensure that the data is persisted. This can be very slow if you're
-writing a lot of data. If you're writing a lot of data, commit every few seconds or
-turn on auto-commit.
-
-This is a bad idea:
-
-```python
-=======
 ### Calling Commit on Every Write
 
 If you're not using auto-commit, it's important to call `commit` on the writer
@@ -476,7 +368,6 @@
 This is a bad idea:
 
 ```typescript
->>>>>>> 655d37d1
 const writer = await client.openWriter({
     start: TimeStamp.now(),
     channels: ["time", "temperature"],
@@ -484,13 +375,8 @@
 try {
     for (let i = 0; i < 100; i++) {
         await writer.write({
-<<<<<<< HEAD
-            "time": TimeStamp.now(),
-            "temperature": Math.sin(i / 100)
-=======
             time: TimeStamp.now(),
             temperature: Math.sin(i / 100),
->>>>>>> 655d37d1
         });
         await writer.commit();
     }
@@ -501,19 +387,6 @@
 
 Instead, use auto-commit:
 
-<<<<<<< HEAD
-```python
-const writer = await client.openWriter({
-    start: TimeStamp.now(),
-    channels: ["time", "temperature"],
-    enableAutoCommit: true
-});
-try {
-    for (let i = 0; i < 100; i++) 
-        await writer.write({
-            "time": TimeStamp.now(),
-            "temperature": Math.sin(i / 100)
-=======
 ```typescript
 const writer = await client.openWriter({
     start: TimeStamp.now(),
@@ -525,13 +398,8 @@
         await writer.write({
             time: TimeStamp.now(),
             temperature: Math.sin(i / 100),
->>>>>>> 655d37d1
         });
 } finally {
     await writer.close();
 }
-<<<<<<< HEAD
-```
-=======
-```
->>>>>>> 655d37d1
+```