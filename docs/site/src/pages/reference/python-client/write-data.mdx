---
layout: "@/layouts/MainLayout.astro"
title: "Write Data"
description: "Use the Python client to write to a Synnax cluster."
---

import { Divider } from "@synnaxlabs/pluto";
import Code from "@/components/code/Code.astro";
export const components = { pre: Code };

<<<<<<< HEAD
Writes in Synnax are more complicated than reads, and, as such, we recommend
checking out our [concepts](/reference/concepts/write) page to learn more about
the best practices for writing data to Synnax. 

At the very least, you should be familiar with the [rules of writes](/reference/concepts/writes#rules-of-writes).
=======
Synnax supports multiple methods for writing data to a cluster. We can write directly to
a channel, fetch a range and set its data, or leverage writers for writing large volumes
of data.

Writes in Synnax are more complicated than reads, and, as such, we recommend checking
out our [concepts](/reference/concepts/write) page to learn more about the best
practices for writing data to Synnax. The [rules of
writes](/reference/concepts/writes#rules-of-writes) are especially important.
>>>>>>> 78e2d54d

<Divider.Divider direction="x" />

## Writing to a Channel

Writing to a channel requires us to write timestamps to its index channel
before we write the data. We'll create the following channels to use as
examples:

```python
import synnax as sy

# Create the index
timestamps = client.channels.create(
    name="timestamps",
    data_type=sy.DataType.TIMESTAMP,
    is_index=True
)

# Create the temperature channel
my_precise_tc = client.channels.create(
    name="my_precise_tc",
    data_type=sy.DataType.FLOAT32,
    index=timestamps.key
)

# Create the pressure channel
my_precise_tc = client.channels.create(
    name="my_precise_pt",
    data_type=sy.DataType.FLOAT32,
    index=timestamps.key
)
```

We'll make sure to write timestamps to the index before we write to the data
channel:

```python
from datetime import datetime

# Our temperature data.
temperatures = [55, 55.1, 55.7, 57.2, 58.1]
start = sy.TimeStamp.now()
times = [
    start,
    start + 1 * sy.TimeSpan.HOUR,
    start + 2 * sy.TimeSpan.HOUR,
    start + 3 * sy.TimeSpan.HOUR,
    start + 4 * sy.TimeSpan.HOUR,
]

# Write the timestamps to the index
timestamps.write(start, times)

# Write the data to the channel
my_precise_tc.write(start, temperatures)
```

Notice how we align the two arrays using the common `start` timestamp. This
tells Synnax that the first sample in the `temperatures` array is associated
with the first timestamp in the `timestamps` array.

Synnax will raise a `ValidationError` if the index channel does not contain a
corresponding timestamp for every sample in the data channel. After all, it
wouldn't make sense to have a temperature reading without an associated
timestamp.

<Divider.Divider direction="x" />

## Writing to a Range

Writing to a range takes away the burden of needing to correctly align the data
from different channels.

We'll create the following range as an example:

```python
import synnax as sy

# Create the range
burst_test = client.ranges.create(
    name="burst_test",
    time_range=sy.TimeRange(
        start=sy.TimeStamp.now(),
        end=sy.TimeStamp.now() + 1 * sy.TimeSpan.HOUR
    )
)
```

Then, we'll write to the range using the `write` method:

```python
temperatures = [55, 55.1, 55.7, 57.2, 58.1, 58.9, 59.1, 59.2, 59.3]
pressures = [100, 100.1, 100.7, 102.2, 103.1, 103.9, 104.1, 104.2, 104.3]

# This call to write will assume that the timestamp of the first sample is
# the start of the range.
burst_test.write({
    "my_precise_tc": temperatures,
    "my_precise_pt": pressures,
})
```

<Divider.Divider direction="x" />

## Using a Writer

While the above methods are great for writing static, existing data, it's common
to write data in a streaming fashion as it's acquired. This is especially useful
for use in control sequences and live data processing. The `Writer` class is designed
for this use case (and is actually used under the hood by the other methods).

To keep things intuitive, the writer maintains a file-like interface that is similar
to Python's built-in file objects. There are a few key differences, the most
important being that writers are governed by a transaction. If you'd like to
learn more about transactions and how writes work in Synnax, check out the
[concepts](/reference/concepts/writes) page.

We'll create the following channels to use as examples:

```python
import synnax as sy

# Create the index
timestamps = client.channels.create(
    name="timestamps",
    data_type=sy.DataType.TIMESTAMP,
    is_index=True
)

# Create the temperature channel
my_precise_tc = client.channels.create(
    name="my_precise_tc",
    data_type=sy.DataType.FLOAT32,
    index=timestamps
)
```

To open the writer, we use the `open_writer` method on the client and provide a
starting timestamp for the first sample and a list of channels we'd like to
write to:

```python
import time

with client.open_writer(
    start=sy.TimeStamp.now(),
    channels=["timestamps", "my_precise_tc"],
) as writer:
    for i in range(100):
        writer.write({
            "timestamps": sy.TimeStamp.now(),
            "my_precise_tc": i,
        })
        time.sleep(0.1)
    writer.commit()
```

This example will write 100 samples to the `my_precise_tc` channel, each spaced
roughly 0.1 seconds apart, and will commit all writes when finished.

It's typical to write and commit millions of samples over the course of hours or
days, intermittently calling commit to ensure that the data is persisted to the
cluster.

We recommend using writers within a context manager. This ensures that a writer
is properly closed after use, ensuring that resources have been freed and
sockets are closed.

If you can't use a context manager, make sure you call `writer.close()` when
you're done using it.

### Auto-Commit

You can also configure a writer to automatically commit written data after each
write, making it immediately available for read access. To do this, set the
`enable_auto_commit` argument to `True` when opening the writer:

```python
import time

with client.open_writer(
    start=sy.TimeStamp.now(),
    channels=["timestamps", "my_precise_tc"],
    enable_auto_commit=True,
) as writer:
    for i in range(100):
        writer.write({
            "timestamps": sy.TimeStamp.now(),
            "my_precise_tc": i,
        })
        time.sleep(0.1)
```

### Write Authorities

Writers support dynamic control handoff. Multiple writers can be opened on a channel
at the same time, but only one writer is allowed to write to the channel. To determine
which writer has control, an authority from 0 to 255 is assigned to each writer (or, optionally,
each channel in the writer). The writer with the highest authority will be allowed to
write. If two writers have the same authority, the writer that opened first will be
allowed to write. For more information, see the [concepts](/reference/concepts/writes#dynamic-control---write-authorities)
page on writers.

By default, writers are opened with an authority of `ABSOLUTE` i.e. 255. This means that
no other writers can write to the channel as long as the writer is open.

#### Opening a writer with the same authority on all channels

To open a writer with the same authority on all channels, you can pass the `authority`
argument with an integer.

```python
with client.open_writer(
    start=sy.TimeStamp.now(),
    channels=["timestamps", "my_precise_tc"],
    authority=100,
) as writer:
    for i in range(100):
        writer.write({
            "timestamps": sy.TimeStamp.now(),
            "my_precise_tc": i,
        })
        time.sleep(0.1)
```

#### Opening a writer with different authorities on each channel

To open a writer with different authorities on each channel, you can pass the `authority`
argument with a list of integers. This list must be the same length as the number of channels
in the writer.

```python
with client.open_writer(
    start=sy.TimeStamp.now(),
    channels=["timestamps", "my_precise_tc"],
    authority=[100, 200],
) as writer:
    for i in range(100):
        writer.write({
            "timestamps": sy.TimeStamp.now(),
            "my_precise_tc": i,
        })
        time.sleep(0.1)
```

#### Adjusting write authorities after open

To change the authority of a writer during operation, just call `set_authority`. This method
accepts a dictionary with the channel name as the key and the new authority as the value.

```python
# Set the authority on all channels
writer.set_authority(200)
# Set the authority on just a few channels
writer.set_authority({
    "timestamps": 150,
    "my_precise_tc": 250,
})
```

### Persistence/Streaming Mode

By default, writers are opened in stream + persist [mode](/reference/concepts/writes#persistencestreaming-modes).
To change the mode of a writer, specify the enum value of the `mode` argument when
opening the writer. This can be `persist`, `stream`, or `persist_stream`.

For example, to open a writer that only persists data:

```python
import synnax as sy

with client.open_writer(
    start=sy.TimeStamp.now(),
    channels=["timestamps", "my_precise_tc"],
    mode="persist"
) as writer:
    for i in range(100):
        writer.write({
            "timestamps": sy.TimeStamp.now(),
            "my_precise_tc": i,
        })
```

<Divider.Divider direction="x" />

## Common Pitfalls

There are several common pitfalls to avoid when writing data to a Synnax cluster. These
are important to avoid as they can lead to performance degradation and/or control issues.

### Using Many Individual Write Calls Instead of a Writer

When writing large volumes of data in a streaming fashion (or in batches), it's important
to use a writer instead of making individual write calls to a channel. Calls to `write`
on a channel use an entirely new transaction for each call - constantly creating, committing,
and closing transactions has a dramatic impact on performance. So, don't do this:

```python
time = client.channels.retrieve("timestamps")
my_tc = client.channels.retrieve("my_precise_tc")
for i in range(100):
    # This is a very bad idea
    ts = sy.TimeStamp.now()
    time.write(ts, ts)
    my_tc.write(ts, i)
```

This is also a bad idea:

```python
# open and close a transaction for every write
for i in range(100):
    with client.open_writer(
        start=sy.TimeStamp.now(),
        channels=["timestamps", "my_precise_tc"],
        enable_auto_commit=True,
    ) as writer:
        writer.write({
            "timestamps": sy.TimeStamp.now(),
            "my_precise_tc": i,
        })
```

Instead, repeatedly call `write` on a single writer:

```python
# This is dramatically more efficient
with client.open_writer(
    start=sy.TimeStamp.now(),
    channels=["timestamps", "my_precise_tc"],
    enable_auto_commit=True,
) as writer:
    for i in range(100):
        writer.write({
            "timestamps": sy.TimeStamp.now(),
            "my_precise_tc": i,
        })
```

### Calling Commit on Every Write

If you're not using auto-commit, it's important to call `commit` on the writer
periodically to ensure that the data is persisted to the cluster. However, calling
`commit` on every write is a bad idea. This is because `commit` requires a round-trip
to the cluster to ensure that the data is persisted. This can be very slow if you're
writing a lot of data. If you're writing a lot of data, commit every few seconds or
turn on auto-commit.

This is a bad idea:

```python
with client.open_writer(
    start=sy.TimeStamp.now(),
    channels=["timestamps", "my_precise_tc"],
) as writer:
    for i in range(100):
        writer.write({
            "timestamps": sy.TimeStamp.now(),
            "my_precise_tc": i,
        })
        writer.commit()
```

Instead, use auto-commit:

```python
with client.open_writer(
    start=sy.TimeStamp.now(),
    channels=["timestamps", "my_precise_tc"],
    enable_auto_commit=True,
) as writer:
    for i in range(100):
        writer.write({
            "timestamps": sy.TimeStamp.now(),
            "my_precise_tc": i,
        })
```<|MERGE_RESOLUTION|>--- conflicted
+++ resolved
@@ -8,13 +8,6 @@
 import Code from "@/components/code/Code.astro";
 export const components = { pre: Code };
 
-<<<<<<< HEAD
-Writes in Synnax are more complicated than reads, and, as such, we recommend
-checking out our [concepts](/reference/concepts/write) page to learn more about
-the best practices for writing data to Synnax. 
-
-At the very least, you should be familiar with the [rules of writes](/reference/concepts/writes#rules-of-writes).
-=======
 Synnax supports multiple methods for writing data to a cluster. We can write directly to
 a channel, fetch a range and set its data, or leverage writers for writing large volumes
 of data.
@@ -23,7 +16,6 @@
 out our [concepts](/reference/concepts/write) page to learn more about the best
 practices for writing data to Synnax. The [rules of
 writes](/reference/concepts/writes#rules-of-writes) are especially important.
->>>>>>> 78e2d54d
 
 <Divider.Divider direction="x" />
 
