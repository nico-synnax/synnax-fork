{
  "name": "@synnaxlabs/docs",
  "type": "module",
  "version": "20.0",
  "private": true,
  "scripts": {
    "dev": "astro dev",
    "start": "astro dev",
    "build": "astro build",
    "preview": "astro preview",
    "astro": "astro",
    "algolia": "node ./src/util/algoliasearch.js"
  },
  "dependencies": {
    "@astrojs/mdx": "^3.1.8",
    "@astrojs/react": "^3.6.2",
    "@astrojs/vercel": "^7.8.1",
    "@fontsource/geist-mono": "^5.1.0",
    "@synnaxlabs/client": "workspace:*",
    "@synnaxlabs/media": "workspace:*",
    "@synnaxlabs/pluto": "workspace:*",
    "@synnaxlabs/x": "workspace:*",
    "@types/offscreencanvas": "^2019.7.3",
    "astro": "^4.16.0",
    "astro-embed": "^0.7.4",
    "astro-seo": "^0.8.4",
    "clsx": "^2.1.1",
    "dotenv": "^16.4.5",
    "html-escaper": "^3.0.3",
<<<<<<< HEAD
    "react": "^18.3.1",
    "react-dom": "^18.3.1",
    "shiki": "^1.22.0"
=======
    "posthog-js": "^1.174.2",
    "react": "^18.2.0",
    "react-dom": "^18.2.0",
    "shiki": "^1.3.0"
>>>>>>> f9847248
  },
  "devDependencies": {
    "@synnaxlabs/tsconfig": "workspace:*",
    "@types/react": "^18.3.11",
    "@types/react-dom": "^18.3.1",
    "algoliasearch": "^5.8.1",
    "eslint-config-synnaxlabs": "workspace:*",
    "gray-matter": "^4.0.3",
    "remove-markdown": "^0.5.5",
    "typescript": "^5.6.3"
  }
}<|MERGE_RESOLUTION|>--- conflicted
+++ resolved
@@ -27,16 +27,10 @@
     "clsx": "^2.1.1",
     "dotenv": "^16.4.5",
     "html-escaper": "^3.0.3",
-<<<<<<< HEAD
+    "posthog-js": "^1.174.2",
     "react": "^18.3.1",
     "react-dom": "^18.3.1",
     "shiki": "^1.22.0"
-=======
-    "posthog-js": "^1.174.2",
-    "react": "^18.2.0",
-    "react-dom": "^18.2.0",
-    "shiki": "^1.3.0"
->>>>>>> f9847248
   },
   "devDependencies": {
     "@synnaxlabs/tsconfig": "workspace:*",
