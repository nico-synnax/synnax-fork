{
  "name": "@synnaxlabs/docs",
  "type": "module",
  "version": "0.43.0",
  "private": true,
  "scripts": {
    "dev": "astro dev",
    "start": "astro dev",
<<<<<<< HEAD
    "build": "astro build",
=======
    "build": "tsc --noEmit && astro build",
>>>>>>> 3c518da9
    "check-types": "tsc --noEmit",
    "preview": "astro preview",
    "astro": "astro",
    "algolia": "node ./src/util/algoliasearch.js",
    "lint": "eslint",
    "fix": "eslint --fix",
    "format": "prettier --write .",
    "format-check": "prettier --check ."
  },
  "dependencies": {
    "@astrojs/mdx": "^4.3.0",
    "@astrojs/react": "^4.3.0",
    "@astrojs/vercel": "^8.2.1",
    "@fontsource/geist-mono": "catalog:",
    "@synnaxlabs/client": "workspace:^",
    "@synnaxlabs/media": "workspace:^",
    "@synnaxlabs/pluto": "workspace:^",
    "@synnaxlabs/x": "workspace:^",
    "astro": "^5.11.0",
    "astro-embed": "^0.9.0",
    "astro-seo": "^0.8.4",
    "clsx": "catalog:",
    "posthog-js": "^1.257.0",
    "react": "catalog:",
    "react-dom": "catalog:",
    "shiki": "^1.29.2",
    "zod": "catalog:"
  },
  "devDependencies": {
    "@synnaxlabs/tsconfig": "workspace:^",
    "@types/html-escaper": "^3.0.4",
    "@types/offscreencanvas": "catalog:",
    "@types/react": "catalog:",
    "@types/react-dom": "catalog:",
    "algoliasearch": "^4.25.2",
    "dotenv": "^16.6.1",
    "eslint": "catalog:",
    "eslint-config-synnaxlabs": "workspace:^",
    "gray-matter": "^4.0.3",
    "html-escaper": "^3.0.3",
    "prettier": "catalog:",
    "remove-markdown": "^0.6.2",
    "typescript": "catalog:"
  }
}<|MERGE_RESOLUTION|>--- conflicted
+++ resolved
@@ -6,11 +6,7 @@
   "scripts": {
     "dev": "astro dev",
     "start": "astro dev",
-<<<<<<< HEAD
-    "build": "astro build",
-=======
     "build": "tsc --noEmit && astro build",
->>>>>>> 3c518da9
     "check-types": "tsc --noEmit",
     "preview": "astro preview",
     "astro": "astro",
