{
  "name": "@synnaxlabs/drift",
<<<<<<< HEAD
  "version": "0.41.0",
=======
  "version": "0.40.1",
>>>>>>> 32d41958
  "description": "State synchronization and Redux state synchronization for Tauri Apps",
  "repository": "https://github.com/synnaxlabs/synnax/tree/main/drift",
  "type": "module",
  "license": "MIT",
  "keywords": [
    "synnax",
    "tauri",
    "redux",
    "react",
    "electron",
    "application level state"
  ],
  "scripts": {
    "build": "tsc --noEmit && vite build",
    "watch": "tsc --noEmit && vite build --watch",
    "test": "vitest",
    "lint": "eslint --cache",
    "fix": "eslint --cache --fix"
  },
  "dependencies": {
    "@reduxjs/toolkit": "^2.6.1",
    "@synnaxlabs/x": "workspace:*",
    "@tauri-apps/api": "^2.4.1",
    "async-mutex": "^0.5.0",
    "proxy-memoize": "2.0.3",
    "react": "^19.0.0",
    "react-dom": "^19.0.0",
    "react-redux": "^9.2.0",
    "zod": "^3.24.2"
  },
  "devDependencies": {
    "@synnaxlabs/tsconfig": "workspace:*",
    "@synnaxlabs/vite-plugin": "workspace:*",
    "@types/react": "^19.0.10",
    "@vitejs/plugin-react": "^4.3.4",
    "electron": "^33.4.4",
    "eslint": "^9.22.0",
    "eslint-config-synnaxlabs": "workspace:*",
    "react": "^19.0.0",
    "react-dom": "^19.0.0",
    "react-redux": "^9.2.0",
    "typescript": "^5.8.2",
    "vite": "^6.2.1",
    "vitest": "^2.1.9"
  },
  "files": [
    "dist"
  ],
  "main": "./dist/drift.cjs.js",
  "module": "./dist/drift.es.js",
  "types": "./dist/src/index.d.ts",
  "exports": {
    ".": {
      "types": "./dist/src/index.d.ts",
      "import": "./dist/index.js",
      "require": "./dist/index.cjs"
    },
    "./react": {
      "types": "./dist/src/react/index.d.ts",
      "import": "./dist/react.js",
      "require": "./dist/react.cjs"
    },
    "./tauri": {
      "types": "./dist/src/tauri/index.d.ts",
      "import": "./dist/tauri.js",
      "require": "./dist/tauri.cjs"
    },
    "./electron": {
      "types": "./dist/src/electron/index.d.ts",
      "import": "./dist/electron.js",
      "require": "./dist/electron.cjs"
    }
  }
}<|MERGE_RESOLUTION|>--- conflicted
+++ resolved
@@ -1,10 +1,6 @@
 {
   "name": "@synnaxlabs/drift",
-<<<<<<< HEAD
   "version": "0.41.0",
-=======
-  "version": "0.40.1",
->>>>>>> 32d41958
   "description": "State synchronization and Redux state synchronization for Tauri Apps",
   "repository": "https://github.com/synnaxlabs/synnax/tree/main/drift",
   "type": "module",
