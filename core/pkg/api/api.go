// Copyright 2025 Synnax Labs, Inc.
//
// Use of this software is governed by the Business Source License included in the file
// licenses/BSL.txt.
//
// As of the Change Date specified in that file, in accordance with the Business Source
// License, use of this software will be governed by the Apache License, Version 2.0,
// included in the file licenses/APL.txt.

// Package api implements the client interfaces for interacting with the Synnax cluster.
// The top level package is transport agnostic, and provides freighter
// compatible interfaces for all of its services. sub-packages in this directory wrap
// the core API services to provide transport-specific implementations.
package api

import (
	"go/types"

	"github.com/samber/lo"
	"github.com/synnaxlabs/alamos"
	"github.com/synnaxlabs/freighter"
	"github.com/synnaxlabs/freighter/falamos"
	"github.com/synnaxlabs/synnax/pkg/distribution"
	"github.com/synnaxlabs/synnax/pkg/service"
	"github.com/synnaxlabs/x/config"
	"github.com/synnaxlabs/x/override"
	"github.com/synnaxlabs/x/validate"
)

// Config is all required configuration parameters and services necessary to instantiate
// the API.
type Config struct {
	alamos.Instrumentation
	Service      *service.Layer
	Distribution *distribution.Layer
}

var (
	_             config.Config[Config] = Config{}
	DefaultConfig                       = Config{}
)

// Validate implements config.Config.
func (c Config) Validate() error {
	v := validate.New("api")
	validate.NotNil(v, "service", c.Service)
	validate.NotNil(v, "dist", c.Distribution)
	return v.Error()
}

// Override implements config.Config.
func (c Config) Override(other Config) Config {
	c.Instrumentation = override.Zero(c.Instrumentation, other.Instrumentation)
	c.Service = override.Nil(c.Service, other.Service)
	c.Distribution = override.Nil(c.Distribution, other.Distribution)
	return c
}

type Transport struct {
	// AUTH
	AuthLogin          freighter.UnaryServer[AuthLoginRequest, AuthLoginResponse]
	AuthChangePassword freighter.UnaryServer[AuthChangePasswordRequest, types.Nil]
	// USER
	UserRename         freighter.UnaryServer[UserRenameRequest, types.Nil]
	UserChangeUsername freighter.UnaryServer[UserChangeUsernameRequest, types.Nil]
	UserCreate         freighter.UnaryServer[UserCreateRequest, UserCreateResponse]
	UserDelete         freighter.UnaryServer[UserDeleteRequest, types.Nil]
	UserRetrieve       freighter.UnaryServer[UserRetrieveRequest, UserRetrieveResponse]
	// CHANNEL
	ChannelCreate        freighter.UnaryServer[ChannelCreateRequest, ChannelCreateResponse]
	ChannelRetrieve      freighter.UnaryServer[ChannelRetrieveRequest, ChannelRetrieveResponse]
	ChannelDelete        freighter.UnaryServer[ChannelDeleteRequest, types.Nil]
	ChannelRename        freighter.UnaryServer[ChannelRenameRequest, types.Nil]
	ChannelRetrieveGroup freighter.UnaryServer[ChannelRetrieveGroupRequest, ChannelRetrieveGroupResponse]
	// CONNECTIVITY
	ConnectivityCheck freighter.UnaryServer[types.Nil, ConnectivityCheckResponse]
	// FRAME
	FrameWriter   freighter.StreamServer[FrameWriterRequest, FrameWriterResponse]
	FrameIterator freighter.StreamServer[FrameIteratorRequest, FrameIteratorResponse]
	FrameStreamer freighter.StreamServer[FrameStreamerRequest, FrameStreamerResponse]
	FrameDelete   freighter.UnaryServer[FrameDeleteRequest, types.Nil]
	// RANGE
	RangeCreate        freighter.UnaryServer[RangeCreateRequest, RangeCreateResponse]
	RangeRetrieve      freighter.UnaryServer[RangeRetrieveRequest, RangeRetrieveResponse]
	RangeDelete        freighter.UnaryServer[RangeDeleteRequest, types.Nil]
	RangeKVGet         freighter.UnaryServer[RangeKVGetRequest, RangeKVGetResponse]
	RangeKVSet         freighter.UnaryServer[RangeKVSetRequest, types.Nil]
	RangeKVDelete      freighter.UnaryServer[RangeKVDeleteRequest, types.Nil]
	RangeAliasSet      freighter.UnaryServer[RangeAliasSetRequest, types.Nil]
	RangeAliasResolve  freighter.UnaryServer[RangeAliasResolveRequest, RangeAliasResolveResponse]
	RangeAliasList     freighter.UnaryServer[RangeAliasListRequest, RangeAliasListResponse]
	RangeAliasRetrieve freighter.UnaryServer[RangeAliasRetrieveRequest, RangeAliasRetrieveResponse]
	RangeRename        freighter.UnaryServer[RangeRenameRequest, types.Nil]
	RangeAliasDelete   freighter.UnaryServer[RangeAliasDeleteRequest, types.Nil]
	// ONTOLOGY
	OntologyRetrieve       freighter.UnaryServer[OntologyRetrieveRequest, OntologyRetrieveResponse]
	OntologyAddChildren    freighter.UnaryServer[OntologyAddChildrenRequest, types.Nil]
	OntologyRemoveChildren freighter.UnaryServer[OntologyRemoveChildrenRequest, types.Nil]
	OntologyMoveChildren   freighter.UnaryServer[OntologyMoveChildrenRequest, types.Nil]
	// GROUP
	OntologyGroupCreate freighter.UnaryServer[OntologyCreateGroupRequest, OntologyCreateGroupResponse]
	OntologyGroupDelete freighter.UnaryServer[OntologyDeleteGroupRequest, types.Nil]
	OntologyGroupRename freighter.UnaryServer[OntologyRenameGroupRequest, types.Nil]
	// WORKSPACE
	WorkspaceCreate    freighter.UnaryServer[WorkspaceCreateRequest, WorkspaceCreateResponse]
	WorkspaceRetrieve  freighter.UnaryServer[WorkspaceRetrieveRequest, WorkspaceRetrieveResponse]
	WorkspaceDelete    freighter.UnaryServer[WorkspaceDeleteRequest, types.Nil]
	WorkspaceRename    freighter.UnaryServer[WorkspaceRenameRequest, types.Nil]
	WorkspaceSetLayout freighter.UnaryServer[WorkspaceSetLayoutRequest, types.Nil]
	// SCHEMATIC
	SchematicCreate   freighter.UnaryServer[SchematicCreateRequest, SchematicCreateResponse]
	SchematicRetrieve freighter.UnaryServer[SchematicRetrieveRequest, SchematicRetrieveResponse]
	SchematicDelete   freighter.UnaryServer[SchematicDeleteRequest, types.Nil]
	SchematicRename   freighter.UnaryServer[SchematicRenameRequest, types.Nil]
	SchematicSetData  freighter.UnaryServer[SchematicSetDataRequest, types.Nil]
	SchematicCopy     freighter.UnaryServer[SchematicCopyRequest, SchematicCopyResponse]
	// SCHEMATIC SYMBOL
	SchematicSymbolCreate        freighter.UnaryServer[SymbolCreateRequest, SymbolCreateResponse]
	SchematicSymbolRetrieve      freighter.UnaryServer[SymbolRetrieveRequest, SymbolRetrieveResponse]
	SchematicSymbolDelete        freighter.UnaryServer[SymbolDeleteRequest, types.Nil]
	SchematicSymbolRename        freighter.UnaryServer[SymbolRenameRequest, types.Nil]
	SchematicSymbolRetrieveGroup freighter.UnaryServer[SymbolRetrieveGroupRequest, SymbolRetrieveGroupResponse]
	// LOG
	LogCreate   freighter.UnaryServer[LogCreateRequest, LogCreateResponse]
	LogRetrieve freighter.UnaryServer[LogRetrieveRequest, LogRetrieveResponse]
	LogDelete   freighter.UnaryServer[LogDeleteRequest, types.Nil]
	LogRename   freighter.UnaryServer[LogRenameRequest, types.Nil]
	LogSetData  freighter.UnaryServer[LogSetDataRequest, types.Nil]
	// TABLE
	TableCreate   freighter.UnaryServer[TableCreateRequest, TableCreateResponse]
	TableRetrieve freighter.UnaryServer[TableRetrieveRequest, TableRetrieveResponse]
	TableDelete   freighter.UnaryServer[TableDeleteRequest, types.Nil]
	TableRename   freighter.UnaryServer[TableRenameRequest, types.Nil]
	TableSetData  freighter.UnaryServer[TableSetDataRequest, types.Nil]
	// LINE PLOT
	LinePlotCreate   freighter.UnaryServer[LinePlotCreateRequest, LinePlotCreateResponse]
	LinePlotRetrieve freighter.UnaryServer[LinePlotRetrieveRequest, LinePlotRetrieveResponse]
	LinePlotDelete   freighter.UnaryServer[LinePlotDeleteRequest, types.Nil]
	LinePlotRename   freighter.UnaryServer[LinePlotRenameRequest, types.Nil]
	LinePlotSetData  freighter.UnaryServer[LinePlotSetDataRequest, types.Nil]
	// LABEL
	LabelCreate   freighter.UnaryServer[LabelCreateRequest, LabelCreateResponse]
	LabelRetrieve freighter.UnaryServer[LabelRetrieveRequest, LabelRetrieveResponse]
	LabelDelete   freighter.UnaryServer[LabelDeleteRequest, types.Nil]
	LabelAdd      freighter.UnaryServer[LabelAddRequest, types.Nil]
	LabelRemove   freighter.UnaryServer[LabelRemoveRequest, types.Nil]
	// DEVICE
	HardwareCreateRack     freighter.UnaryServer[HardwareCreateRackRequest, HardwareCreateRackResponse]
	HardwareRetrieveRack   freighter.UnaryServer[HardwareRetrieveRackRequest, HardwareRetrieveRackResponse]
	HardwareDeleteRack     freighter.UnaryServer[HardwareDeleteRackRequest, types.Nil]
	HardwareCreateTask     freighter.UnaryServer[HardwareCreateTaskRequest, HardwareCreateTaskResponse]
	HardwareRetrieveTask   freighter.UnaryServer[HardwareRetrieveTaskRequest, HardwareRetrieveTaskResponse]
	HardwareCopyTask       freighter.UnaryServer[HardwareCopyTaskRequest, HardwareCopyTaskResponse]
	HardwareDeleteTask     freighter.UnaryServer[HardwareDeleteTaskRequest, types.Nil]
	HardwareCreateDevice   freighter.UnaryServer[HardwareCreateDeviceRequest, HardwareCreateDeviceResponse]
	HardwareRetrieveDevice freighter.UnaryServer[HardwareRetrieveDeviceRequest, HardwareRetrieveDeviceResponse]
	HardwareDeleteDevice   freighter.UnaryServer[HardwareDeleteDeviceRequest, types.Nil]
	// ACCESS
	AccessCreatePolicy   freighter.UnaryServer[AccessCreatePolicyRequest, AccessCreatePolicyResponse]
	AccessDeletePolicy   freighter.UnaryServer[AccessDeletePolicyRequest, types.Nil]
	AccessRetrievePolicy freighter.UnaryServer[AccessRetrievePolicyRequest, AccessRetrievePolicyResponse]
<<<<<<< HEAD
	// Arc
	ArcCreate   freighter.UnaryServer[ArcCreateRequest, SlateCreateResponse]
	ArcDelete   freighter.UnaryServer[SlateDeleteRequest, types.Nil]
	ArcRetrieve freighter.UnaryServer[SlateRetrieveRequest, SlateRetrieveResponse]
=======
	// STATUS
	StatusSet      freighter.UnaryServer[StatusSetRequest, StatusSetResponse]
	StatusRetrieve freighter.UnaryServer[StatusRetrieveRequest, StatusRetrieveResponse]
	StatusDelete   freighter.UnaryServer[StatusDeleteRequest, types.Nil]
>>>>>>> 12b9b771
}

// Layer wraps all implemented API services into a single container. Protocol-specific Layer
// implementations should use this struct during instantiation.
type Layer struct {
	provider     Provider
	config       Config
	Auth         *AuthService
	User         *UserService
	Framer       *FrameService
	Channel      *ChannelService
	Connectivity *ConnectivityService
	Ontology     *OntologyService
	Range        *RangeService
	Workspace    *WorkspaceService
	Schematic    *SchematicService
	LinePlot     *LinePlotService
	Log          *LogService
	Table        *TableService
	Label        *LabelService
	Hardware     *HardwareService
	Access       *AccessService
<<<<<<< HEAD
	Arc          *ArcService
=======
	Status       *StatusService
>>>>>>> 12b9b771
}

// BindTo binds the API layer to the provided Transport implementation.
func (a *Layer) BindTo(t Transport) {
	var (
		tk                 = tokenMiddleware(a.provider.auth.token)
		instrumentation    = lo.Must(falamos.Middleware(falamos.Config{Instrumentation: a.config.Instrumentation}))
		insecureMiddleware = []freighter.Middleware{instrumentation}
		secureMiddleware   = make([]freighter.Middleware, len(insecureMiddleware))
	)
	copy(secureMiddleware, insecureMiddleware)
	secureMiddleware = append(secureMiddleware, tk)

	freighter.UseOnAll(
		insecureMiddleware,
		t.AuthLogin,
		t.ConnectivityCheck,
	)

	freighter.UseOnAll(
		secureMiddleware,

		// AUTH
		t.AuthChangePassword,

		// USER
		t.UserRename,
		t.UserChangeUsername,
		t.UserCreate,
		t.UserDelete,
		t.UserRetrieve,

		// CHANNEL
		t.ChannelCreate,
		t.ChannelRetrieve,
		t.ChannelDelete,
		t.ChannelRename,
		t.ChannelRetrieveGroup,

		// FRAME
		t.FrameWriter,
		t.FrameIterator,
		t.FrameStreamer,
		t.FrameDelete,

		// ONTOLOGY
		t.OntologyRetrieve,
		t.OntologyAddChildren,
		t.OntologyRemoveChildren,
		t.OntologyMoveChildren,

		// GROUP
		t.OntologyGroupCreate,
		t.OntologyGroupDelete,
		t.OntologyGroupRename,

		// RANGE
		t.RangeCreate,
		t.RangeRetrieve,
		t.RangeDelete,
		t.RangeKVGet,
		t.RangeKVSet,
		t.RangeKVDelete,
		t.RangeAliasSet,
		t.RangeAliasResolve,
		t.RangeAliasList,
		t.RangeRename,
		t.RangeAliasDelete,

		// WORKSPACE
		t.WorkspaceDelete,
		t.WorkspaceCreate,
		t.WorkspaceRetrieve,
		t.WorkspaceRename,
		t.WorkspaceSetLayout,

		// SCHEMATIC
		t.SchematicCreate,
		t.SchematicRetrieve,
		t.SchematicDelete,
		t.SchematicRename,
		t.SchematicSetData,
		t.SchematicCopy,

		// SCHEMATIC SYMBOL
		t.SchematicSymbolCreate,
		t.SchematicSymbolRetrieve,
		t.SchematicSymbolDelete,
		t.SchematicSymbolRename,
		t.SchematicSymbolRetrieveGroup,

		// LINE PLOT
		t.LinePlotCreate,
		t.LinePlotRename,
		t.LinePlotSetData,
		t.LinePlotRetrieve,
		t.LinePlotDelete,

		// LOG
		t.LogCreate,
		t.LogRetrieve,
		t.LogDelete,
		t.LogRename,
		t.LogSetData,

		// TABLE
		t.TableCreate,
		t.TableRetrieve,
		t.TableDelete,
		t.TableRename,
		t.TableSetData,

		// LABEL
		t.LabelCreate,
		t.LabelRetrieve,
		t.LabelDelete,
		t.LabelAdd,
		t.LabelRemove,

		// HARDWARE
		t.HardwareCreateRack,
		t.HardwareDeleteRack,
		t.HardwareRetrieveRack,
		t.HardwareDeleteTask,
		t.HardwareCreateTask,
		t.HardwareRetrieveTask,
		t.HardwareDeleteTask,
		t.HardwareCopyTask,
		t.HardwareCreateDevice,
		t.HardwareRetrieveDevice,
		t.HardwareDeleteDevice,

		// ACCESS
		t.AccessCreatePolicy,
		t.AccessDeletePolicy,
		t.AccessRetrievePolicy,

<<<<<<< HEAD
		// Arc
		t.ArcCreate,
		t.ArcDelete,
		t.ArcRetrieve,
=======
		// STATUS
		t.StatusSet,
		t.StatusRetrieve,
		t.StatusDelete,
>>>>>>> 12b9b771
	)

	// AUTH
	t.AuthLogin.BindHandler(a.Auth.Login)
	t.AuthChangePassword.BindHandler(a.Auth.ChangePassword)

	// USER
	t.UserRename.BindHandler(a.User.Rename)
	t.UserChangeUsername.BindHandler(a.User.ChangeUsername)
	t.UserCreate.BindHandler(a.User.Create)
	t.UserDelete.BindHandler(a.User.Delete)
	t.UserRetrieve.BindHandler(a.User.Retrieve)

	// CHANNEL
	t.ChannelCreate.BindHandler(a.Channel.Create)
	t.ChannelRetrieve.BindHandler(a.Channel.Retrieve)
	t.ConnectivityCheck.BindHandler(a.Connectivity.Check)
	t.ChannelDelete.BindHandler(a.Channel.Delete)
	t.ChannelRename.BindHandler(a.Channel.Rename)
	t.ChannelRetrieveGroup.BindHandler(a.Channel.RetrieveGroup)

	// FRAME
	t.FrameWriter.BindHandler(a.Framer.Write)
	t.FrameIterator.BindHandler(a.Framer.Iterate)
	t.FrameStreamer.BindHandler(a.Framer.Stream)
	t.FrameDelete.BindHandler(a.Framer.FrameDelete)

	// ONTOLOGY
	t.OntologyRetrieve.BindHandler(a.Ontology.Retrieve)
	t.OntologyAddChildren.BindHandler(a.Ontology.AddChildren)
	t.OntologyRemoveChildren.BindHandler(a.Ontology.RemoveChildren)
	t.OntologyMoveChildren.BindHandler(a.Ontology.MoveChildren)

	// GROUP
	t.OntologyGroupCreate.BindHandler(a.Ontology.CreateGroup)
	t.OntologyGroupDelete.BindHandler(a.Ontology.DeleteGroup)
	t.OntologyGroupRename.BindHandler(a.Ontology.RenameGroup)

	// RANGE
	t.RangeRetrieve.BindHandler(a.Range.Retrieve)
	t.RangeCreate.BindHandler(a.Range.Create)
	t.RangeDelete.BindHandler(a.Range.Delete)
	t.RangeRename.BindHandler(a.Range.Rename)
	t.RangeKVGet.BindHandler(a.Range.KVGet)
	t.RangeKVSet.BindHandler(a.Range.KVSet)
	t.RangeKVDelete.BindHandler(a.Range.KVDelete)
	t.RangeAliasSet.BindHandler(a.Range.AliasSet)
	t.RangeAliasResolve.BindHandler(a.Range.AliasResolve)
	t.RangeAliasList.BindHandler(a.Range.AliasList)
	t.RangeAliasDelete.BindHandler(a.Range.AliasDelete)

	// WORKSPACE
	t.WorkspaceCreate.BindHandler(a.Workspace.Create)
	t.WorkspaceDelete.BindHandler(a.Workspace.Delete)
	t.WorkspaceRetrieve.BindHandler(a.Workspace.Retrieve)
	t.WorkspaceRename.BindHandler(a.Workspace.Rename)
	t.WorkspaceSetLayout.BindHandler(a.Workspace.SetLayout)

	// SCHEMATIC
	t.SchematicCreate.BindHandler(a.Schematic.Create)
	t.SchematicRetrieve.BindHandler(a.Schematic.Retrieve)
	t.SchematicDelete.BindHandler(a.Schematic.Delete)
	t.SchematicRename.BindHandler(a.Schematic.Rename)
	t.SchematicSetData.BindHandler(a.Schematic.SetData)
	t.SchematicCopy.BindHandler(a.Schematic.Copy)

	// SCHEMATIC SYMBOL
	t.SchematicSymbolCreate.BindHandler(a.Schematic.CreateSymbol)
	t.SchematicSymbolRetrieve.BindHandler(a.Schematic.RetrieveSymbol)
	t.SchematicSymbolDelete.BindHandler(a.Schematic.DeleteSymbol)
	t.SchematicSymbolRename.BindHandler(a.Schematic.RenameSymbol)
	t.SchematicSymbolRetrieveGroup.BindHandler(a.Schematic.RetrieveSymbolGroup)

	// LINE PLOT
	t.LinePlotCreate.BindHandler(a.LinePlot.Create)
	t.LinePlotRename.BindHandler(a.LinePlot.Rename)
	t.LinePlotSetData.BindHandler(a.LinePlot.SetData)
	t.LinePlotRetrieve.BindHandler(a.LinePlot.Retrieve)
	t.LinePlotDelete.BindHandler(a.LinePlot.Delete)

	// LOG
	t.LogCreate.BindHandler(a.Log.Create)
	t.LogRetrieve.BindHandler(a.Log.Retrieve)
	t.LogDelete.BindHandler(a.Log.Delete)
	t.LogRename.BindHandler(a.Log.Rename)
	t.LogSetData.BindHandler(a.Log.SetData)

	// TABLE
	t.TableCreate.BindHandler(a.Table.Create)
	t.TableRetrieve.BindHandler(a.Table.Retrieve)
	t.TableDelete.BindHandler(a.Table.Delete)
	t.TableRename.BindHandler(a.Table.Rename)
	t.TableSetData.BindHandler(a.Table.SetData)

	// LABEL
	t.LabelCreate.BindHandler(a.Label.Create)
	t.LabelRetrieve.BindHandler(a.Label.Retrieve)
	t.LabelDelete.BindHandler(a.Label.Delete)
	t.LabelAdd.BindHandler(a.Label.Add)
	t.LabelRemove.BindHandler(a.Label.Remove)

	// HARDWARE
	t.HardwareCreateRack.BindHandler(a.Hardware.CreateRack)
	t.HardwareRetrieveRack.BindHandler(a.Hardware.RetrieveRack)
	t.HardwareDeleteRack.BindHandler(a.Hardware.DeleteRack)
	t.HardwareCreateTask.BindHandler(a.Hardware.CreateTask)
	t.HardwareRetrieveTask.BindHandler(a.Hardware.RetrieveTask)
	t.HardwareDeleteTask.BindHandler(a.Hardware.DeleteTask)
	t.HardwareCreateDevice.BindHandler(a.Hardware.CreateDevice)
	t.HardwareRetrieveDevice.BindHandler(a.Hardware.RetrieveDevice)
	t.HardwareDeleteDevice.BindHandler(a.Hardware.DeleteDevice)
	t.HardwareCopyTask.BindHandler(a.Hardware.CopyTask)

	// ACCESS
	t.AccessCreatePolicy.BindHandler(a.Access.CreatePolicy)
	t.AccessDeletePolicy.BindHandler(a.Access.DeletePolicy)
	t.AccessRetrievePolicy.BindHandler(a.Access.RetrievePolicy)

<<<<<<< HEAD
	// Arc
	t.ArcCreate.BindHandler(a.Arc.Create)
	t.ArcDelete.BindHandler(a.Arc.Delete)
	t.ArcRetrieve.BindHandler(a.Arc.Retrieve)
=======
	// STATUS
	t.StatusSet.BindHandler(a.Status.Set)
	t.StatusRetrieve.BindHandler(a.Status.Retrieve)
	t.StatusDelete.BindHandler(a.Status.Delete)
>>>>>>> 12b9b771
}

// New instantiates the server API layer using the provided Config. This should only be called
// once.
func New(configs ...Config) (*Layer, error) {
	cfg, err := config.New(DefaultConfig, configs...)
	if err != nil {
		return nil, err
	}
	api := &Layer{config: cfg, provider: NewProvider(cfg)}
	api.Auth = NewAuthService(api.provider)
	api.User = NewUserService(api.provider)
	api.Access = NewAccessService(api.provider)
	api.Framer = NewFrameService(api.provider)
	api.Channel = NewChannelService(api.provider)
	api.Connectivity = NewConnectivityService(api.provider)
	api.Ontology = NewOntologyService(api.provider)
	api.Range = NewRangeService(api.provider)
	api.Workspace = NewWorkspaceService(api.provider)
	api.Schematic = NewSchematicService(api.provider)
	api.LinePlot = NewLinePlotService(api.provider)
	api.Label = NewLabelService(api.provider)
	api.Hardware = NewHardwareService(api.provider)
	api.Log = NewLogService(api.provider)
	api.Table = NewTableService(api.provider)
<<<<<<< HEAD
	api.Arc = NewArcService(api.provider)
=======
	api.Status = NewStatusService(api.provider)
>>>>>>> 12b9b771
	return api, nil
}<|MERGE_RESOLUTION|>--- conflicted
+++ resolved
@@ -159,17 +159,14 @@
 	AccessCreatePolicy   freighter.UnaryServer[AccessCreatePolicyRequest, AccessCreatePolicyResponse]
 	AccessDeletePolicy   freighter.UnaryServer[AccessDeletePolicyRequest, types.Nil]
 	AccessRetrievePolicy freighter.UnaryServer[AccessRetrievePolicyRequest, AccessRetrievePolicyResponse]
-<<<<<<< HEAD
 	// Arc
 	ArcCreate   freighter.UnaryServer[ArcCreateRequest, SlateCreateResponse]
 	ArcDelete   freighter.UnaryServer[SlateDeleteRequest, types.Nil]
 	ArcRetrieve freighter.UnaryServer[SlateRetrieveRequest, SlateRetrieveResponse]
-=======
 	// STATUS
 	StatusSet      freighter.UnaryServer[StatusSetRequest, StatusSetResponse]
 	StatusRetrieve freighter.UnaryServer[StatusRetrieveRequest, StatusRetrieveResponse]
 	StatusDelete   freighter.UnaryServer[StatusDeleteRequest, types.Nil]
->>>>>>> 12b9b771
 }
 
 // Layer wraps all implemented API services into a single container. Protocol-specific Layer
@@ -192,11 +189,8 @@
 	Label        *LabelService
 	Hardware     *HardwareService
 	Access       *AccessService
-<<<<<<< HEAD
 	Arc          *ArcService
-=======
 	Status       *StatusService
->>>>>>> 12b9b771
 }
 
 // BindTo binds the API layer to the provided Transport implementation.
@@ -334,17 +328,15 @@
 		t.AccessDeletePolicy,
 		t.AccessRetrievePolicy,
 
-<<<<<<< HEAD
+		// STATUS
+		t.StatusSet,
+		t.StatusRetrieve,
+		t.StatusDelete,
+
 		// Arc
 		t.ArcCreate,
 		t.ArcDelete,
 		t.ArcRetrieve,
-=======
-		// STATUS
-		t.StatusSet,
-		t.StatusRetrieve,
-		t.StatusDelete,
->>>>>>> 12b9b771
 	)
 
 	// AUTH
@@ -463,17 +455,15 @@
 	t.AccessDeletePolicy.BindHandler(a.Access.DeletePolicy)
 	t.AccessRetrievePolicy.BindHandler(a.Access.RetrievePolicy)
 
-<<<<<<< HEAD
+	// STATUS
+	t.StatusSet.BindHandler(a.Status.Set)
+	t.StatusRetrieve.BindHandler(a.Status.Retrieve)
+	t.StatusDelete.BindHandler(a.Status.Delete)
+
 	// Arc
 	t.ArcCreate.BindHandler(a.Arc.Create)
 	t.ArcDelete.BindHandler(a.Arc.Delete)
 	t.ArcRetrieve.BindHandler(a.Arc.Retrieve)
-=======
-	// STATUS
-	t.StatusSet.BindHandler(a.Status.Set)
-	t.StatusRetrieve.BindHandler(a.Status.Retrieve)
-	t.StatusDelete.BindHandler(a.Status.Delete)
->>>>>>> 12b9b771
 }
 
 // New instantiates the server API layer using the provided Config. This should only be called
@@ -499,10 +489,7 @@
 	api.Hardware = NewHardwareService(api.provider)
 	api.Log = NewLogService(api.provider)
 	api.Table = NewTableService(api.provider)
-<<<<<<< HEAD
+	api.Status = NewStatusService(api.provider)
 	api.Arc = NewArcService(api.provider)
-=======
-	api.Status = NewStatusService(api.provider)
->>>>>>> 12b9b771
 	return api, nil
 }