// Copyright 2025 Synnax Labs, Inc.
//
// Use of this software is governed by the Business Source License included in the file
// licenses/BSL.txt.
//
// As of the Change Date specified in that file, in accordance with the Business Source
// License, use of this software will be governed by the Apache License, Version 2.0,
// included in the file licenses/APL.txt.

package alamos

import (
	"github.com/synnaxlabs/x/config"
	"github.com/synnaxlabs/x/errors"
	"github.com/synnaxlabs/x/override"
	"go.uber.org/zap"
	"go.uber.org/zap/zapcore"
	"golang.org/x/exp/slices"
)

// LoggerConfig is the config for a Logger.
type LoggerConfig struct {
	// ZapConfig sets the underlying zap.Logger. If nil, a no-op logger is used.
	ZapConfig zap.Config
	ZapLogger *zap.Logger
}

var (
	_ config.Config[LoggerConfig] = LoggerConfig{}
	// DefaultLoggerConfig is the default config for a Logger.
	DefaultLoggerConfig = LoggerConfig{}
)

// Validate implements config.Config.
func (c LoggerConfig) Validate() error { return nil }

// Override implements config.Config.
func (c LoggerConfig) Override(other LoggerConfig) LoggerConfig {
	c.ZapConfig = other.ZapConfig
	c.ZapLogger = override.Nil(c.ZapLogger, other.ZapLogger)
	return c
}

// Logger provides logging functionality. It's an enhanced wrapper around a zap.Logger
// that provides no-lop logging when nil.
type Logger struct {
	Config LoggerConfig
	zap    *zap.Logger
}

// NewLogger creates a new Logger with the given configuration.
func NewLogger(configs ...LoggerConfig) (*Logger, error) {
	cfg, err := config.New(DefaultLoggerConfig, configs...)
	if err != nil {
		return nil, err
	}
	l := &Logger{Config: cfg}
	if cfg.ZapLogger != nil {
		l.zap = cfg.ZapLogger
	} else {
		z, err := cfg.ZapConfig.Build()
		if err != nil {
			return nil, err
		}
		l.zap = z
	}
	l.zap = l.zap.WithOptions(zap.AddCallerSkip(1))
	return l, nil
}

// Zap returns the underlying zap Logger
func (l *Logger) Zap() *zap.Logger {
	return l.zap
}

func (l *Logger) child(meta InstrumentationMeta) (nl *Logger) {
	if l != nil {
		nl = &Logger{zap: l.zap.Named(meta.Key), Config: l.Config}
	}
	return
}

// Debug logs a message at the Debug level with the given fields.
func (l *Logger) Debug(msg string, fields ...zap.Field) {
	if l != nil {
		l.zap.Debug(msg, fields...)
	}
}

func (l *Logger) Named(name string) *Logger {
	if l != nil {
		return &Logger{zap: l.zap.Named(name), Config: l.Config}
	}
	return nil
}

// Debugf logs a message at the Debug level using the given format. This is a slower
// method that should not be used in hot paths.
func (l *Logger) Debugf(format string, args ...any) {
	if l != nil {
		l.zap.Sugar().Debugf(format, args...)
	}
}

// Info logs a message at the Info level with the given fields.
func (l *Logger) Info(msg string, fields ...zap.Field) {
	if l != nil {
		l.zap.Info(msg, fields...)
	}
}

// Warn logs a message at the Warn level with the given fields.
func (l *Logger) Warn(msg string, fields ...zap.Field) {
	if l != nil {
		l.zap.Warn(msg, fields...)
	}
}

// Error logs a message at the Error level with the given fields.
func (l *Logger) Error(msg string, fields ...zap.Field) {
	if l != nil {
		l.zap.Error(msg, fields...)
	}
}

// Fatal logs a message at the Fatal level with the given fields and then exits the
// process with status code 1.
func (l *Logger) Fatal(msg string, fields ...zap.Field) {
	if l != nil {
		l.zap.Fatal(msg, fields...)
	}
}

// DPanic logs a message with the given fields that  panics in development mode and logs
// to the Error level in production mode.
func (l *Logger) DPanic(msg string, fields ...zap.Field) {
	if l != nil {
		l.zap.DPanic(msg, fields...)
	}
}

func (l *Logger) WithOptions(opts ...zap.Option) *Logger {
	if l != nil {
		return &Logger{zap: l.zap.WithOptions(opts...), Config: l.Config}
	}
	return nil
}

func (l *Logger) WithConfig(configs ...LoggerConfig) (*Logger, error) {
	if l == nil {
		return nil, nil
	}
	l2, err := NewLogger(configs...)
	if err != nil {
		return nil, err
	}
	return &Logger{zap: l2.zap.Named(l.zap.Name()), Config: l2.Config}, nil
}

// DebugError returns a zap field that can be used to log an error whose presence
// is not exceptional i.e. it does not deserve a stack trace. zap.Error has no way
// to disable stack traces in debug logging, so we use this instead. DebugError should
// only be used in debug logging, and NOT for production errors that are exceptional.
func DebugError(err error) zap.Field {
	if err == nil {
		return zap.Skip()
	}
	return zap.String("error", err.Error())
}

func CustomZapCore(core zapcore.Core) zapcore.Core {
	return customCore{c: core}
}

type customCore struct{ c zapcore.Core }

var _ zapcore.Core = (*customCore)(nil)

// Enabled implements zapcore.Core.
func (c customCore) Enabled(level zapcore.Level) bool { return c.c.Enabled(level) }

// With implements zapcore.Core.
func (c customCore) With(fields []zapcore.Field) zapcore.Core { return &customCore{c.c.With(fields)} }

// Check implements zapcore.Core.
func (c customCore) Check(entry zapcore.Entry, entry2 *zapcore.CheckedEntry) *zapcore.CheckedEntry {
	// Make sure that zap uses our custom core.
	if c.Enabled(entry.Level) {
		return entry2.AddCore(entry, c)
	}
	return c.c.Check(entry, entry2)
}

// Sync implements zapcore.Core.
func (c customCore) Sync() error { return c.c.Sync() }

func (c customCore) Write(entry zapcore.Entry, fields []zapcore.Field) error {
<<<<<<< HEAD
=======
	toRemove := -1
>>>>>>> 198c2903
	for i, field := range fields {
		// If there is an error in the log and we can get its stack trace, use that
		// instead of the built-in stack trace.
		if field.Type == zapcore.ErrorType {
			if err, ok := field.Interface.(error); ok {
				stack := errors.GetStackTrace(err)
				entry.Stack = stack.String()
			}
		} else if field.Key == "caller" && field.Type == zapcore.StringType && len(field.String) > 0 {
			// This means that we should specify a custom caller.
			entry.Caller = zapcore.EntryCaller{Defined: true, File: field.String}
<<<<<<< HEAD
			fields = slices.Delete(fields, i, 1)
		}
	}
=======
			toRemove = i
		}
	}
	if toRemove >= 0 {
		fields = slices.Delete(slices.Clone(fields), toRemove, toRemove+1)
	}
>>>>>>> 198c2903
	return c.c.Write(entry, fields)
}<|MERGE_RESOLUTION|>--- conflicted
+++ resolved
@@ -195,10 +195,7 @@
 func (c customCore) Sync() error { return c.c.Sync() }
 
 func (c customCore) Write(entry zapcore.Entry, fields []zapcore.Field) error {
-<<<<<<< HEAD
-=======
 	toRemove := -1
->>>>>>> 198c2903
 	for i, field := range fields {
 		// If there is an error in the log and we can get its stack trace, use that
 		// instead of the built-in stack trace.
@@ -210,17 +207,11 @@
 		} else if field.Key == "caller" && field.Type == zapcore.StringType && len(field.String) > 0 {
 			// This means that we should specify a custom caller.
 			entry.Caller = zapcore.EntryCaller{Defined: true, File: field.String}
-<<<<<<< HEAD
-			fields = slices.Delete(fields, i, 1)
-		}
-	}
-=======
 			toRemove = i
 		}
 	}
 	if toRemove >= 0 {
 		fields = slices.Delete(slices.Clone(fields), toRemove, toRemove+1)
 	}
->>>>>>> 198c2903
 	return c.c.Write(entry, fields)
 }