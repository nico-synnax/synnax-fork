[project]
name = "alamos"
<<<<<<< HEAD
version = "0.40.0"
description = ""
=======
version = "0.39.1"
>>>>>>> 90398854
authors = [{ name = "Emiliano Bonilla", email = "ebonilla@synnaxlabs.com" }]
requires-python = ">=3.11,<4"
dependencies = [
    "opentelemetry-api>=1.31.1,<2",
    "opentelemetry-sdk>=1.31.1,<2",
    "pydantic (>=2.10.6,<3.0)",
    "uptrace>=1.31,<2",
]


[tool.poetry.group.dev.dependencies]
black = "^25.1.0"
isort = "^6.0.1"
mypy = "^1.15.0"
poetry = "^2.1.1"
pytest = "^8.3.5"
vermin = "^1.6.0"


[tool.isort]
profile = "black"


[tool.mypy]
mypy_path = "stubs"
plugins = ["pydantic.mypy"]
strict = true

[tool.pydantic-mypy]
init_forbid_extra = true
init_types = true
warn_required_dynamic_aliases = true


[build-system]
requires = ["poetry-core>=2.0.0,<3.0.0"]
build-backend = "poetry.core.masonry.api"<|MERGE_RESOLUTION|>--- conflicted
+++ resolved
@@ -1,11 +1,6 @@
 [project]
 name = "alamos"
-<<<<<<< HEAD
 version = "0.40.0"
-description = ""
-=======
-version = "0.39.1"
->>>>>>> 90398854
 authors = [{ name = "Emiliano Bonilla", email = "ebonilla@synnaxlabs.com" }]
 requires-python = ">=3.11,<4"
 dependencies = [
